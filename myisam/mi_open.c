--- conflicted
+++ resolved
@@ -76,13 +76,9 @@
   int lock_error,kfile,open_mode,save_errno;
   uint i,j,len,errpos,head_length,base_pos,offset,info_length,keys,
     key_parts,unique_key_parts,tmp_length,uniques;
-<<<<<<< HEAD
   char name_buff[FN_REFLEN], org_name [FN_REFLEN], index_name[FN_REFLEN],
        data_name[FN_REFLEN];
-  char *disk_cache,*disk_pos;
-=======
-  char name_buff[FN_REFLEN],*disk_cache,*disk_pos, *end_pos;
->>>>>>> c38125c5
+  char *disk_cache, *disk_pos, *end_pos;
   MI_INFO info,*m_info,*old_info;
   MYISAM_SHARE share_buff,*share;
   ulong rec_per_key_part[MI_MAX_POSSIBLE_KEY*MI_MAX_KEY_SEG];

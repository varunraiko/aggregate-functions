--- conflicted
+++ resolved
@@ -139,11 +139,9 @@
 
 ADD_DEFINITIONS(${SSL_DEFINES}) # Need to know whether openssl should be initialized
 SET(CMAKE_CXX_FLAGS "${CMAKE_CXX_FLAGS}  ${CXX11_FLAGS}")
-<<<<<<< HEAD
 MYSQL_ADD_PLUGIN(aws_key_management aws_key_management_plugin.cc
                  LINK_LIBRARIES ${AWS_SDK_LIBS}
                  COMPONENT aws-key-management)
-=======
 
 IF(WIN32)
  SET(AWS_CPP_SDK_DEPENDENCIES bcrypt winhttp wininet userenv version)
@@ -151,5 +149,4 @@
  SET(AWS_CPP_SDK_DEPENDENCIES ${SSL_LIBRARIES} ${CURL_LIBRARIES} ${UUID_LIBRARIES})
 ENDIF()
 
-TARGET_LINK_LIBRARIES(aws_key_management ${AWS_SDK_LIBS} ${AWS_CPP_SDK_DEPENDENCIES})
->>>>>>> 9505c968
+TARGET_LINK_LIBRARIES(aws_key_management ${AWS_SDK_LIBS} ${AWS_CPP_SDK_DEPENDENCIES})
/******************************************************
MariaBackup: hot backup tool for InnoDB
(c) 2009-2017 Percona LLC and/or its affiliates
Originally Created 3/3/2009 Yasufumi Kinoshita
Written by Alexey Kopytov, Aleksandr Kuzminsky, Stewart Smith, Vadim Tkachenko,
Yasufumi Kinoshita, Ignacio Nin and Baron Schwartz.
(c) 2017, 2018, MariaDB Corporation.
Portions written by Marko Mäkelä.

This program is free software; you can redistribute it and/or modify
it under the terms of the GNU General Public License as published by
the Free Software Foundation; version 2 of the License.

This program is distributed in the hope that it will be useful,
but WITHOUT ANY WARRANTY; without even the implied warranty of
MERCHANTABILITY or FITNESS FOR A PARTICULAR PURPOSE.  See the
GNU General Public License for more details.

You should have received a copy of the GNU General Public License
along with this program; if not, write to the Free Software
Foundation, Inc., 51 Franklin Street, Fifth Floor, Boston, MA  02110-1301, USA

*******************************************************

This file incorporates work covered by the following copyright and
permission notice:

Copyright (c) 2000, 2011, MySQL AB & Innobase Oy. All Rights Reserved.

This program is free software; you can redistribute it and/or modify it under
the terms of the GNU General Public License as published by the Free Software
Foundation; version 2 of the License.

This program is distributed in the hope that it will be useful, but WITHOUT
ANY WARRANTY; without even the implied warranty of MERCHANTABILITY or FITNESS
FOR A PARTICULAR PURPOSE. See the GNU General Public License for more details.

You should have received a copy of the GNU General Public License along with
this program; if not, write to the Free Software Foundation, Inc.,
51 Franklin Street, Fifth Floor, Boston, MA  02110-1301, USA

*******************************************************/

//#define XTRABACKUP_TARGET_IS_PLUGIN

#include <my_global.h>
#include <my_config.h>
#include <unireg.h>
#include <mysql_version.h>
#include <my_base.h>
#include <my_getopt.h>
#include <mysql_com.h>
#include <my_default.h>
#include <mysqld.h>

#include <fcntl.h>
#include <string.h>

#ifdef __linux__
# include <sys/prctl.h>
#include <sys/resource.h>
#endif


#include <btr0sea.h>
#include <dict0priv.h>
#include <lock0lock.h>
#include <log0recv.h>
#include <log0crypt.h>
#include <row0mysql.h>
#include <row0quiesce.h>
#include <srv0start.h>
#include "trx0sys.h"
#include <buf0dblwr.h>

#include <list>
#include <sstream>
#include <set>
#include <mysql.h>

#define G_PTR uchar*

#include "common.h"
#include "datasink.h"

#include "xb_regex.h"
#include "fil_cur.h"
#include "write_filt.h"
#include "xtrabackup.h"
#include "ds_buffer.h"
#include "ds_tmpfile.h"
#include "xbstream.h"
#include "changed_page_bitmap.h"
#include "read_filt.h"
#include "backup_wsrep.h"
#include "innobackupex.h"
#include "backup_mysql.h"
#include "backup_copy.h"
#include "backup_mysql.h"
#include "encryption_plugin.h"
#include <sql_plugin.h>
#include <srv0srv.h>
#include <crc_glue.h>
#include <log.h>

int sys_var_init();

/* === xtrabackup specific options === */
char xtrabackup_real_target_dir[FN_REFLEN] = "./xtrabackup_backupfiles/";
char *xtrabackup_target_dir= xtrabackup_real_target_dir;
static my_bool xtrabackup_version;
static my_bool verbose;
my_bool xtrabackup_backup;
my_bool xtrabackup_prepare;
my_bool xtrabackup_copy_back;
my_bool xtrabackup_move_back;
my_bool xtrabackup_decrypt_decompress;
my_bool xtrabackup_print_param;

my_bool xtrabackup_export;

longlong xtrabackup_use_memory;

uint opt_protocol;
long xtrabackup_throttle; /* 0:unlimited */
static lint io_ticket;
static os_event_t wait_throttle;
static os_event_t log_copying_stop;

char *xtrabackup_incremental;
lsn_t incremental_lsn;
lsn_t incremental_to_lsn;
lsn_t incremental_last_lsn;
xb_page_bitmap *changed_page_bitmap;

char *xtrabackup_incremental_basedir; /* for --backup */
char *xtrabackup_extra_lsndir; /* for --backup with --extra-lsndir */
char *xtrabackup_incremental_dir; /* for --prepare */

char xtrabackup_real_incremental_basedir[FN_REFLEN];
char xtrabackup_real_extra_lsndir[FN_REFLEN];
char xtrabackup_real_incremental_dir[FN_REFLEN];


char *xtrabackup_tmpdir;

char *xtrabackup_tables;
char *xtrabackup_tables_file;
char *xtrabackup_tables_exclude;
char *xb_rocksdb_datadir;
my_bool xb_backup_rocksdb = 1;

typedef std::list<regex_t> regex_list_t;
static regex_list_t regex_include_list;
static regex_list_t regex_exclude_list;

static hash_table_t* tables_include_hash = NULL;
static hash_table_t* tables_exclude_hash = NULL;

char *xtrabackup_databases = NULL;
char *xtrabackup_databases_file = NULL;
char *xtrabackup_databases_exclude = NULL;
static hash_table_t* databases_include_hash = NULL;
static hash_table_t* databases_exclude_hash = NULL;

static hash_table_t* inc_dir_tables_hash;

struct xb_filter_entry_struct{
	char*		name;
	ibool		has_tables;
	hash_node_t	name_hash;
};
typedef struct xb_filter_entry_struct	xb_filter_entry_t;

lsn_t checkpoint_lsn_start;
lsn_t checkpoint_no_start;
static lsn_t log_copy_scanned_lsn;
static bool log_copying_running;
static bool io_watching_thread_running;

int xtrabackup_parallel;

char *xtrabackup_stream_str = NULL;
xb_stream_fmt_t xtrabackup_stream_fmt = XB_STREAM_FMT_NONE;
ibool xtrabackup_stream = FALSE;

const char *xtrabackup_compress_alg = NULL;
uint xtrabackup_compress = FALSE;
uint xtrabackup_compress_threads;
ulonglong xtrabackup_compress_chunk_size = 0;

/* sleep interval beetween log copy iterations in log copying thread
in milliseconds (default is 1 second) */
ulint xtrabackup_log_copy_interval = 1000;
static ulong max_buf_pool_modified_pct;

/* Ignored option (--log) for MySQL option compatibility */
static char*	log_ignored_opt;


extern my_bool opt_use_ssl;
my_bool opt_ssl_verify_server_cert;
my_bool opt_extended_validation;
my_bool opt_backup_encrypted;

/* === metadata of backup === */
#define XTRABACKUP_METADATA_FILENAME "xtrabackup_checkpoints"
char metadata_type[30] = ""; /*[full-backuped|log-applied|incremental]*/
static lsn_t metadata_from_lsn;
lsn_t metadata_to_lsn;
static lsn_t metadata_last_lsn;

static ds_file_t*	dst_log_file;

static char mysql_data_home_buff[2];

const char *defaults_group = "mysqld";

/* === static parameters in ha_innodb.cc */

#define HA_INNOBASE_ROWS_IN_TABLE 10000 /* to get optimization right */
#define HA_INNOBASE_RANGE_COUNT	  100

ulong 	innobase_large_page_size = 0;

/* The default values for the following, type long or longlong, start-up
parameters are declared in mysqld.cc: */

long innobase_buffer_pool_awe_mem_mb = 0;
long innobase_file_io_threads = 4;
long innobase_read_io_threads = 4;
long innobase_write_io_threads = 4;

longlong innobase_page_size = (1LL << 14); /* 16KB */
char*	innobase_buffer_pool_filename = NULL;

longlong innobase_buffer_pool_size = 8*1024*1024L;

/* The default values for the following char* start-up parameters
are determined in innobase_init below: */

static char*	innobase_ignored_opt;
char*	innobase_data_home_dir;
char*	innobase_data_file_path;

my_bool innobase_use_doublewrite;
my_bool innobase_use_large_pages;
my_bool	innobase_file_per_table;
my_bool innobase_locks_unsafe_for_binlog;
my_bool innobase_rollback_on_timeout;
my_bool innobase_create_status_file;

/* The following counter is used to convey information to InnoDB
about server activity: in selects it is not sensible to call
srv_active_wake_master_thread after each fetch or search, we only do
it every INNOBASE_WAKE_INTERVAL'th step. */

#define INNOBASE_WAKE_INTERVAL	32
ulong	innobase_active_counter	= 0;

#ifndef _WIN32
static char *xtrabackup_debug_sync = NULL;
#endif

my_bool xtrabackup_incremental_force_scan = FALSE;

/* The flushed lsn which is read from data files */
lsn_t	flushed_lsn= 0;

ulong xb_open_files_limit= 0;
char *xb_plugin_dir;
char *xb_plugin_load;
my_bool xb_close_files;

/* Datasinks */
ds_ctxt_t       *ds_data     = NULL;
ds_ctxt_t       *ds_meta     = NULL;
ds_ctxt_t       *ds_redo     = NULL;

static bool	innobackupex_mode = false;

/* String buffer used by --print-param to accumulate server options as they are
parsed from the defaults file */
static std::ostringstream print_param_str;

/* Set of specified parameters */
std::set<std::string> param_set;

static ulonglong global_max_value;

extern "C" sig_handler handle_fatal_signal(int sig);
extern LOGGER logger;

my_bool opt_galera_info = FALSE;
my_bool opt_slave_info = FALSE;
my_bool opt_no_lock = FALSE;
my_bool opt_safe_slave_backup = FALSE;
my_bool opt_rsync = FALSE;
my_bool opt_force_non_empty_dirs = FALSE;
my_bool opt_noversioncheck = FALSE;
my_bool opt_no_backup_locks = FALSE;
my_bool opt_decompress = FALSE;
my_bool opt_remove_original;

my_bool opt_lock_ddl_per_table = FALSE;
static my_bool opt_check_privileges;

extern const char *innodb_checksum_algorithm_names[];
extern TYPELIB innodb_checksum_algorithm_typelib;
extern const char *innodb_flush_method_names[];
extern TYPELIB innodb_flush_method_typelib;

static const char *binlog_info_values[] = {"off", "lockless", "on", "auto",
					   NullS};
static TYPELIB binlog_info_typelib = {array_elements(binlog_info_values)-1, "",
				      binlog_info_values, NULL};
ulong opt_binlog_info;

char *opt_incremental_history_name;
char *opt_incremental_history_uuid;

char *opt_user;
char *opt_password;
char *opt_host;
char *opt_defaults_group;
char *opt_socket;
uint opt_port;
char *opt_log_bin;

const char *query_type_names[] = { "ALL", "UPDATE", "SELECT", NullS};

TYPELIB query_type_typelib= {array_elements(query_type_names) - 1, "",
	query_type_names, NULL};

ulong opt_lock_wait_query_type;
ulong opt_kill_long_query_type;

uint opt_kill_long_queries_timeout = 0;
uint opt_lock_wait_timeout = 0;
uint opt_lock_wait_threshold = 0;
uint opt_debug_sleep_before_unlock = 0;
uint opt_safe_slave_backup_timeout = 0;

const char *opt_history = NULL;


char mariabackup_exe[FN_REFLEN];
char orig_argv1[FN_REFLEN];

pthread_mutex_t backup_mutex;
pthread_cond_t  scanned_lsn_cond;

typedef std::map<space_id_t,std::string> space_id_to_name_t;

struct ddl_tracker_t {
	/** Tablspaces with their ID and name, as they were copied to backup.*/
	space_id_to_name_t tables_in_backup;
	/** Tablespaces for that optimized DDL without redo log was found.*/
	std::set<space_id_t> optimized_ddl;
	/** Drop operations found in redo log. */
	std::set<space_id_t> drops;
	/* For DDL operation found in redo log,  */
	space_id_to_name_t id_to_name;
};

static ddl_tracker_t ddl_tracker;

/* Whether xtrabackup_binlog_info should be created on recovery */
static bool recover_binlog_info;

/* Simple datasink creation tracking...add datasinks in the reverse order you
want them destroyed. */
#define XTRABACKUP_MAX_DATASINKS	10
static	ds_ctxt_t	*datasinks[XTRABACKUP_MAX_DATASINKS];
static	uint		actual_datasinks = 0;
static inline
void
xtrabackup_add_datasink(ds_ctxt_t *ds)
{
	xb_ad(actual_datasinks < XTRABACKUP_MAX_DATASINKS);
	datasinks[actual_datasinks] = ds; actual_datasinks++;
}


typedef void (*process_single_tablespace_func_t)(const char *dirname, const char *filname, bool is_remote);
static dberr_t enumerate_ibd_files(process_single_tablespace_func_t callback);


/* ======== Datafiles iterator ======== */
struct datafiles_iter_t {
	fil_space_t	*space;
	fil_node_t	*node;
	ibool		started;
	pthread_mutex_t	mutex;
};

/* ======== Datafiles iterator ======== */
static
datafiles_iter_t *
datafiles_iter_new()
{
	datafiles_iter_t *it;

	it = static_cast<datafiles_iter_t *>(malloc(sizeof(datafiles_iter_t)));
	pthread_mutex_init(&it->mutex, NULL);

	it->space = NULL;
	it->node = NULL;
	it->started = FALSE;

	return it;
}

static
fil_node_t *
datafiles_iter_next(datafiles_iter_t *it)
{
	fil_node_t *new_node;

	pthread_mutex_lock(&it->mutex);

	if (it->node == NULL) {
		if (it->started)
			goto end;
		it->started = TRUE;
	} else {
		it->node = UT_LIST_GET_NEXT(chain, it->node);
		if (it->node != NULL)
			goto end;
	}

	it->space = (it->space == NULL) ?
		UT_LIST_GET_FIRST(fil_system.space_list) :
		UT_LIST_GET_NEXT(space_list, it->space);

	while (it->space != NULL &&
	       (it->space->purpose != FIL_TYPE_TABLESPACE ||
		UT_LIST_GET_LEN(it->space->chain) == 0))
		it->space = UT_LIST_GET_NEXT(space_list, it->space);
	if (it->space == NULL)
		goto end;

	it->node = UT_LIST_GET_FIRST(it->space->chain);

end:
	new_node = it->node;
	pthread_mutex_unlock(&it->mutex);

	return new_node;
}

static
void
datafiles_iter_free(datafiles_iter_t *it)
{
	pthread_mutex_destroy(&it->mutex);
	free(it);
}

#ifndef DBUG_OFF
struct dbug_thread_param_t
{
	MYSQL *con;
	const char *query;
	int expect_err;
	int expect_errno;
	os_event_t done_event;
};


/* Thread procedure used in dbug_start_query_thread. */
extern "C"
os_thread_ret_t
DECLARE_THREAD(dbug_execute_in_new_connection)(void *arg)
{
	mysql_thread_init();
	dbug_thread_param_t *par= (dbug_thread_param_t *)arg;
	int err = mysql_query(par->con, par->query);
	int err_no = mysql_errno(par->con);
	DBUG_ASSERT(par->expect_err == err);
	if (err && par->expect_errno)
		DBUG_ASSERT(err_no == par->expect_errno);
	mysql_close(par->con);
	mysql_thread_end();
	os_event_t done = par->done_event;
	delete par;
	os_event_set(done);
	os_thread_exit();
	return os_thread_ret_t(0);
}

/*
Execute query from a new connection, in own thread.

@param query - query to be executed
@param wait_state - if not NULL, wait until query from new connection
	reaches this state (value of column State in I_S.PROCESSLIST)
@param expected_err - if 0, query is supposed to finish successfully,
	otherwise query should return error.
@param expected_errno - if not 0, and query finished with error,
	expected mysql_errno()
*/
static os_event_t dbug_start_query_thread(
	const char *query,
	const char *wait_state,
	int expected_err,
	int expected_errno)

{
	dbug_thread_param_t *par = new dbug_thread_param_t;
	par->query = query;
	par->expect_err = expected_err;
	par->expect_errno = expected_errno;
	par->done_event = os_event_create(0);
	par->con =  xb_mysql_connect();
	os_thread_create(dbug_execute_in_new_connection, par, 0);

	if (!wait_state)
		return par->done_event;

	char q[256];
	snprintf(q, sizeof(q),
		"SELECT 1 FROM INFORMATION_SCHEMA.PROCESSLIST where ID=%lu"
		" AND Command='Query' AND State='%s'",
		mysql_thread_id(par->con), wait_state);
	for (;;) {
		MYSQL_RES *result = xb_mysql_query(mysql_connection,q, true, true);
		bool exists = mysql_fetch_row(result) != NULL;
		mysql_free_result(result);
		if (exists) {
			goto end;
		}
		msg("Waiting for query '%s' on connection %lu to "
			" reach state '%s'", query, mysql_thread_id(par->con),
			wait_state);
		my_sleep(1000);
	}
end:
	msg("query '%s' on connection %lu reached state '%s'", query,
	mysql_thread_id(par->con), wait_state);
	return par->done_event;
}

os_event_t dbug_alter_thread_done;
#endif

void mdl_lock_all()
{
	mdl_lock_init();
	datafiles_iter_t *it = datafiles_iter_new();
	if (!it)
		return;

	while (fil_node_t *node = datafiles_iter_next(it)){
		if (fil_is_user_tablespace_id(node->space->id)
			&& check_if_skip_table(node->space->name))
			continue;

		mdl_lock_table(node->space->id);
	}
	datafiles_iter_free(it);
}


// Convert non-null terminated filename to space name
std::string filename_to_spacename(const byte *filename, size_t len)
{
	// null- terminate filename
	char *f = (char *)malloc(len + 1);
	ut_a(f);
	memcpy(f, filename, len);
	f[len] = 0;
	for (size_t i = 0; i < len; i++)
		if (f[i] == '\\')
			f[i] = '/';
	char *p = strrchr(f, '.');
	ut_a(p);
	*p = 0;
	char *table = strrchr(f, '/');
	ut_a(table);
	*table = 0;
	char *db = strrchr(f, '/');
	ut_a(db);
	*table = '/';
	std::string s(db+1);
	free(f);
	return s;
}

/** Report an operation to create, delete, or rename a file during backup.
@param[in]	space_id	tablespace identifier
@param[in]	flags		tablespace flags (NULL if not create)
@param[in]	name		file name (not NUL-terminated)
@param[in]	len		length of name, in bytes
@param[in]	new_name	new file name (NULL if not rename)
@param[in]	new_len		length of new_name, in bytes (0 if NULL) */
static void backup_file_op(ulint space_id, const byte* flags,
	const byte* name, ulint len,
	const byte* new_name, ulint new_len)
{

	ut_ad(!flags || !new_name);
	ut_ad(name);
	ut_ad(len);
	ut_ad(!new_name == !new_len);
	pthread_mutex_lock(&backup_mutex);

	if (flags) {
		ddl_tracker.id_to_name[space_id] = filename_to_spacename(name, len);
		msg("DDL tracking :  create %zu \"%.*s\": %x",
			space_id, int(len), name, mach_read_from_4(flags));
	}
	else if (new_name) {
		ddl_tracker.id_to_name[space_id] = filename_to_spacename(new_name, new_len);
		msg("DDL tracking : rename %zu \"%.*s\",\"%.*s\"",
			space_id, int(len), name, int(new_len), new_name);
	} else {
		ddl_tracker.drops.insert(space_id);
		msg("DDL tracking : delete %zu \"%.*s\"", space_id, int(len), name);
	}
	pthread_mutex_unlock(&backup_mutex);
}


/*
 This callback is called if DDL operation is detected,
 at the end of backup

 Normally, DDL operations are blocked due to FTWRL,
 but in rare cases of --no-lock, they are not.

 We will abort backup in this case.
*/
static void backup_file_op_fail(ulint space_id, const byte* flags,
	const byte* name, ulint len,
	const byte* new_name, ulint new_len)
{
	ut_a(opt_no_lock);
	bool fail;
	if (flags) {
		msg("DDL tracking :  create %zu \"%.*s\": %x",
			space_id, int(len), name, mach_read_from_4(flags));
		std::string  spacename = filename_to_spacename(name, len);
		fail = !check_if_skip_table(spacename.c_str());
	}
	else if (new_name) {
		msg("DDL tracking : rename %zu \"%.*s\",\"%.*s\"",
			space_id, int(len), name, int(new_len), new_name);
		std::string  spacename = filename_to_spacename(name, len);
		std::string  new_spacename = filename_to_spacename(new_name, new_len);
		fail = !check_if_skip_table(spacename.c_str()) || !check_if_skip_table(new_spacename.c_str());
	}
	else {
		std::string  spacename = filename_to_spacename(name, len);
		fail = !check_if_skip_table(spacename.c_str());
		msg("DDL tracking : delete %zu \"%.*s\"", space_id, int(len), name);
	}
	if (fail) {
<<<<<<< HEAD
		msg("ERROR : DDL operation detected in the late phase of backup."
			"Backup is inconsistent. Remove --no-lock option to fix.\n");
		log_mutex_exit();
		exit(EXIT_FAILURE);
=======
		die("DDL operation detected in the late phase of backup."
			"Backup is inconsistent. Remove --no-lock option to fix.");
>>>>>>> 8e80fd6b
	}
}


/** Callback whenever MLOG_INDEX_LOAD happens.
@param[in]	space_id	space id to check */
static void backup_optimized_ddl_op(ulint space_id)
{
	pthread_mutex_lock(&backup_mutex);
	ddl_tracker.optimized_ddl.insert(space_id);
	pthread_mutex_unlock(&backup_mutex);
}

/*
  Optimized DDL callback at the end of backup that
  run with --no-lock. Usually aborts the backup.
*/
static void backup_optimized_ddl_op_fail(ulint space_id) {
	ut_a(opt_no_lock);
	msg("DDL tracking : optimized DDL on space %zu", space_id);
	if (ddl_tracker.tables_in_backup.find(space_id) != ddl_tracker.tables_in_backup.end()) {
		msg("ERROR : Optimized DDL operation detected in the late phase of backup."
			"Backup is inconsistent. Remove --no-lock option to fix.");
		exit(EXIT_FAILURE);
	}
}


/** Callback whenever MLOG_TRUNCATE happens. */
static void backup_truncate_fail()
{
	msg("mariabackup: Incompatible TRUNCATE operation detected.%s",
	    opt_lock_ddl_per_table
	    ? ""
	    : " Use --lock-ddl-per-table to lock all tables before backup.");
}


/*
  Retrieve default data directory, to be used with --copy-back.

  On Windows, default datadir is ..\data, relative to the
  directory where mariabackup.exe is located(usually "bin")

  Elsewhere, the compiled-in constant MYSQL_DATADIR is used.
*/
static char *get_default_datadir() {
	static char ddir[] = MYSQL_DATADIR;
#ifdef _WIN32
	static char buf[MAX_PATH];
	DWORD size = (DWORD)sizeof(buf) - 1;
	if (GetModuleFileName(NULL, buf, size) <= size)
	{
		char *p;
		if ((p = strrchr(buf, '\\')))
		{
			*p = 0;
			if ((p = strrchr(buf, '\\')))
			{
				strncpy(p + 1, "data", buf + MAX_PATH - p);
				return buf;
			}
		}
	}
#endif
	return ddir;
}


/* ======== Date copying thread context ======== */

typedef struct {
	datafiles_iter_t 	*it;
	uint			num;
	uint			*count;
	pthread_mutex_t*	count_mutex;
	os_thread_id_t		id;
} data_thread_ctxt_t;

/* ======== for option and variables ======== */
#include <../../client/client_priv.h>

enum options_xtrabackup
{
  OPT_XTRA_TARGET_DIR = 1000,     /* make sure it is larger
                                     than OPT_MAX_CLIENT_OPTION */
  OPT_XTRA_BACKUP,
  OPT_XTRA_PREPARE,
  OPT_XTRA_EXPORT,
  OPT_XTRA_PRINT_PARAM,
  OPT_XTRA_USE_MEMORY,
  OPT_XTRA_THROTTLE,
  OPT_XTRA_LOG_COPY_INTERVAL,
  OPT_XTRA_INCREMENTAL,
  OPT_XTRA_INCREMENTAL_BASEDIR,
  OPT_XTRA_EXTRA_LSNDIR,
  OPT_XTRA_INCREMENTAL_DIR,
  OPT_XTRA_TABLES,
  OPT_XTRA_TABLES_FILE,
  OPT_XTRA_DATABASES,
  OPT_XTRA_DATABASES_FILE,
  OPT_XTRA_PARALLEL,
  OPT_XTRA_EXTENDED_VALIDATION,
  OPT_XTRA_BACKUP_ENCRYPTED,
  OPT_XTRA_STREAM,
  OPT_XTRA_COMPRESS,
  OPT_XTRA_COMPRESS_THREADS,
  OPT_XTRA_COMPRESS_CHUNK_SIZE,
  OPT_LOG,
  OPT_INNODB,
  OPT_INNODB_DATA_FILE_PATH,
  OPT_INNODB_DATA_HOME_DIR,
  OPT_INNODB_ADAPTIVE_HASH_INDEX,
  OPT_INNODB_DOUBLEWRITE,
  OPT_INNODB_FILE_PER_TABLE,
  OPT_INNODB_FLUSH_METHOD,
  OPT_INNODB_LOG_GROUP_HOME_DIR,
  OPT_INNODB_MAX_DIRTY_PAGES_PCT,
  OPT_INNODB_MAX_PURGE_LAG,
  OPT_INNODB_STATUS_FILE,
  OPT_INNODB_AUTOEXTEND_INCREMENT,
  OPT_INNODB_BUFFER_POOL_SIZE,
  OPT_INNODB_COMMIT_CONCURRENCY,
  OPT_INNODB_CONCURRENCY_TICKETS,
  OPT_INNODB_FILE_IO_THREADS,
  OPT_INNODB_IO_CAPACITY,
  OPT_INNODB_READ_IO_THREADS,
  OPT_INNODB_WRITE_IO_THREADS,
  OPT_INNODB_USE_NATIVE_AIO,
  OPT_INNODB_PAGE_SIZE,
  OPT_INNODB_BUFFER_POOL_FILENAME,
  OPT_INNODB_LOCK_WAIT_TIMEOUT,
  OPT_INNODB_LOG_BUFFER_SIZE,
  OPT_INNODB_LOG_FILE_SIZE,
  OPT_INNODB_LOG_FILES_IN_GROUP,
  OPT_INNODB_OPEN_FILES,
  OPT_XTRA_DEBUG_SYNC,
  OPT_INNODB_CHECKSUM_ALGORITHM,
  OPT_INNODB_UNDO_DIRECTORY,
  OPT_INNODB_UNDO_TABLESPACES,
  OPT_INNODB_LOG_CHECKSUMS,
  OPT_XTRA_INCREMENTAL_FORCE_SCAN,
  OPT_DEFAULTS_GROUP,
  OPT_INNODB_ENCRYPT_LOG,
  OPT_CLOSE_FILES,
  OPT_CORE_FILE,

  OPT_COPY_BACK,
  OPT_MOVE_BACK,
  OPT_GALERA_INFO,
  OPT_SLAVE_INFO,
  OPT_NO_LOCK,
  OPT_SAFE_SLAVE_BACKUP,
  OPT_RSYNC,
  OPT_FORCE_NON_EMPTY_DIRS,
  OPT_NO_VERSION_CHECK,
  OPT_NO_BACKUP_LOCKS,
  OPT_DECOMPRESS,
  OPT_INCREMENTAL_HISTORY_NAME,
  OPT_INCREMENTAL_HISTORY_UUID,
  OPT_REMOVE_ORIGINAL,
  OPT_LOCK_WAIT_QUERY_TYPE,
  OPT_KILL_LONG_QUERY_TYPE,
  OPT_HISTORY,
  OPT_KILL_LONG_QUERIES_TIMEOUT,
  OPT_LOCK_WAIT_TIMEOUT,
  OPT_LOCK_WAIT_THRESHOLD,
  OPT_DEBUG_SLEEP_BEFORE_UNLOCK,
  OPT_SAFE_SLAVE_BACKUP_TIMEOUT,
  OPT_BINLOG_INFO,
  OPT_XB_SECURE_AUTH,

  OPT_XTRA_TABLES_EXCLUDE,
  OPT_XTRA_DATABASES_EXCLUDE,
  OPT_PROTOCOL,
  OPT_LOCK_DDL_PER_TABLE,
  OPT_ROCKSDB_DATADIR,
  OPT_BACKUP_ROCKSDB,
  OPT_XTRA_CHECK_PRIVILEGES
};

struct my_option xb_client_options[] =
{
  {"verbose", 'V', "display verbose output",
   (G_PTR*) &verbose, (G_PTR*) &verbose, 0, GET_BOOL, NO_ARG,
   FALSE, 0, 0, 0, 0, 0},
  {"version", 'v', "print xtrabackup version information",
   (G_PTR *) &xtrabackup_version, (G_PTR *) &xtrabackup_version, 0, GET_BOOL,
   NO_ARG, 0, 0, 0, 0, 0, 0},
  {"target-dir", OPT_XTRA_TARGET_DIR, "destination directory", (G_PTR*) &xtrabackup_target_dir,
   (G_PTR*) &xtrabackup_target_dir, 0, GET_STR, REQUIRED_ARG, 0, 0, 0, 0, 0, 0},
  {"backup", OPT_XTRA_BACKUP, "take backup to target-dir",
   (G_PTR*) &xtrabackup_backup, (G_PTR*) &xtrabackup_backup,
   0, GET_BOOL, NO_ARG, 0, 0, 0, 0, 0, 0},
  {"prepare", OPT_XTRA_PREPARE, "prepare a backup for starting mysql server on the backup.",
   (G_PTR*) &xtrabackup_prepare, (G_PTR*) &xtrabackup_prepare,
   0, GET_BOOL, NO_ARG, 0, 0, 0, 0, 0, 0},
  {"export", OPT_XTRA_EXPORT, "create files to import to another database when prepare.",
   (G_PTR*) &xtrabackup_export, (G_PTR*) &xtrabackup_export,
   0, GET_BOOL, NO_ARG, 0, 0, 0, 0, 0, 0},
  {"print-param", OPT_XTRA_PRINT_PARAM, "print parameter of mysqld needed for copyback.",
   (G_PTR*) &xtrabackup_print_param, (G_PTR*) &xtrabackup_print_param,
   0, GET_BOOL, NO_ARG, 0, 0, 0, 0, 0, 0},
  {"use-memory", OPT_XTRA_USE_MEMORY, "The value is used instead of buffer_pool_size",
   (G_PTR*) &xtrabackup_use_memory, (G_PTR*) &xtrabackup_use_memory,
   0, GET_LL, REQUIRED_ARG, 100*1024*1024L, 1024*1024L, LONGLONG_MAX, 0,
   1024*1024L, 0},
  {"throttle", OPT_XTRA_THROTTLE, "limit count of IO operations (pairs of read&write) per second to IOS values (for '--backup')",
   (G_PTR*) &xtrabackup_throttle, (G_PTR*) &xtrabackup_throttle,
   0, GET_LONG, REQUIRED_ARG, 0, 0, LONG_MAX, 0, 1, 0},
  {"log", OPT_LOG, "Ignored option for MySQL option compatibility",
   (G_PTR*) &log_ignored_opt, (G_PTR*) &log_ignored_opt, 0,
   GET_STR, OPT_ARG, 0, 0, 0, 0, 0, 0},
  {"log-copy-interval", OPT_XTRA_LOG_COPY_INTERVAL, "time interval between checks done by log copying thread in milliseconds (default is 1 second).",
   (G_PTR*) &xtrabackup_log_copy_interval, (G_PTR*) &xtrabackup_log_copy_interval,
   0, GET_LONG, REQUIRED_ARG, 1000, 0, LONG_MAX, 0, 1, 0},
  {"extra-lsndir", OPT_XTRA_EXTRA_LSNDIR, "(for --backup): save an extra copy of the xtrabackup_checkpoints file in this directory.",
   (G_PTR*) &xtrabackup_extra_lsndir, (G_PTR*) &xtrabackup_extra_lsndir,
   0, GET_STR, REQUIRED_ARG, 0, 0, 0, 0, 0, 0},
  {"incremental-lsn", OPT_XTRA_INCREMENTAL, "(for --backup): copy only .ibd pages newer than specified LSN 'high:low'. ##ATTENTION##: If a wrong LSN value is specified, it is impossible to diagnose this, causing the backup to be unusable. Be careful!",
   (G_PTR*) &xtrabackup_incremental, (G_PTR*) &xtrabackup_incremental,
   0, GET_STR, REQUIRED_ARG, 0, 0, 0, 0, 0, 0},
  {"incremental-basedir", OPT_XTRA_INCREMENTAL_BASEDIR, "(for --backup): copy only .ibd pages newer than backup at specified directory.",
   (G_PTR*) &xtrabackup_incremental_basedir, (G_PTR*) &xtrabackup_incremental_basedir,
   0, GET_STR, REQUIRED_ARG, 0, 0, 0, 0, 0, 0},
  {"incremental-dir", OPT_XTRA_INCREMENTAL_DIR, "(for --prepare): apply .delta files and logfile in the specified directory.",
   (G_PTR*) &xtrabackup_incremental_dir, (G_PTR*) &xtrabackup_incremental_dir,
   0, GET_STR, REQUIRED_ARG, 0, 0, 0, 0, 0, 0},
  {"tables", OPT_XTRA_TABLES, "filtering by regexp for table names.",
   (G_PTR*) &xtrabackup_tables, (G_PTR*) &xtrabackup_tables,
   0, GET_STR, REQUIRED_ARG, 0, 0, 0, 0, 0, 0},
  {"tables_file", OPT_XTRA_TABLES_FILE, "filtering by list of the exact database.table name in the file.",
   (G_PTR*) &xtrabackup_tables_file, (G_PTR*) &xtrabackup_tables_file,
   0, GET_STR, REQUIRED_ARG, 0, 0, 0, 0, 0, 0},
  {"databases", OPT_XTRA_DATABASES, "filtering by list of databases.",
   (G_PTR*) &xtrabackup_databases, (G_PTR*) &xtrabackup_databases,
   0, GET_STR, REQUIRED_ARG, 0, 0, 0, 0, 0, 0},
  {"databases_file", OPT_XTRA_DATABASES_FILE,
   "filtering by list of databases in the file.",
   (G_PTR*) &xtrabackup_databases_file, (G_PTR*) &xtrabackup_databases_file,
   0, GET_STR, REQUIRED_ARG, 0, 0, 0, 0, 0, 0},
  {"tables-exclude", OPT_XTRA_TABLES_EXCLUDE, "filtering by regexp for table names. "
  "Operates the same way as --tables, but matched names are excluded from backup. "
  "Note that this option has a higher priority than --tables.",
    (G_PTR*) &xtrabackup_tables_exclude, (G_PTR*) &xtrabackup_tables_exclude,
    0, GET_STR, REQUIRED_ARG, 0, 0, 0, 0, 0, 0},
  {"databases-exclude", OPT_XTRA_DATABASES_EXCLUDE, "Excluding databases based on name, "
  "Operates the same way as --databases, but matched names are excluded from backup. "
  "Note that this option has a higher priority than --databases.",
    (G_PTR*) &xtrabackup_databases_exclude, (G_PTR*) &xtrabackup_databases_exclude,
    0, GET_STR, REQUIRED_ARG, 0, 0, 0, 0, 0, 0},

  {"stream", OPT_XTRA_STREAM, "Stream all backup files to the standard output "
   "in the specified format." 
   "Supported format is 'xbstream'."
   ,
   (G_PTR*) &xtrabackup_stream_str, (G_PTR*) &xtrabackup_stream_str, 0, GET_STR,
   REQUIRED_ARG, 0, 0, 0, 0, 0, 0},

  {"compress", OPT_XTRA_COMPRESS, "Compress individual backup files using the "
   "specified compression algorithm. Currently the only supported algorithm "
   "is 'quicklz'. It is also the default algorithm, i.e. the one used when "
   "--compress is used without an argument.",
   (G_PTR*) &xtrabackup_compress_alg, (G_PTR*) &xtrabackup_compress_alg, 0,
   GET_STR, OPT_ARG, 0, 0, 0, 0, 0, 0},

  {"compress-threads", OPT_XTRA_COMPRESS_THREADS,
   "Number of threads for parallel data compression. The default value is 1.",
   (G_PTR*) &xtrabackup_compress_threads, (G_PTR*) &xtrabackup_compress_threads,
   0, GET_UINT, REQUIRED_ARG, 1, 1, UINT_MAX, 0, 0, 0},

  {"compress-chunk-size", OPT_XTRA_COMPRESS_CHUNK_SIZE,
   "Size of working buffer(s) for compression threads in bytes. The default value is 64K.",
   (G_PTR*) &xtrabackup_compress_chunk_size, (G_PTR*) &xtrabackup_compress_chunk_size,
   0, GET_ULL, REQUIRED_ARG, (1 << 16), 1024, ULONGLONG_MAX, 0, 0, 0},

  {"incremental-force-scan", OPT_XTRA_INCREMENTAL_FORCE_SCAN,
   "Perform a full-scan incremental backup even in the presence of changed "
   "page bitmap data",
   (G_PTR*)&xtrabackup_incremental_force_scan,
   (G_PTR*)&xtrabackup_incremental_force_scan, 0, GET_BOOL, NO_ARG,
   0, 0, 0, 0, 0, 0},


  {"close_files", OPT_CLOSE_FILES, "do not keep files opened. Use at your own "
   "risk.", (G_PTR*) &xb_close_files, (G_PTR*) &xb_close_files, 0, GET_BOOL,
   NO_ARG, 0, 0, 0, 0, 0, 0},

  {"core-file", OPT_CORE_FILE, "Write core on fatal signals", 0, 0, 0,
   GET_NO_ARG, NO_ARG, 0, 0, 0, 0, 0, 0},


  {"copy-back", OPT_COPY_BACK, "Copy all the files in a previously made "
   "backup from the backup directory to their original locations.",
   (uchar *) &xtrabackup_copy_back, (uchar *) &xtrabackup_copy_back, 0,
   GET_BOOL, NO_ARG, 0, 0, 0, 0, 0, 0},

  {"move-back", OPT_MOVE_BACK, "Move all the files in a previously made "
   "backup from the backup directory to the actual datadir location. "
   "Use with caution, as it removes backup files.",
   (uchar *) &xtrabackup_move_back, (uchar *) &xtrabackup_move_back, 0,
   GET_BOOL, NO_ARG, 0, 0, 0, 0, 0, 0},

  {"galera-info", OPT_GALERA_INFO, "This options creates the "
   "xtrabackup_galera_info file which contains the local node state at "
   "the time of the backup. Option should be used when performing the "
   "backup of MariaDB Galera Cluster. Has no effect when backup locks "
   "are used to create the backup.",
   (uchar *) &opt_galera_info, (uchar *) &opt_galera_info, 0,
   GET_BOOL, NO_ARG, 0, 0, 0, 0, 0, 0},

  {"slave-info", OPT_SLAVE_INFO, "This option is useful when backing "
   "up a replication slave server. It prints the binary log position "
   "and name of the master server. It also writes this information to "
   "the \"xtrabackup_slave_info\" file as a \"CHANGE MASTER\" command. "
   "A new slave for this master can be set up by starting a slave server "
   "on this backup and issuing a \"CHANGE MASTER\" command with the "
   "binary log position saved in the \"xtrabackup_slave_info\" file.",
   (uchar *) &opt_slave_info, (uchar *) &opt_slave_info, 0,
   GET_BOOL, NO_ARG, 0, 0, 0, 0, 0, 0},

  {"no-lock", OPT_NO_LOCK, "Use this option to disable table lock "
   "with \"FLUSH TABLES WITH READ LOCK\". Use it only if ALL your "
   "tables are InnoDB and you DO NOT CARE about the binary log "
   "position of the backup. This option shouldn't be used if there "
   "are any DDL statements being executed or if any updates are "
   "happening on non-InnoDB tables (this includes the system MyISAM "
   "tables in the mysql database), otherwise it could lead to an "
   "inconsistent backup. If you are considering to use --no-lock "
   "because your backups are failing to acquire the lock, this could "
   "be because of incoming replication events preventing the lock "
   "from succeeding. Please try using --safe-slave-backup to "
   "momentarily stop the replication slave thread, this may help "
   "the backup to succeed and you then don't need to resort to "
   "using this option.",
   (uchar *) &opt_no_lock, (uchar *) &opt_no_lock, 0,
   GET_BOOL, NO_ARG, 0, 0, 0, 0, 0, 0},

  {"safe-slave-backup", OPT_SAFE_SLAVE_BACKUP, "Stop slave SQL thread "
   "and wait to start backup until Slave_open_temp_tables in "
   "\"SHOW STATUS\" is zero. If there are no open temporary tables, "
   "the backup will take place, otherwise the SQL thread will be "
   "started and stopped until there are no open temporary tables. "
   "The backup will fail if Slave_open_temp_tables does not become "
   "zero after --safe-slave-backup-timeout seconds. The slave SQL "
   "thread will be restarted when the backup finishes.",
   (uchar *) &opt_safe_slave_backup,
   (uchar *) &opt_safe_slave_backup,
   0, GET_BOOL, NO_ARG, 0, 0, 0, 0, 0, 0},

  {"rsync", OPT_RSYNC, "Uses the rsync utility to optimize local file "
   "transfers. When this option is specified, innobackupex uses rsync "
   "to copy all non-InnoDB files instead of spawning a separate cp for "
   "each file, which can be much faster for servers with a large number "
   "of databases or tables.  This option cannot be used together with "
   "--stream.",
   (uchar *) &opt_rsync, (uchar *) &opt_rsync,
   0, GET_BOOL, NO_ARG, 0, 0, 0, 0, 0, 0},

  {"force-non-empty-directories", OPT_FORCE_NON_EMPTY_DIRS, "This "
   "option, when specified, makes --copy-back or --move-back transfer "
   "files to non-empty directories. Note that no existing files will be "
   "overwritten. If --copy-back or --nove-back has to copy a file from "
   "the backup directory which already exists in the destination "
   "directory, it will still fail with an error.",
   (uchar *) &opt_force_non_empty_dirs,
   (uchar *) &opt_force_non_empty_dirs,
   0, GET_BOOL, NO_ARG, 0, 0, 0, 0, 0, 0},

  {"no-version-check", OPT_NO_VERSION_CHECK, "This option disables the "
   "version check which is enabled by the --version-check option.",
   (uchar *) &opt_noversioncheck,
   (uchar *) &opt_noversioncheck,
   0, GET_BOOL, NO_ARG, 0, 0, 0, 0, 0, 0},

  {"no-backup-locks", OPT_NO_BACKUP_LOCKS, "This option controls if "
   "backup locks should be used instead of FLUSH TABLES WITH READ LOCK "
   "on the backup stage. The option has no effect when backup locks are "
   "not supported by the server. This option is enabled by default, "
   "disable with --no-backup-locks.",
   (uchar *) &opt_no_backup_locks,
   (uchar *) &opt_no_backup_locks,
   0, GET_BOOL, NO_ARG, 0, 0, 0, 0, 0, 0},

  {"decompress", OPT_DECOMPRESS, "Decompresses all files with the .qp "
   "extension in a backup previously made with the --compress option.",
   (uchar *) &opt_decompress,
   (uchar *) &opt_decompress,
   0, GET_BOOL, NO_ARG, 0, 0, 0, 0, 0, 0},

  {"user", 'u', "This option specifies the MySQL username used "
   "when connecting to the server, if that's not the current user. "
   "The option accepts a string argument. See mysql --help for details.",
   (uchar*) &opt_user, (uchar*) &opt_user, 0, GET_STR,
   REQUIRED_ARG, 0, 0, 0, 0, 0, 0},

  {"host", 'H', "This option specifies the host to use when "
   "connecting to the database server with TCP/IP.  The option accepts "
   "a string argument. See mysql --help for details.",
   (uchar*) &opt_host, (uchar*) &opt_host, 0, GET_STR,
   REQUIRED_ARG, 0, 0, 0, 0, 0, 0},

  {"port", 'P', "This option specifies the port to use when "
   "connecting to the database server with TCP/IP.  The option accepts "
   "a string argument. See mysql --help for details.",
   &opt_port, &opt_port, 0, GET_UINT, REQUIRED_ARG,
   0, 0, 0, 0, 0, 0},

  {"password", 'p', "This option specifies the password to use "
   "when connecting to the database. It accepts a string argument.  "
   "See mysql --help for details.",
   0, 0, 0, GET_STR,
   REQUIRED_ARG, 0, 0, 0, 0, 0, 0},

  {"protocol", OPT_PROTOCOL, "The protocol to use for connection (tcp, socket, pipe, memory).",
   0, 0, 0, GET_STR, REQUIRED_ARG, 0, 0, 0, 0, 0, 0},

  {"socket", 'S', "This option specifies the socket to use when "
   "connecting to the local database server with a UNIX domain socket.  "
   "The option accepts a string argument. See mysql --help for details.",
   (uchar*) &opt_socket, (uchar*) &opt_socket, 0, GET_STR,
   REQUIRED_ARG, 0, 0, 0, 0, 0, 0},

  {"incremental-history-name", OPT_INCREMENTAL_HISTORY_NAME,
   "This option specifies the name of the backup series stored in the "
   "PERCONA_SCHEMA.xtrabackup_history history record to base an "
   "incremental backup on. Xtrabackup will search the history table "
   "looking for the most recent (highest innodb_to_lsn), successful "
   "backup in the series and take the to_lsn value to use as the "
   "starting lsn for the incremental backup. This will be mutually "
   "exclusive with --incremental-history-uuid, --incremental-basedir "
   "and --incremental-lsn. If no valid lsn can be found (no series by "
   "that name, no successful backups by that name) xtrabackup will "
   "return with an error. It is used with the --incremental option.",
   (uchar*) &opt_incremental_history_name,
   (uchar*) &opt_incremental_history_name, 0, GET_STR,
   REQUIRED_ARG, 0, 0, 0, 0, 0, 0},

  {"incremental-history-uuid", OPT_INCREMENTAL_HISTORY_UUID,
   "This option specifies the UUID of the specific history record "
   "stored in the PERCONA_SCHEMA.xtrabackup_history to base an "
   "incremental backup on. --incremental-history-name, "
   "--incremental-basedir and --incremental-lsn. If no valid lsn can be "
   "found (no success record with that uuid) xtrabackup will return "
   "with an error. It is used with the --incremental option.",
   (uchar*) &opt_incremental_history_uuid,
   (uchar*) &opt_incremental_history_uuid, 0, GET_STR,
   REQUIRED_ARG, 0, 0, 0, 0, 0, 0},

  {"remove-original", OPT_REMOVE_ORIGINAL, "Remove .qp files after decompression.",
   (uchar *) &opt_remove_original,
   (uchar *) &opt_remove_original,
   0, GET_BOOL, NO_ARG, 0, 0, 0, 0, 0, 0},

  {"ftwrl-wait-query-type", OPT_LOCK_WAIT_QUERY_TYPE,
   "This option specifies which types of queries are allowed to complete "
   "before innobackupex will issue the global lock. Default is all.",
   (uchar*) &opt_lock_wait_query_type,
   (uchar*) &opt_lock_wait_query_type, &query_type_typelib,
   GET_ENUM, REQUIRED_ARG, QUERY_TYPE_ALL, 0, 0, 0, 0, 0},

  {"kill-long-query-type", OPT_KILL_LONG_QUERY_TYPE,
   "This option specifies which types of queries should be killed to "
   "unblock the global lock. Default is \"all\".",
   (uchar*) &opt_kill_long_query_type,
   (uchar*) &opt_kill_long_query_type, &query_type_typelib,
   GET_ENUM, REQUIRED_ARG, QUERY_TYPE_SELECT, 0, 0, 0, 0, 0},

  {"history", OPT_HISTORY,
   "This option enables the tracking of backup history in the "
   "PERCONA_SCHEMA.xtrabackup_history table. An optional history "
   "series name may be specified that will be placed with the history "
   "record for the current backup being taken.",
   NULL, NULL, 0, GET_STR, OPT_ARG, 0, 0, 0, 0, 0, 0},

  {"kill-long-queries-timeout", OPT_KILL_LONG_QUERIES_TIMEOUT,
   "This option specifies the number of seconds innobackupex waits "
   "between starting FLUSH TABLES WITH READ LOCK and killing those "
   "queries that block it. Default is 0 seconds, which means "
   "innobackupex will not attempt to kill any queries.",
   (uchar*) &opt_kill_long_queries_timeout,
   (uchar*) &opt_kill_long_queries_timeout, 0, GET_UINT,
   REQUIRED_ARG, 0, 0, 0, 0, 0, 0},

  {"ftwrl-wait-timeout", OPT_LOCK_WAIT_TIMEOUT,
   "This option specifies time in seconds that innobackupex should wait "
   "for queries that would block FTWRL before running it. If there are "
   "still such queries when the timeout expires, innobackupex terminates "
   "with an error. Default is 0, in which case innobackupex does not "
   "wait for queries to complete and starts FTWRL immediately.",
   (uchar*) &opt_lock_wait_timeout,
   (uchar*) &opt_lock_wait_timeout, 0, GET_UINT,
   REQUIRED_ARG, 0, 0, 0, 0, 0, 0},

  {"ftwrl-wait-threshold", OPT_LOCK_WAIT_THRESHOLD,
   "This option specifies the query run time threshold which is used by "
   "innobackupex to detect long-running queries with a non-zero value "
   "of --ftwrl-wait-timeout. FTWRL is not started until such "
   "long-running queries exist. This option has no effect if "
   "--ftwrl-wait-timeout is 0. Default value is 60 seconds.",
   (uchar*) &opt_lock_wait_threshold,
   (uchar*) &opt_lock_wait_threshold, 0, GET_UINT,
   REQUIRED_ARG, 60, 0, 0, 0, 0, 0},

  {"debug-sleep-before-unlock", OPT_DEBUG_SLEEP_BEFORE_UNLOCK,
   "This is a debug-only option used by the XtraBackup test suite.",
   (uchar*) &opt_debug_sleep_before_unlock,
   (uchar*) &opt_debug_sleep_before_unlock, 0, GET_UINT,
   REQUIRED_ARG, 0, 0, 0, 0, 0, 0},

  {"safe-slave-backup-timeout", OPT_SAFE_SLAVE_BACKUP_TIMEOUT,
   "How many seconds --safe-slave-backup should wait for "
   "Slave_open_temp_tables to become zero. (default 300)",
   (uchar*) &opt_safe_slave_backup_timeout,
   (uchar*) &opt_safe_slave_backup_timeout, 0, GET_UINT,
   REQUIRED_ARG, 300, 0, 0, 0, 0, 0},

  {"binlog-info", OPT_BINLOG_INFO,
   "This option controls how XtraBackup should retrieve server's binary log "
   "coordinates corresponding to the backup. Possible values are OFF, ON, "
   "LOCKLESS and AUTO. See the XtraBackup manual for more information",
   &opt_binlog_info, &opt_binlog_info,
   &binlog_info_typelib, GET_ENUM, OPT_ARG, BINLOG_INFO_AUTO, 0, 0, 0, 0, 0},

  {"secure-auth", OPT_XB_SECURE_AUTH, "Refuse client connecting to server if it"
    " uses old (pre-4.1.1) protocol.", &opt_secure_auth,
    &opt_secure_auth, 0, GET_BOOL, NO_ARG, 1, 0, 0, 0, 0, 0},
#define MYSQL_CLIENT
#include "sslopt-longopts.h"
#undef MYSQL_CLIENT

  { 0, 0, 0, 0, 0, 0, GET_NO_ARG, NO_ARG, 0, 0, 0, 0, 0, 0}
};

uint xb_client_options_count = array_elements(xb_client_options);

#ifndef DBUG_OFF
/** Parameters to DBUG */
static const char *dbug_option;
#endif

struct my_option xb_server_options[] =
{
  {"datadir", 'h', "Path to the database root.", (G_PTR*) &mysql_data_home,
   (G_PTR*) &mysql_data_home, 0, GET_STR, REQUIRED_ARG, 0, 0, 0, 0, 0, 0},
  {"tmpdir", 't',
   "Path for temporary files. Several paths may be specified, separated by a "
#if defined(__WIN__) || defined(OS2) || defined(__NETWARE__)
   "semicolon (;)"
#else
   "colon (:)"
#endif
   ", in this case they are used in a round-robin fashion.",
   (G_PTR*) &opt_mysql_tmpdir,
   (G_PTR*) &opt_mysql_tmpdir, 0, GET_STR, REQUIRED_ARG, 0, 0, 0, 0, 0, 0},
  {"parallel", OPT_XTRA_PARALLEL,
   "Number of threads to use for parallel datafiles transfer. "
   "The default value is 1.",
   (G_PTR*) &xtrabackup_parallel, (G_PTR*) &xtrabackup_parallel, 0, GET_INT,
   REQUIRED_ARG, 1, 1, INT_MAX, 0, 0, 0},

  {"extended_validation", OPT_XTRA_EXTENDED_VALIDATION,
   "Enable extended validation for Innodb data pages during backup phase. "
   "Will slow down backup considerably, in case encryption is used. "
   "May fail if tables are created during the backup.",
   (G_PTR*)&opt_extended_validation,
   (G_PTR*)&opt_extended_validation,
   0, GET_BOOL, NO_ARG, FALSE, 0, 0, 0, 0, 0},

  {"backup_encrypted", OPT_XTRA_BACKUP_ENCRYPTED,
   "In --backup, assume that nonzero key_version implies that the page"
   " is encrypted. Use --backup --skip-backup-encrypted to allow"
   " copying unencrypted that were originally created before MySQL 5.1.48.",
   (G_PTR*)&opt_backup_encrypted,
   (G_PTR*)&opt_backup_encrypted,
   0, GET_BOOL, NO_ARG, TRUE, 0, 0, 0, 0, 0},

   {"log", OPT_LOG, "Ignored option for MySQL option compatibility",
   (G_PTR*) &log_ignored_opt, (G_PTR*) &log_ignored_opt, 0,
   GET_STR, OPT_ARG, 0, 0, 0, 0, 0, 0},

   {"log_bin", OPT_LOG, "Base name for the log sequence",
   &opt_log_bin, &opt_log_bin, 0, GET_STR, OPT_ARG, 0, 0, 0, 0, 0, 0},

   {"innodb", OPT_INNODB, "Ignored option for MySQL option compatibility",
   (G_PTR*) &innobase_ignored_opt, (G_PTR*) &innobase_ignored_opt, 0,
   GET_STR, OPT_ARG, 0, 0, 0, 0, 0, 0},
#ifdef BTR_CUR_HASH_ADAPT
  {"innodb_adaptive_hash_index", OPT_INNODB_ADAPTIVE_HASH_INDEX,
   "Enable InnoDB adaptive hash index (enabled by default).  "
   "Disable with --skip-innodb-adaptive-hash-index.",
   &btr_search_enabled,
   &btr_search_enabled,
   0, GET_BOOL, NO_ARG, 1, 0, 0, 0, 0, 0},
#endif /* BTR_CUR_HASH_ADAPT */
  {"innodb_autoextend_increment", OPT_INNODB_AUTOEXTEND_INCREMENT,
   "Data file autoextend increment in megabytes",
   (G_PTR*) &sys_tablespace_auto_extend_increment,
   (G_PTR*) &sys_tablespace_auto_extend_increment,
   0, GET_ULONG, REQUIRED_ARG, 8L, 1L, 1000L, 0, 1L, 0},
  {"innodb_buffer_pool_size", OPT_INNODB_BUFFER_POOL_SIZE,
   "The size of the memory buffer InnoDB uses to cache data and indexes of its tables.",
   (G_PTR*) &innobase_buffer_pool_size, (G_PTR*) &innobase_buffer_pool_size, 0,
   GET_LL, REQUIRED_ARG, 8*1024*1024L, 1024*1024L, LONGLONG_MAX, 0,
   1024*1024L, 0},
  {"innodb_data_file_path", OPT_INNODB_DATA_FILE_PATH,
   "Path to individual files and their sizes.", &innobase_data_file_path,
   &innobase_data_file_path, 0, GET_STR, REQUIRED_ARG, 0, 0, 0, 0, 0, 0},
  {"innodb_data_home_dir", OPT_INNODB_DATA_HOME_DIR,
   "The common part for InnoDB table spaces.", &innobase_data_home_dir,
   &innobase_data_home_dir, 0, GET_STR, REQUIRED_ARG, 0, 0, 0, 0, 0, 0},
  {"innodb_doublewrite", OPT_INNODB_DOUBLEWRITE,
   "Enable InnoDB doublewrite buffer during --prepare.",
   (G_PTR*) &innobase_use_doublewrite,
   (G_PTR*) &innobase_use_doublewrite, 0, GET_BOOL, NO_ARG, 0, 0, 0, 0, 0, 0},
  {"innodb_io_capacity", OPT_INNODB_IO_CAPACITY,
   "Number of IOPs the server can do. Tunes the background IO rate",
   (G_PTR*) &srv_io_capacity, (G_PTR*) &srv_io_capacity,
   0, GET_ULONG, OPT_ARG, 200, 100, ~0UL, 0, 0, 0},
  {"innodb_file_io_threads", OPT_INNODB_FILE_IO_THREADS,
   "Number of file I/O threads in InnoDB.", (G_PTR*) &innobase_file_io_threads,
   (G_PTR*) &innobase_file_io_threads, 0, GET_LONG, REQUIRED_ARG, 4, 4, 64, 0,
   1, 0},
  {"innodb_read_io_threads", OPT_INNODB_READ_IO_THREADS,
   "Number of background read I/O threads in InnoDB.", (G_PTR*) &innobase_read_io_threads,
   (G_PTR*) &innobase_read_io_threads, 0, GET_LONG, REQUIRED_ARG, 4, 1, 64, 0,
   1, 0},
  {"innodb_write_io_threads", OPT_INNODB_WRITE_IO_THREADS,
   "Number of background write I/O threads in InnoDB.", (G_PTR*) &innobase_write_io_threads,
   (G_PTR*) &innobase_write_io_threads, 0, GET_LONG, REQUIRED_ARG, 4, 1, 64, 0,
   1, 0},
  {"innodb_file_per_table", OPT_INNODB_FILE_PER_TABLE,
   "Stores each InnoDB table to an .ibd file in the database dir.",
   (G_PTR*) &innobase_file_per_table,
   (G_PTR*) &innobase_file_per_table, 0, GET_BOOL, NO_ARG,
   FALSE, 0, 0, 0, 0, 0},

  {"innodb_flush_method", OPT_INNODB_FLUSH_METHOD,
   "With which method to flush data.",
   &srv_file_flush_method, &srv_file_flush_method,
   &innodb_flush_method_typelib, GET_ENUM, REQUIRED_ARG,
   IF_WIN(SRV_ALL_O_DIRECT_FSYNC, SRV_FSYNC), 0, 0, 0, 0, 0},

  {"innodb_log_buffer_size", OPT_INNODB_LOG_BUFFER_SIZE,
   "The size of the buffer which InnoDB uses to write log to the log files on disk.",
   (G_PTR*) &srv_log_buffer_size, (G_PTR*) &srv_log_buffer_size, 0,
   GET_ULONG, REQUIRED_ARG, 1024*1024L, 256*1024L, LONG_MAX, 0, 1024, 0},
  {"innodb_log_file_size", OPT_INNODB_LOG_FILE_SIZE,
   "Ignored for mysqld option compatibility",
   (G_PTR*) &srv_log_file_size, (G_PTR*) &srv_log_file_size, 0,
   GET_ULL, REQUIRED_ARG, 48 << 20, 1 << 20, 512ULL << 30, 0,
   UNIV_PAGE_SIZE_MAX, 0},
  {"innodb_log_files_in_group", OPT_INNODB_LOG_FILES_IN_GROUP,
   "Ignored for mysqld option compatibility",
   &srv_n_log_files, &srv_n_log_files,
   0, GET_LONG, REQUIRED_ARG, 1, 1, 100, 0, 1, 0},
  {"innodb_log_group_home_dir", OPT_INNODB_LOG_GROUP_HOME_DIR,
   "Path to InnoDB log files.", &srv_log_group_home_dir,
   &srv_log_group_home_dir, 0, GET_STR, REQUIRED_ARG, 0, 0, 0, 0, 0, 0},
  {"innodb_max_dirty_pages_pct", OPT_INNODB_MAX_DIRTY_PAGES_PCT,
   "Percentage of dirty pages allowed in bufferpool.", (G_PTR*) &srv_max_buf_pool_modified_pct,
   (G_PTR*) &srv_max_buf_pool_modified_pct, 0, GET_ULONG, REQUIRED_ARG, 90, 0, 100, 0, 0, 0},
  {"innodb_use_native_aio", OPT_INNODB_USE_NATIVE_AIO,
   "Use native AIO if supported on this platform.",
   (G_PTR*) &srv_use_native_aio,
   (G_PTR*) &srv_use_native_aio, 0, GET_BOOL, NO_ARG,
   TRUE, 0, 0, 0, 0, 0},
  {"innodb_page_size", OPT_INNODB_PAGE_SIZE,
   "The universal page size of the database.",
   (G_PTR*) &innobase_page_size, (G_PTR*) &innobase_page_size, 0,
   /* Use GET_LL to support numeric suffixes in 5.6 */
   GET_LL, REQUIRED_ARG,
   (1LL << 14), (1LL << 12), (1LL << UNIV_PAGE_SIZE_SHIFT_MAX), 0, 1L, 0},
  {"innodb_buffer_pool_filename", OPT_INNODB_BUFFER_POOL_FILENAME,
   "Ignored for mysqld option compatibility",
   (G_PTR*) &innobase_buffer_pool_filename,
   (G_PTR*) &innobase_buffer_pool_filename,
   0, GET_STR, REQUIRED_ARG, 0, 0, 0, 0, 0, 0},

#ifndef DBUG_OFF /* unfortunately "debug" collides with existing options */
  {"dbug", '#', "Built in DBUG debugger.",
   &dbug_option, &dbug_option, 0, GET_STR, OPT_ARG,
   0, 0, 0, 0, 0, 0},
#endif
#ifndef __WIN__
  {"debug-sync", OPT_XTRA_DEBUG_SYNC,
   "Debug sync point. This is only used by the xtrabackup test suite",
   (G_PTR*) &xtrabackup_debug_sync,
   (G_PTR*) &xtrabackup_debug_sync,
   0, GET_STR, REQUIRED_ARG, 0, 0, 0, 0, 0, 0},
#endif

  {"innodb_checksum_algorithm", OPT_INNODB_CHECKSUM_ALGORITHM,
  "The algorithm InnoDB uses for page checksumming. [CRC32, STRICT_CRC32, "
   "INNODB, STRICT_INNODB, NONE, STRICT_NONE]", &srv_checksum_algorithm,
   &srv_checksum_algorithm, &innodb_checksum_algorithm_typelib, GET_ENUM,
   REQUIRED_ARG, SRV_CHECKSUM_ALGORITHM_CRC32, 0, 0, 0, 0, 0},

  {"innodb_undo_directory", OPT_INNODB_UNDO_DIRECTORY,
   "Directory where undo tablespace files live, this path can be absolute.",
   &srv_undo_dir, &srv_undo_dir, 0, GET_STR, REQUIRED_ARG, 0, 0, 0, 0, 0,
   0},

  {"innodb_undo_tablespaces", OPT_INNODB_UNDO_TABLESPACES,
   "Number of undo tablespaces to use.",
   (G_PTR*)&srv_undo_tablespaces, (G_PTR*)&srv_undo_tablespaces,
   0, GET_ULONG, REQUIRED_ARG, 0, 0, 126, 0, 1, 0},

  {"defaults_group", OPT_DEFAULTS_GROUP, "defaults group in config file (default \"mysqld\").",
   (G_PTR*) &defaults_group, (G_PTR*) &defaults_group,
   0, GET_STR, REQUIRED_ARG, 0, 0, 0, 0, 0, 0},

  {"plugin-dir", OPT_PLUGIN_DIR,
  "Server plugin directory. Used to load encryption plugin during 'prepare' phase."
  "Has no effect in the 'backup' phase (plugin directory during backup is the same as server's)",
  &xb_plugin_dir, &xb_plugin_dir,
  0, GET_STR, REQUIRED_ARG, 0, 0, 0, 0, 0, 0 },

  { "innodb-encrypt-log", OPT_INNODB_ENCRYPT_LOG, "Whether to encrypt innodb log",
  &srv_encrypt_log, &srv_encrypt_log,
  0, GET_BOOL, REQUIRED_ARG, 0, 0, 0, 0, 0, 0 },

  {"innodb-log-checksums", OPT_INNODB_LOG_CHECKSUMS,
   "Whether to require checksums for InnoDB redo log blocks",
   &innodb_log_checksums, &innodb_log_checksums,
   0, GET_BOOL, REQUIRED_ARG, 1, 0, 0, 0, 0, 0 },

  {"open_files_limit", OPT_OPEN_FILES_LIMIT, "the maximum number of file "
   "descriptors to reserve with setrlimit().",
   (G_PTR*) &xb_open_files_limit, (G_PTR*) &xb_open_files_limit, 0, GET_ULONG,
   REQUIRED_ARG, 0, 0, UINT_MAX, 0, 1, 0},

  {"lock-ddl-per-table", OPT_LOCK_DDL_PER_TABLE, "Lock DDL for each table "
   "before xtrabackup starts to copy it and until the backup is completed.",
   (uchar*) &opt_lock_ddl_per_table, (uchar*) &opt_lock_ddl_per_table, 0,
   GET_BOOL, NO_ARG, 0, 0, 0, 0, 0, 0},

  {"rocksdb-datadir", OPT_ROCKSDB_DATADIR, "RocksDB data directory."
   "This option is only  used with --copy-back or --move-back option",
  &xb_rocksdb_datadir, &xb_rocksdb_datadir,
  0, GET_STR, REQUIRED_ARG, 0, 0, 0, 0, 0, 0 },

  { "rocksdb-backup", OPT_BACKUP_ROCKSDB, "Backup rocksdb data, if rocksdb plugin is installed."
   "Used only with --backup option. Can be useful for partial backups, to exclude all rocksdb data",
   &xb_backup_rocksdb, &xb_backup_rocksdb,
   0, GET_BOOL, NO_ARG, 1, 0, 0, 0, 0, 0 },

   {"check-privileges", OPT_XTRA_CHECK_PRIVILEGES, "Check database user "
   "privileges fro the backup user",
   &opt_check_privileges, &opt_check_privileges,
   0, GET_BOOL, NO_ARG, 1, 0, 0, 0, 0, 0 },

  { 0, 0, 0, 0, 0, 0, GET_NO_ARG, NO_ARG, 0, 0, 0, 0, 0, 0}
};

uint xb_server_options_count = array_elements(xb_server_options);

#ifndef __WIN__
static int debug_sync_resumed;

static void sigcont_handler(int sig);

static void sigcont_handler(int sig __attribute__((unused)))
{
	debug_sync_resumed= 1;
}
#endif

static inline
void
debug_sync_point(const char *name)
{
#ifndef __WIN__
	FILE	*fp;
	pid_t	pid;
	char	pid_path[FN_REFLEN];

	if (xtrabackup_debug_sync == NULL) {
		return;
	}

	if (strcmp(xtrabackup_debug_sync, name)) {
		return;
	}

	pid = getpid();

	snprintf(pid_path, sizeof(pid_path), "%s/xtrabackup_debug_sync",
		 xtrabackup_target_dir);
	fp = fopen(pid_path, "w");
	if (fp == NULL) {
		die("Can't open open %s", pid_path);
	}
	fprintf(fp, "%u\n", (uint) pid);
	fclose(fp);

	msg("mariabackup: DEBUG: Suspending at debug sync point '%s'. "
	    "Resume with 'kill -SIGCONT %u'.", name, (uint) pid);

	debug_sync_resumed= 0;
	kill(pid, SIGSTOP);
	while (!debug_sync_resumed) {
		sleep(1);
	}

	/* On resume */
	msg("mariabackup: DEBUG: removing the pid file.");
	my_delete(pid_path, MYF(MY_WME));
#endif
}


static std::set<std::string> tables_for_export;

static void append_export_table(const char *dbname, const char *tablename, bool is_remote)
{
  if(dbname && tablename && !is_remote)
  {
    char buf[3*FN_REFLEN];
    snprintf(buf,sizeof(buf),"%s/%s",dbname, tablename);
    // trim .ibd
    char *p=strrchr(buf, '.');
    if (p) *p=0;

    std::string name=ut_get_name(0, buf);
    /* Strip partition name comment from table name, if any */
    if (ends_with(name.c_str(), "*/"))
    {
      size_t pos= name.rfind("/*");
      if (pos != std::string::npos)
         name.resize(pos);
    }
    tables_for_export.insert(name);
  }
}


#define BOOTSTRAP_FILENAME "mariabackup_prepare_for_export.sql"

static int create_bootstrap_file()
{
  FILE *f= fopen(BOOTSTRAP_FILENAME,"wb");
  if(!f)
   return -1;

  fputs("SET NAMES UTF8;\n",f);
  enumerate_ibd_files(append_export_table);
  for (std::set<std::string>::iterator it = tables_for_export.begin();
       it != tables_for_export.end(); it++)
  {
     const char *tab = it->c_str();
     fprintf(f,
     "BEGIN NOT ATOMIC "
       "DECLARE CONTINUE HANDLER FOR NOT FOUND,SQLEXCEPTION BEGIN END;"
       "FLUSH TABLES %s FOR EXPORT;"
     "END;\n"
     "UNLOCK TABLES;\n",
      tab);
  }
  fclose(f);
  return 0;
}

static int prepare_export()
{
  int err= -1;

  char cmdline[2*FN_REFLEN];
  FILE *outf;

  if (create_bootstrap_file())
    return -1;

  // Process defaults-file , it can have some --lc-language stuff,
  // which is* unfortunately* still necessary to get mysqld up
  if (strncmp(orig_argv1,"--defaults-file=",16) == 0)
  {
    snprintf(cmdline, sizeof cmdline,
     IF_WIN("\"","") "\"%s\" --mysqld \"%s\" "
      " --defaults-extra-file=./backup-my.cnf --defaults-group-suffix=%s --datadir=."
      " --innodb --innodb-fast-shutdown=0 --loose-partition"
      " --innodb_purge_rseg_truncate_frequency=1 --innodb-buffer-pool-size=%llu"
      " --console  --skip-log-error --bootstrap  < "  BOOTSTRAP_FILENAME IF_WIN("\"",""),
      mariabackup_exe, 
      orig_argv1, (my_defaults_group_suffix?my_defaults_group_suffix:""),
      xtrabackup_use_memory);
  }
  else
  {
    sprintf(cmdline,
     IF_WIN("\"","") "\"%s\" --mysqld"
      " --defaults-file=./backup-my.cnf --defaults-group-suffix=%s --datadir=."
      " --innodb --innodb-fast-shutdown=0 --loose-partition"
      " --innodb_purge_rseg_truncate_frequency=1 --innodb-buffer-pool-size=%llu"
      " --console  --log-error= --bootstrap  < "  BOOTSTRAP_FILENAME IF_WIN("\"",""),
      mariabackup_exe,
      (my_defaults_group_suffix?my_defaults_group_suffix:""),
      xtrabackup_use_memory);
  }

  msg("Prepare export : executing %s\n", cmdline);
  fflush(stderr);

  outf= popen(cmdline,"r");
  if (!outf)
    goto end;
  
  char outline[FN_REFLEN];
  while(fgets(outline, sizeof(outline)-1, outf))
    fprintf(stderr,"%s",outline);

  err = pclose(outf);
end:
  unlink(BOOTSTRAP_FILENAME);
  return err;
}


static const char *xb_client_default_groups[]=
	{ "xtrabackup", "mariabackup", "client", 0, 0, 0 };

static const char *xb_server_default_groups[]=
	{ "xtrabackup", "mariabackup", "mysqld", 0, 0, 0 };

static void print_version(void)
{
  msg("%s based on MariaDB server %s %s (%s)",
      my_progname, MYSQL_SERVER_VERSION, SYSTEM_TYPE, MACHINE_TYPE);
}

static void usage(void)
{
  puts("Open source backup tool for InnoDB and XtraDB\n\
\n\
Copyright (C) 2009-2015 Percona LLC and/or its affiliates.\n\
Portions Copyright (C) 2000, 2011, MySQL AB & Innobase Oy. All Rights Reserved.\n\
\n\
This program is free software; you can redistribute it and/or\n\
modify it under the terms of the GNU General Public License\n\
as published by the Free Software Foundation version 2\n\
of the License.\n\
\n\
This program is distributed in the hope that it will be useful,\n\
but WITHOUT ANY WARRANTY; without even the implied warranty of\n\
MERCHANTABILITY or FITNESS FOR A PARTICULAR PURPOSE.  See the\n\
GNU General Public License for more details.\n\
\n\
You can download full text of the license on http://www.gnu.org/licenses/gpl-2.0.txt\n");

  printf("Usage: %s [--defaults-file=#] [--backup | --prepare | --copy-back | --move-back] [OPTIONS]\n",my_progname);
  print_defaults("my", xb_server_default_groups);
  my_print_help(xb_client_options);
  my_print_help(xb_server_options);
  my_print_variables(xb_server_options);
  my_print_variables(xb_client_options);
}

#define ADD_PRINT_PARAM_OPT(value)              \
  { \
    print_param_str << opt->name << "=" << value << "\n"; \
    param_set.insert(opt->name); \
  }

/************************************************************************
Check if parameter is set in defaults file or via command line argument
@return true if parameter is set. */
bool
check_if_param_set(const char *param)
{
	return param_set.find(param) != param_set.end();
}

my_bool
xb_get_one_option(int optid,
		  const struct my_option *opt __attribute__((unused)),
		  char *argument)
{
  switch(optid) {
  case 'h':
    strmake(mysql_real_data_home,argument, FN_REFLEN - 1);
    mysql_data_home= mysql_real_data_home;

    ADD_PRINT_PARAM_OPT(mysql_real_data_home);
    break;

  case 't':

    ADD_PRINT_PARAM_OPT(opt_mysql_tmpdir);
    break;

  case OPT_INNODB_DATA_HOME_DIR:

    ADD_PRINT_PARAM_OPT(innobase_data_home_dir);
    break;

  case OPT_INNODB_DATA_FILE_PATH:

    ADD_PRINT_PARAM_OPT(innobase_data_file_path);
    break;

  case OPT_INNODB_LOG_GROUP_HOME_DIR:

    ADD_PRINT_PARAM_OPT(srv_log_group_home_dir);
    break;

  case OPT_INNODB_LOG_FILES_IN_GROUP:
  case OPT_INNODB_LOG_FILE_SIZE:
    break;

  case OPT_INNODB_FLUSH_METHOD:
    ut_a(srv_file_flush_method
	 <= IF_WIN(SRV_ALL_O_DIRECT_FSYNC, SRV_O_DIRECT_NO_FSYNC));
    ADD_PRINT_PARAM_OPT(innodb_flush_method_names[srv_file_flush_method]);
    break;

  case OPT_INNODB_PAGE_SIZE:

    ADD_PRINT_PARAM_OPT(innobase_page_size);
    break;

  case OPT_INNODB_UNDO_DIRECTORY:

    ADD_PRINT_PARAM_OPT(srv_undo_dir);
    break;

  case OPT_INNODB_UNDO_TABLESPACES:

    ADD_PRINT_PARAM_OPT(srv_undo_tablespaces);
    break;

  case OPT_INNODB_CHECKSUM_ALGORITHM:

    ut_a(srv_checksum_algorithm <= SRV_CHECKSUM_ALGORITHM_STRICT_NONE);

    ADD_PRINT_PARAM_OPT(innodb_checksum_algorithm_names[srv_checksum_algorithm]);
    break;

  case OPT_INNODB_BUFFER_POOL_FILENAME:

    ADD_PRINT_PARAM_OPT(innobase_buffer_pool_filename);
    break;

  case OPT_XTRA_TARGET_DIR:
    strmake(xtrabackup_real_target_dir,argument, sizeof(xtrabackup_real_target_dir)-1);
    xtrabackup_target_dir= xtrabackup_real_target_dir;
    break;
  case OPT_XTRA_STREAM:
    if (!strcasecmp(argument, "xbstream"))
      xtrabackup_stream_fmt = XB_STREAM_FMT_XBSTREAM;
    else
    {
      msg("Invalid --stream argument: %s", argument);
      return 1;
    }
    xtrabackup_stream = TRUE;
    break;
  case OPT_XTRA_COMPRESS:
    if (argument == NULL)
      xtrabackup_compress_alg = "quicklz";
    else if (strcasecmp(argument, "quicklz"))
    {
      msg("Invalid --compress argument: %s", argument);
      return 1;
    }
    xtrabackup_compress = TRUE;
    break;
  case OPT_DECOMPRESS:
    opt_decompress = TRUE;
    xtrabackup_decrypt_decompress = true;
    break;
  case (int) OPT_CORE_FILE:
    test_flags |= TEST_CORE_ON_SIGNAL;
    break;
  case OPT_HISTORY:
    if (argument) {
      opt_history = argument;
    } else {
      opt_history = "";
    }
    break;
  case 'p':
    if (argument)
    {
      char *start= argument;
      my_free(opt_password);
      opt_password= my_strdup(argument, MYF(MY_FAE));
      while (*argument) *argument++= 'x';               // Destroy argument
      if (*start)
        start[1]=0 ;
    }
    break;
  case OPT_PROTOCOL:
    if (argument)
    {
      if ((opt_protocol= find_type_with_warning(argument, &sql_protocol_typelib,
                                                opt->name)) <= 0)
      {
        sf_leaking_memory= 1; /* no memory leak reports here */
        exit(1);
      }
    }
    break;
#define MYSQL_CLIENT
#include "sslopt-case.h"
#undef MYSQL_CLIENT

  case '?':
    usage();
    exit(EXIT_SUCCESS);
    break;
  case 'v':
    print_version();
    exit(EXIT_SUCCESS);
    break;
  default:
    break;
  }
  return 0;
}

static bool innodb_init_param()
{
	srv_is_being_started = TRUE;
	/* === some variables from mysqld === */
	memset((G_PTR) &mysql_tmpdir_list, 0, sizeof(mysql_tmpdir_list));

	if (init_tmpdir(&mysql_tmpdir_list, opt_mysql_tmpdir))
<<<<<<< HEAD
		return true;
=======
		die("init_tmpdir() failed");
>>>>>>> 8e80fd6b
	xtrabackup_tmpdir = my_tmpdir(&mysql_tmpdir_list);
	/* dummy for initialize all_charsets[] */
	get_charset_name(0);

	srv_page_size = 0;
	srv_page_size_shift = 0;
#ifdef BTR_CUR_HASH_ADAPT
	btr_ahi_parts = 1;
#endif /* BTR_CUR_HASH_ADAPT */

	if (innobase_page_size != (1LL << 14)) {
		size_t n_shift = get_bit_shift(size_t(innobase_page_size));

		if (n_shift >= 12 && n_shift <= UNIV_PAGE_SIZE_SHIFT_MAX) {
<<<<<<< HEAD
			srv_page_size_shift = ulong(n_shift);
			srv_page_size = 1U << n_shift;
			msg("InnoDB: The universal page size of the "
			    "database is set to %lu.\n", srv_page_size);
=======
			srv_page_size_shift = n_shift;
			srv_page_size = 1 << n_shift;
			msg("InnoDB: The page size of the "
			    "database is set to %lu.", srv_page_size);
>>>>>>> 8e80fd6b
		} else {
			die("invalid value of "
			    "innobase_page_size: %lld", innobase_page_size);
<<<<<<< HEAD
			goto error;
=======
>>>>>>> 8e80fd6b
		}
	} else {
		srv_page_size_shift = 14;
		srv_page_size = 1U << 14;
	}

	/* Check that values don't overflow on 32-bit systems. */
	if (sizeof(ulint) == 4) {
		if (xtrabackup_use_memory > UINT_MAX32) {
			msg("mariabackup: use-memory can't be over 4GB"
			    " on 32-bit systems");
		}

		if (innobase_buffer_pool_size > UINT_MAX32) {
			msg("mariabackup: innobase_buffer_pool_size can't be "
			    "over 4GB on 32-bit systems");

			goto error;
		}
	}

	static char default_path[2] = { FN_CURLIB, 0 };
	fil_path_to_mysql_datadir = default_path;

	/* Set InnoDB initialization parameters according to the values
	read from MySQL .cnf file */

	if (xtrabackup_backup) {
		msg("mariabackup: using the following InnoDB configuration:");
	} else {
		msg("mariabackup: using the following InnoDB configuration "
		    "for recovery:");
	}

	/*--------------- Data files -------------------------*/

	/* The default dir for data files is the datadir of MySQL */

	srv_data_home = (xtrabackup_backup && innobase_data_home_dir
			 ? innobase_data_home_dir : default_path);
	msg("innodb_data_home_dir = %s", srv_data_home);

	/* Set default InnoDB data file size to 10 MB and let it be
  	auto-extending. Thus users can use InnoDB in >= 4.0 without having
	to specify any startup options. */

	if (!innobase_data_file_path) {
  		innobase_data_file_path = (char*) "ibdata1:10M:autoextend";
	}
	msg("innodb_data_file_path = %s",
	    innobase_data_file_path);

	/* This is the first time univ_page_size is used.
	It was initialized to 16k pages before srv_page_size was set */
	univ_page_size.copy_from(
		page_size_t(srv_page_size, srv_page_size, false));

	srv_sys_space.set_space_id(TRX_SYS_SPACE);
	srv_sys_space.set_name("innodb_system");
	srv_sys_space.set_path(srv_data_home);
	srv_sys_space.set_flags(FSP_FLAGS_PAGE_SSIZE());

	if (!srv_sys_space.parse_params(innobase_data_file_path, true)) {
		goto error;
	}

	srv_sys_space.normalize_size();
	srv_lock_table_size = 5 * (srv_buf_pool_size >> srv_page_size_shift);

	/* -------------- Log files ---------------------------*/

	/* The default dir for log files is the datadir of MySQL */

	if (!(xtrabackup_backup && srv_log_group_home_dir)) {
		srv_log_group_home_dir = default_path;
	}
	if (xtrabackup_prepare && xtrabackup_incremental_dir) {
		srv_log_group_home_dir = xtrabackup_incremental_dir;
	}
	msg("innodb_log_group_home_dir = %s",
	    srv_log_group_home_dir);

	os_normalize_path(srv_log_group_home_dir);

	if (strchr(srv_log_group_home_dir, ';')) {
		msg("syntax error in innodb_log_group_home_dir, ");
		goto error;
	}

	srv_adaptive_flushing = FALSE;

        /* We set srv_pool_size here in units of 1 kB. InnoDB internally
        changes the value so that it becomes the number of database pages. */

	srv_buf_pool_size = (ulint) xtrabackup_use_memory;
	srv_buf_pool_chunk_unit = (ulong)srv_buf_pool_size;
	srv_buf_pool_instances = 1;
	srv_n_page_cleaners = 1;

	srv_n_file_io_threads = (ulint) innobase_file_io_threads;
	srv_n_read_io_threads = (ulint) innobase_read_io_threads;
	srv_n_write_io_threads = (ulint) innobase_write_io_threads;

	srv_use_doublewrite_buf = (ibool) innobase_use_doublewrite;

	os_use_large_pages = (ibool) innobase_use_large_pages;
	os_large_page_size = (ulint) innobase_large_page_size;
	row_rollback_on_timeout = (ibool) innobase_rollback_on_timeout;

	srv_file_per_table = (my_bool) innobase_file_per_table;

        srv_locks_unsafe_for_binlog = (ibool) innobase_locks_unsafe_for_binlog;

	srv_max_n_open_files = ULINT_UNDEFINED - 5;
	srv_innodb_status = (ibool) innobase_create_status_file;

	srv_print_verbose_log = verbose ? 2 : 1;

	/* Store the default charset-collation number of this MySQL
	installation */

	/* We cannot treat characterset here for now!! */
	data_mysql_default_charset_coll = (ulint)default_charset_info->number;

	ut_ad(DATA_MYSQL_BINARY_CHARSET_COLL == my_charset_bin.number);

#ifdef _WIN32
	srv_use_native_aio = TRUE;

#elif defined(LINUX_NATIVE_AIO)

	if (srv_use_native_aio) {
		msg("InnoDB: Using Linux native AIO");
	}
#else
	/* Currently native AIO is supported only on windows and linux
	and that also when the support is compiled in. In all other
	cases, we ignore the setting of innodb_use_native_aio. */
	srv_use_native_aio = FALSE;

#endif

	/* Assign the default value to srv_undo_dir if it's not specified, as
	my_getopt does not support default values for string options. We also
	ignore the option and override innodb_undo_directory on --prepare,
	because separate undo tablespaces are copied to the root backup
	directory. */

	if (!srv_undo_dir || !xtrabackup_backup) {
		srv_undo_dir = (char*) ".";
	}

	log_checksum_algorithm_ptr = innodb_log_checksums || srv_encrypt_log
		? log_block_calc_checksum_crc32
		: log_block_calc_checksum_none;

#ifdef _WIN32
	srv_use_native_aio = TRUE;
#endif
	return false;

error:
<<<<<<< HEAD
	msg("mariabackup: innodb_init_param(): Error occured.\n");
	return true;
=======
	msg("innodb_init_param(): Error occured.");
	return(TRUE);
>>>>>>> 8e80fd6b
}

static bool innodb_init()
{
	bool create_new_db = false;
	/* Check if the data files exist or not. */
	dberr_t err = srv_sys_space.check_file_spec(&create_new_db, 5U << 20);

	if (err == DB_SUCCESS) {
		err = srv_start(create_new_db);
	}

	if (err != DB_SUCCESS) {
		msg("mariabackup: innodb_init() returned %d (%s).",
		    err, ut_strerr(err));
		innodb_shutdown();
		return(TRUE);
	}

	return(FALSE);
}

/* ================= common ================= */

/***********************************************************************
Read backup meta info.
@return TRUE on success, FALSE on failure. */
static
my_bool
xtrabackup_read_metadata(char *filename)
{
	FILE	*fp;
	my_bool	 r = TRUE;
	int	 t;

	fp = fopen(filename,"r");
	if(!fp) {
		msg("Error: cannot open %s", filename);
		return(FALSE);
	}

	if (fscanf(fp, "backup_type = %29s\n", metadata_type)
	    != 1) {
		r = FALSE;
		goto end;
	}
	/* Use UINT64PF instead of LSN_PF here, as we have to maintain the file
	format. */
	if (fscanf(fp, "from_lsn = " UINT64PF "\n", &metadata_from_lsn)
			!= 1) {
		r = FALSE;
		goto end;
	}
	if (fscanf(fp, "to_lsn = " UINT64PF "\n", &metadata_to_lsn)
			!= 1) {
		r = FALSE;
		goto end;
	}
	if (fscanf(fp, "last_lsn = " UINT64PF "\n", &metadata_last_lsn)
			!= 1) {
		metadata_last_lsn = 0;
	}
	/* Optional fields */

	if (fscanf(fp, "recover_binlog_info = %d\n", &t) == 1) {
		recover_binlog_info = (t == 1);
	}
end:
	fclose(fp);

	return(r);
}

/***********************************************************************
Print backup meta info to a specified buffer. */
static
void
xtrabackup_print_metadata(char *buf, size_t buf_len)
{
	/* Use UINT64PF instead of LSN_PF here, as we have to maintain the file
	format. */
	snprintf(buf, buf_len,
		 "backup_type = %s\n"
		 "from_lsn = " UINT64PF "\n"
		 "to_lsn = " UINT64PF "\n"
		 "last_lsn = " UINT64PF "\n"
		 "recover_binlog_info = %d\n",
		 metadata_type,
		 metadata_from_lsn,
		 metadata_to_lsn,
		 metadata_last_lsn,
		 MY_TEST(opt_binlog_info == BINLOG_INFO_LOCKLESS));
}

/***********************************************************************
Stream backup meta info to a specified datasink.
@return TRUE on success, FALSE on failure. */
static
my_bool
xtrabackup_stream_metadata(ds_ctxt_t *ds_ctxt)
{
	char		buf[1024];
	size_t		len;
	ds_file_t	*stream;
	MY_STAT		mystat;
	my_bool		rc = TRUE;

	xtrabackup_print_metadata(buf, sizeof(buf));

	len = strlen(buf);

	mystat.st_size = len;
	mystat.st_mtime = my_time(0);

	stream = ds_open(ds_ctxt, XTRABACKUP_METADATA_FILENAME, &mystat);
	if (stream == NULL) {
		msg("Error: cannot open output stream for %s", XTRABACKUP_METADATA_FILENAME);
		return(FALSE);
	}

	if (ds_write(stream, buf, len)) {
		rc = FALSE;
	}

	if (ds_close(stream)) {
		rc = FALSE;
	}

	return(rc);
}

/***********************************************************************
Write backup meta info to a specified file.
@return TRUE on success, FALSE on failure. */
static
my_bool
xtrabackup_write_metadata(const char *filepath)
{
	char		buf[1024];
	size_t		len;
	FILE		*fp;

	xtrabackup_print_metadata(buf, sizeof(buf));

	len = strlen(buf);

	fp = fopen(filepath, "w");
	if(!fp) {
		msg("Error: cannot open %s", filepath);
		return(FALSE);
	}
	if (fwrite(buf, len, 1, fp) < 1) {
		fclose(fp);
		return(FALSE);
	}

	fclose(fp);

	return(TRUE);
}

/***********************************************************************
Read meta info for an incremental delta.
@return TRUE on success, FALSE on failure. */
static my_bool
xb_read_delta_metadata(const char *filepath, xb_delta_info_t *info)
{
	FILE*	fp;
	char	key[51];
	char	value[51];
	my_bool	r			= TRUE;

	/* set defaults */
	ulint page_size = ULINT_UNDEFINED, zip_size = 0;
	info->space_id = ULINT_UNDEFINED;

	fp = fopen(filepath, "r");
	if (!fp) {
		/* Meta files for incremental deltas are optional */
		return(TRUE);
	}

	while (!feof(fp)) {
		if (fscanf(fp, "%50s = %50s\n", key, value) == 2) {
			if (strcmp(key, "page_size") == 0) {
				page_size = strtoul(value, NULL, 10);
			} else if (strcmp(key, "zip_size") == 0) {
				zip_size = strtoul(value, NULL, 10);
			} else if (strcmp(key, "space_id") == 0) {
				info->space_id = strtoul(value, NULL, 10);
			}
		}
	}

	fclose(fp);

	if (page_size == ULINT_UNDEFINED) {
		msg("page_size is required in %s", filepath);
		r = FALSE;
	} else {
		info->page_size = page_size_t(zip_size ? zip_size : page_size,
					      page_size, zip_size != 0);
	}

	if (info->space_id == ULINT_UNDEFINED) {
		msg("mariabackup: Warning: This backup was taken with XtraBackup 2.0.1 "
			"or earlier, some DDL operations between full and incremental "
			"backups may be handled incorrectly");
	}

	return(r);
}

/***********************************************************************
Write meta info for an incremental delta.
@return TRUE on success, FALSE on failure. */
my_bool
xb_write_delta_metadata(const char *filename, const xb_delta_info_t *info)
{
	ds_file_t	*f;
	char		buf[64];
	my_bool		ret;
	size_t		len;
	MY_STAT		mystat;

	snprintf(buf, sizeof(buf),
		 "page_size = " ULINTPF "\n"
		 "zip_size = " ULINTPF " \n"
		 "space_id = " ULINTPF "\n",
		 info->page_size.logical(),
		 info->page_size.is_compressed()
		 ? info->page_size.physical() : 0,
		 info->space_id);
	len = strlen(buf);

	mystat.st_size = len;
	mystat.st_mtime = my_time(0);

	f = ds_open(ds_meta, filename, &mystat);
	if (f == NULL) {
		msg("Error: Can't open output stream for %s",filename);
		return(FALSE);
	}

	ret = (ds_write(f, buf, len) == 0);

	if (ds_close(f)) {
		ret = FALSE;
	}

	return(ret);
}

/* ================= backup ================= */
void
xtrabackup_io_throttling(void)
{
	if (xtrabackup_backup && xtrabackup_throttle && (io_ticket--) < 0) {
		os_event_reset(wait_throttle);
		os_event_wait(wait_throttle);
	}
}

static
my_bool regex_list_check_match(
	const regex_list_t& list,
	const char* name)
{
	regmatch_t tables_regmatch[1];
	for (regex_list_t::const_iterator i = list.begin(), end = list.end();
	     i != end; ++i) {
		const regex_t& regex = *i;
		int regres = regexec(&regex, name, 1, tables_regmatch, 0);

		if (regres != REG_NOMATCH) {
			return(TRUE);
		}
	}
	return(FALSE);
}

static
my_bool
find_filter_in_hashtable(
	const char* name,
	hash_table_t* table,
	xb_filter_entry_t** result
)
{
	xb_filter_entry_t* found = NULL;
	HASH_SEARCH(name_hash, table, ut_fold_string(name),
		    xb_filter_entry_t*,
		    found, (void) 0,
		    !strcmp(found->name, name));

	if (found && result) {
		*result = found;
	}
	return (found != NULL);
}

/************************************************************************
Checks if a given table name matches any of specifications given in
regex_list or tables_hash.

@return TRUE on match or both regex_list and tables_hash are empty.*/
static my_bool
check_if_table_matches_filters(const char *name,
	const regex_list_t& regex_list,
	hash_table_t* tables_hash)
{
	if (regex_list.empty() && !tables_hash) {
		return(FALSE);
	}

	if (regex_list_check_match(regex_list, name)) {
		return(TRUE);
	}

	if (tables_hash && find_filter_in_hashtable(name, tables_hash, NULL)) {
		return(TRUE);
	}

	return FALSE;
}

enum skip_database_check_result {
	DATABASE_SKIP,
	DATABASE_SKIP_SOME_TABLES,
	DATABASE_DONT_SKIP,
	DATABASE_DONT_SKIP_UNLESS_EXPLICITLY_EXCLUDED,
};

/************************************************************************
Checks if a database specified by name should be skipped from backup based on
the --databases, --databases_file or --databases_exclude options.

@return TRUE if entire database should be skipped,
	FALSE otherwise.
*/
static
skip_database_check_result
check_if_skip_database(
	const char* name  /*!< in: path to the database */
)
{
	/* There are some filters for databases, check them */
	xb_filter_entry_t*	database = NULL;

	if (databases_exclude_hash &&
		find_filter_in_hashtable(name, databases_exclude_hash,
					 &database) &&
		!database->has_tables) {
		/* Database is found and there are no tables specified,
		   skip entire db. */
		return DATABASE_SKIP;
	}

	if (databases_include_hash) {
		if (!find_filter_in_hashtable(name, databases_include_hash,
					      &database)) {
		/* Database isn't found, skip the database */
			return DATABASE_SKIP;
		} else if (database->has_tables) {
			return DATABASE_SKIP_SOME_TABLES;
		} else {
			return DATABASE_DONT_SKIP_UNLESS_EXPLICITLY_EXCLUDED;
		}
	}

	return DATABASE_DONT_SKIP;
}

/************************************************************************
Checks if a database specified by path should be skipped from backup based on
the --databases, --databases_file or --databases_exclude options.

@return TRUE if the table should be skipped. */
my_bool
check_if_skip_database_by_path(
	const char* path /*!< in: path to the db directory. */
)
{
	if (databases_include_hash == NULL &&
		databases_exclude_hash == NULL) {
		return(FALSE);
	}

	const char* db_name = strrchr(path, OS_PATH_SEPARATOR);
	if (db_name == NULL) {
		db_name = path;
	} else {
		++db_name;
	}

	return check_if_skip_database(db_name) == DATABASE_SKIP;
}

/************************************************************************
Checks if a table specified as a name in the form "database/name" (InnoDB 5.6)
or "./database/name.ibd" (InnoDB 5.5-) should be skipped from backup based on
the --tables or --tables-file options.

@return TRUE if the table should be skipped. */
my_bool
check_if_skip_table(
/******************/
	const char*	name)	/*!< in: path to the table */
{
	char buf[FN_REFLEN];
	const char *dbname, *tbname;
	const char *ptr;
	char *eptr;

	if (regex_exclude_list.empty() &&
		regex_include_list.empty() &&
		tables_include_hash == NULL &&
		tables_exclude_hash == NULL &&
		databases_include_hash == NULL &&
		databases_exclude_hash == NULL) {
		return(FALSE);
	}

	dbname = NULL;
	tbname = name;
	while ((ptr = strchr(tbname, '/')) != NULL) {
		dbname = tbname;
		tbname = ptr + 1;
	}

	if (dbname == NULL) {
		return(FALSE);
	}

	strncpy(buf, dbname, FN_REFLEN);
	buf[tbname - 1 - dbname] = 0;

	const skip_database_check_result skip_database =
			check_if_skip_database(buf);
	if (skip_database == DATABASE_SKIP) {
		return (TRUE);
	}

	buf[FN_REFLEN - 1] = '\0';
	buf[tbname - 1 - dbname] = '.';

	/* Check if there's a suffix in the table name. If so, truncate it. We
	rely on the fact that a dot cannot be a part of a table name (it is
	encoded by the server with the @NNNN syntax). */
	if ((eptr = strchr(&buf[tbname - dbname], '.')) != NULL) {

		*eptr = '\0';
	}

	/* For partitioned tables first try to match against the regexp
	without truncating the #P#... suffix so we can backup individual
	partitions with regexps like '^test[.]t#P#p5' */
	if (check_if_table_matches_filters(buf, regex_exclude_list,
					   tables_exclude_hash)) {
		return(TRUE);
	}
	if (check_if_table_matches_filters(buf, regex_include_list,
					   tables_include_hash)) {
		return(FALSE);
	}
	if ((eptr = strstr(buf, "#P#")) != NULL) {
		*eptr = 0;

		if (check_if_table_matches_filters(buf, regex_exclude_list,
						   tables_exclude_hash)) {
			return (TRUE);
		}
		if (check_if_table_matches_filters(buf, regex_include_list,
						   tables_include_hash)) {
			return(FALSE);
		}
	}

	if (skip_database == DATABASE_DONT_SKIP_UNLESS_EXPLICITLY_EXCLUDED) {
		/* Database is in include-list, and qualified name wasn't
		   found in any of exclusion filters.*/
		return (FALSE);
	}

	if (skip_database == DATABASE_SKIP_SOME_TABLES ||
		!regex_include_list.empty() ||
		tables_include_hash) {

		/* Include lists are present, but qualified name
		   failed to match any.*/
		return(TRUE);
	}

	return(FALSE);
}

const char*
xb_get_copy_action(const char *dflt)
{
	const char *action;

	if (xtrabackup_stream) {
		if (xtrabackup_compress) {
			action = "Compressing and streaming";
		} else {
			action = "Streaming";
		}
	} else {
		if (xtrabackup_compress) {
			action = "Compressing";
		} else {
			action = dflt;
		}
	}

	return(action);
}

/* TODO: We may tune the behavior (e.g. by fil_aio)*/

static
my_bool
xtrabackup_copy_datafile(fil_node_t* node, uint thread_n, const char *dest_name=0, ulonglong max_size=ULLONG_MAX)
{
	char			 dst_name[FN_REFLEN];
	ds_file_t		*dstfile = NULL;
	xb_fil_cur_t		 cursor;
	xb_fil_cur_result_t	 res;
	xb_write_filt_t		*write_filter = NULL;
	xb_write_filt_ctxt_t	 write_filt_ctxt;
	const char		*action;
	xb_read_filt_t		*read_filter;
	my_bool			rc = FALSE;

	/* Get the name and the path for the tablespace. node->name always
	contains the path (which may be absolute for remote tablespaces in
	5.6+). space->name contains the tablespace name in the form
	"./database/table.ibd" (in 5.5-) or "database/table" (in 5.6+). For a
	multi-node shared tablespace, space->name contains the name of the first
	node, but that's irrelevant, since we only need node_name to match them
	against filters, and the shared tablespace is always copied regardless
	of the filters value. */

	const char* const node_name = node->space->name;
	const char* const node_path = node->name;

	if (fil_is_user_tablespace_id(node->space->id)
	    && check_if_skip_table(node_name)) {
		msg(thread_n, "Skipping %s.", node_name);
		return(FALSE);
	}

	bool was_dropped;
	pthread_mutex_lock(&backup_mutex);
	was_dropped = (ddl_tracker.drops.find(node->space->id) != ddl_tracker.drops.end());
	pthread_mutex_unlock(&backup_mutex);
	if (was_dropped) {
		if (node->is_open()) {
			mutex_enter(&fil_system.mutex);
			node->close();
			mutex_exit(&fil_system.mutex);
		}
		goto skip;
	}

	if (!changed_page_bitmap) {
		read_filter = &rf_pass_through;
	}
	else {
		read_filter = &rf_bitmap;
	}

	res = xb_fil_cur_open(&cursor, read_filter, node, thread_n,max_size);
	if (res == XB_FIL_CUR_SKIP) {
		goto skip;
	} else if (res == XB_FIL_CUR_ERROR) {
		goto error;
	}

	strncpy(dst_name, (dest_name)?dest_name : cursor.rel_path, sizeof(dst_name));


	/* Setup the page write filter */
	if (xtrabackup_incremental) {
		write_filter = &wf_incremental;
	} else {
		write_filter = &wf_write_through;
	}

	memset(&write_filt_ctxt, 0, sizeof(xb_write_filt_ctxt_t));
	ut_a(write_filter->process != NULL);

	if (write_filter->init != NULL &&
	    !write_filter->init(&write_filt_ctxt, dst_name, &cursor)) {
		msg (thread_n, "mariabackup: error: failed to initialize page write filter.");
		goto error;
	}

	dstfile = ds_open(ds_data, dst_name, &cursor.statinfo);
	if (dstfile == NULL) {
		msg(thread_n,"mariabackup: error: can't open the destination stream for %s", dst_name);
		goto error;
	}

	action = xb_get_copy_action();

	if (xtrabackup_stream) {
		msg(thread_n, "%s %s", action, node_path);
	} else {
		msg(thread_n, "%s %s to %s", action, node_path, dstfile->path);
	}

	/* The main copy loop */
	while ((res = xb_fil_cur_read(&cursor)) == XB_FIL_CUR_SUCCESS) {
		if (!write_filter->process(&write_filt_ctxt, dstfile)) {
			goto error;
		}
	}

	if (res == XB_FIL_CUR_ERROR) {
		goto error;
	}

	if (write_filter->finalize
	    && !write_filter->finalize(&write_filt_ctxt, dstfile)) {
		goto error;
	}

	pthread_mutex_lock(&backup_mutex);
	ddl_tracker.tables_in_backup[node->space->id] = node_name;
	pthread_mutex_unlock(&backup_mutex);

	/* close */
	msg(thread_n,"        ...done");
	xb_fil_cur_close(&cursor);
	if (ds_close(dstfile)) {
		rc = TRUE;
	}
	if (write_filter && write_filter->deinit) {
		write_filter->deinit(&write_filt_ctxt);
	}
	return(rc);

error:
	xb_fil_cur_close(&cursor);
	if (dstfile != NULL) {
		ds_close(dstfile);
	}
	if (write_filter && write_filter->deinit) {
		write_filter->deinit(&write_filt_ctxt);;
	}
	msg(thread_n, "mariabackup: xtrabackup_copy_datafile() failed.");
	return(TRUE); /*ERROR*/

skip:

	if (dstfile != NULL) {
		ds_close(dstfile);
	}
	if (write_filter && write_filter->deinit) {
		write_filter->deinit(&write_filt_ctxt);
	}
	msg(thread_n,"Warning: We assume the  table was dropped during xtrabackup execution and ignore the tablespace %s", node_name);
	return(FALSE);
}

/** Copy redo log blocks to the data sink.
@param start_lsn	buffer start LSN
@param end_lsn		buffer end LSN
@param last		whether we are copying the final part of the log
@return	last scanned LSN
@retval	0	on failure */
static lsn_t xtrabackup_copy_log(lsn_t start_lsn, lsn_t end_lsn, bool last)
{
	lsn_t	scanned_lsn	= start_lsn;
	const byte* log_block = log_sys.buf;
	bool more_data = false;

	for (ulint scanned_checkpoint = 0;
	     scanned_lsn < end_lsn;
	     log_block += OS_FILE_LOG_BLOCK_SIZE) {
		ulint checkpoint = log_block_get_checkpoint_no(log_block);

		if (scanned_checkpoint > checkpoint
		    && scanned_checkpoint - checkpoint >= 0x80000000UL) {
			/* Garbage from a log buffer flush which was made
			before the most recent database recovery */
			msg(0,"checkpoint wrap: " LSN_PF ",%zx,%zx",
				scanned_lsn, scanned_checkpoint, checkpoint);
			break;
		}

		scanned_checkpoint = checkpoint;

		ulint	data_len = log_block_get_data_len(log_block);

		more_data = recv_sys_add_to_parsing_buf(
				log_block,
				scanned_lsn + data_len);

		recv_sys->scanned_lsn = scanned_lsn + data_len;

		if (data_len == OS_FILE_LOG_BLOCK_SIZE) {
			/* We got a full log block. */
			scanned_lsn += data_len;
		} else if (data_len
			   >= OS_FILE_LOG_BLOCK_SIZE - LOG_BLOCK_TRL_SIZE
			   || data_len <= LOG_BLOCK_HDR_SIZE) {
			/* We got a garbage block (abrupt end of the log). */
			msg(0,"garbage block: " LSN_PF ",%zu",scanned_lsn, data_len);
			break;
		} else {
			/* We got a partial block (abrupt end of the log). */
			scanned_lsn += data_len;
			break;
		}
	}

	if (more_data && recv_parse_log_recs(0, STORE_NO, false)) {

		msg("Error: copying the log failed");

		return(0);
	}

	recv_sys_justify_left_parsing_buf();

	log_sys.log.scanned_lsn = scanned_lsn;

	end_lsn = last
		? ut_uint64_align_up(scanned_lsn, OS_FILE_LOG_BLOCK_SIZE)
		: scanned_lsn & ~lsn_t(OS_FILE_LOG_BLOCK_SIZE - 1);

	if (ulint write_size = ulint(end_lsn - start_lsn)) {
		if (srv_encrypt_log) {
			log_crypt(log_sys.buf, start_lsn, write_size);
		}

<<<<<<< HEAD
		if (ds_write(dst_log_file, log_sys.buf, write_size)) {
			msg("mariabackup: Error: "
			    "write to logfile failed\n");
=======
		if (ds_write(dst_log_file, log_sys->buf, write_size)) {
			msg("Error: write to logfile failed\n");
>>>>>>> 8e80fd6b
			return(0);
		}
	}

	return(scanned_lsn);
}

/** Copy redo log until the current end of the log is reached
@param last	whether we are copying the final part of the log
@return	whether the operation failed */
static bool xtrabackup_copy_logfile(bool last = false)
{
	ut_a(dst_log_file != NULL);
	ut_ad(recv_sys != NULL);

	lsn_t	start_lsn;
	lsn_t	end_lsn;

	recv_sys->parse_start_lsn = log_copy_scanned_lsn;
	recv_sys->scanned_lsn = log_copy_scanned_lsn;

	start_lsn = ut_uint64_align_down(log_copy_scanned_lsn,
					 OS_FILE_LOG_BLOCK_SIZE);
	do {
		end_lsn = start_lsn + RECV_SCAN_SIZE;

		xtrabackup_io_throttling();

		log_mutex_enter();
		lsn_t lsn= start_lsn;
		for (int retries= 0; retries < 100; retries++) {
			if (log_sys.log.read_log_seg(&lsn, end_lsn)
			    || lsn != start_lsn) {
				break;
			}
			msg("Retrying read of log at LSN=" LSN_PF, lsn);
			my_sleep(1000);
		}

		start_lsn = (lsn == start_lsn)
			? 0 : xtrabackup_copy_log(start_lsn, lsn, last);

		log_mutex_exit();

		if (!start_lsn) {
			die("xtrabackup_copy_logfile() failed.");
		}
	} while (start_lsn == end_lsn);

	ut_ad(start_lsn == log_sys.log.scanned_lsn);

	msg(">> log scanned up to (" LSN_PF ")", start_lsn);

	/* update global variable*/
	pthread_mutex_lock(&backup_mutex);
	log_copy_scanned_lsn = start_lsn;
	pthread_cond_broadcast(&scanned_lsn_cond);
	pthread_mutex_unlock(&backup_mutex);

	debug_sync_point("xtrabackup_copy_logfile_pause");
	return(false);
}

/**
Wait until redo log copying thread processes given lsn
*/
void backup_wait_for_lsn(lsn_t lsn) {
	bool completed = false;
	pthread_mutex_lock(&backup_mutex);
	do {
		pthread_cond_wait(&scanned_lsn_cond, &backup_mutex);
		completed = log_copy_scanned_lsn >= lsn;
	} while (!completed);
	pthread_mutex_unlock(&backup_mutex);
}

extern lsn_t server_lsn_after_lock;

static os_thread_ret_t DECLARE_THREAD(log_copying_thread)(void*)
{
	/*
	  Initialize mysys thread-specific memory so we can
	  use mysys functions in this thread.
	*/
	my_thread_init();

	for (;;) {
		os_event_reset(log_copying_stop);
		os_event_wait_time_low(log_copying_stop,
				       xtrabackup_log_copy_interval * 1000ULL,
				       0);
		if (xtrabackup_copy_logfile()) {
			break;
		}

		log_mutex_enter();
		bool completed = metadata_to_lsn
			&& metadata_to_lsn <= log_copy_scanned_lsn;
		log_mutex_exit();
		if (completed) {
			break;
		}
	}

	log_copying_running = false;
	my_thread_end();
	os_thread_exit();

	return(0);
}

/* io throttle watching (rough) */
static os_thread_ret_t DECLARE_THREAD(io_watching_thread)(void*)
{
	/* currently, for --backup only */
	ut_a(xtrabackup_backup);

	while (log_copying_running && !metadata_to_lsn) {
		os_thread_sleep(1000000); /*1 sec*/
		io_ticket = xtrabackup_throttle;
		os_event_set(wait_throttle);
	}

	/* stop io throttle */
	xtrabackup_throttle = 0;
	os_event_set(wait_throttle);

	io_watching_thread_running = false;

	os_thread_exit();

	return(0);
}

#ifndef DBUG_OFF
/*
In debug mode,  execute SQL statement that was passed via environment.
To use this facility, you need to

1. Add code DBUG_EXECUTE_MARIABACKUP_EVENT("my_event_name", key););
  to the code. key is usually a table name
2. Set environment variable my_event_name_$key SQL statement you want to execute
   when event occurs, in DBUG_EXECUTE_IF from above.
   In mtr , you can set environment via 'let' statement (do not use $ as the first char
   for the variable)
3. start mariabackup with --dbug=+d,debug_mariabackup_events
*/
static void dbug_mariabackup_event(const char *event,const char *key)
{
	char envvar[FN_REFLEN];
	if (key) {
		snprintf(envvar, sizeof(envvar), "%s_%s", event, key);
		char *slash = strchr(envvar, '/');
		if (slash)
			*slash = '_';
	} else {
		strncpy(envvar, event, sizeof(envvar));
	}
	char *sql = getenv(envvar);
	if (sql) {
		msg("dbug_mariabackup_event : executing '%s'", sql);
		xb_mysql_query(mysql_connection, sql, false, true);
	}

}
#define DBUG_MARIABACKUP_EVENT(A, B) DBUG_EXECUTE_IF("mariabackup_events", dbug_mariabackup_event(A,B););
#else
#define DBUG_MARIABACKUP_EVENT(A,B)
#endif

/**************************************************************************
Datafiles copying thread.*/
static
os_thread_ret_t
DECLARE_THREAD(data_copy_thread_func)(
/*==================*/
	void *arg) /* thread context */
{
	data_thread_ctxt_t	*ctxt = (data_thread_ctxt_t *) arg;
	uint			num = ctxt->num;
	fil_node_t*		node;

	/*
	  Initialize mysys thread-specific memory so we can
	  use mysys functions in this thread.
	*/
	my_thread_init();

	debug_sync_point("data_copy_thread_func");

	while ((node = datafiles_iter_next(ctxt->it)) != NULL) {
		DBUG_MARIABACKUP_EVENT("before_copy", node->space->name);
		/* copy the datafile */
		if(xtrabackup_copy_datafile(node, num)) {
			die("failed to copy datafile.");
		}

		DBUG_MARIABACKUP_EVENT("after_copy", node->space->name);

	}

	pthread_mutex_lock(ctxt->count_mutex);
	(*ctxt->count)--;
	pthread_mutex_unlock(ctxt->count_mutex);

	my_thread_end();
	os_thread_exit();
	OS_THREAD_DUMMY_RETURN;
}

/************************************************************************
Initialize the appropriate datasink(s). Both local backups and streaming in the
'xbstream' format allow parallel writes so we can write directly.

Otherwise (i.e. when streaming in the 'tar' format) we need 2 separate datasinks
for the data stream (and don't allow parallel data copying) and for metainfo
files (including ib_logfile0). The second datasink writes to temporary
files first, and then streams them in a serialized way when closed. */
static void
xtrabackup_init_datasinks(void)
{
	/* Start building out the pipelines from the terminus back */
	if (xtrabackup_stream) {
		/* All streaming goes to stdout */
		ds_data = ds_meta = ds_redo = ds_create(xtrabackup_target_dir,
						        DS_TYPE_STDOUT);
	} else {
		/* Local filesystem */
		ds_data = ds_meta = ds_redo = ds_create(xtrabackup_target_dir,
						        DS_TYPE_LOCAL);
	}

	/* Track it for destruction */
	xtrabackup_add_datasink(ds_data);

	/* Stream formatting */
	if (xtrabackup_stream) {
		ds_ctxt_t	*ds;

	 ut_a(xtrabackup_stream_fmt == XB_STREAM_FMT_XBSTREAM);
	 ds = ds_create(xtrabackup_target_dir, DS_TYPE_XBSTREAM);

		xtrabackup_add_datasink(ds);

		ds_set_pipe(ds, ds_data);
		ds_data = ds;


		ds_redo = ds_meta = ds_data;
	}

	/* Compression for ds_data and ds_redo */
	if (xtrabackup_compress) {
		ds_ctxt_t	*ds;

		/* Use a 1 MB buffer for compressed output stream */
		ds = ds_create(xtrabackup_target_dir, DS_TYPE_BUFFER);
		ds_buffer_set_size(ds, 1024 * 1024);
		xtrabackup_add_datasink(ds);
		ds_set_pipe(ds, ds_data);
		if (ds_data != ds_redo) {
			ds_data = ds;
			ds = ds_create(xtrabackup_target_dir, DS_TYPE_BUFFER);
			ds_buffer_set_size(ds, 1024 * 1024);
			xtrabackup_add_datasink(ds);
			ds_set_pipe(ds, ds_redo);
			ds_redo = ds;
		} else {
			ds_redo = ds_data = ds;
		}

		ds = ds_create(xtrabackup_target_dir, DS_TYPE_COMPRESS);
		xtrabackup_add_datasink(ds);
		ds_set_pipe(ds, ds_data);
		if (ds_data != ds_redo) {
			ds_data = ds;
			ds = ds_create(xtrabackup_target_dir, DS_TYPE_COMPRESS);
			xtrabackup_add_datasink(ds);
			ds_set_pipe(ds, ds_redo);
			ds_redo = ds;
		} else {
			ds_redo = ds_data = ds;
		}
	}
}

/************************************************************************
Destroy datasinks.

Destruction is done in the specific order to not violate their order in the
pipeline so that each datasink is able to flush data down the pipeline. */
static void xtrabackup_destroy_datasinks(void)
{
	for (uint i = actual_datasinks; i > 0; i--) {
		ds_destroy(datasinks[i-1]);
		datasinks[i-1] = NULL;
	}
	ds_data = NULL;
	ds_meta = NULL;
	ds_redo = NULL;
}

#define SRV_MAX_N_PENDING_SYNC_IOS	100

/** Initialize the tablespace cache subsystem. */
static
void
xb_fil_io_init()
{
	fil_system.create(srv_file_per_table ? 50000 : 5000);
}

static
Datafile*
xb_new_datafile(const char *name, bool is_remote)
{
	if (is_remote) {
		RemoteDatafile *remote_file = new RemoteDatafile();
		remote_file->set_name(name);
		return(remote_file);
	} else {
		Datafile *file = new Datafile();
		file->set_name(name);
		file->make_filepath(".", name, IBD);
		return(file);
	}
}


static
void
xb_load_single_table_tablespace(
	const char *dirname,
	const char *filname,
	bool is_remote)
{
	ut_ad(srv_operation == SRV_OPERATION_BACKUP
	      || srv_operation == SRV_OPERATION_RESTORE_DELTA);
	/* Ignore .isl files on XtraBackup recovery. All tablespaces must be
	local. */
	if (is_remote && srv_operation == SRV_OPERATION_RESTORE_DELTA) {
		return;
	}
	if (check_if_skip_table(filname)) {
		return;
	}

	/* The name ends in .ibd or .isl;
	try opening the file */
	char*	name;
	size_t	dirlen		= dirname == NULL ? 0 : strlen(dirname);
	size_t	namelen		= strlen(filname);
	ulint	pathlen		= dirname == NULL ? namelen + 1: dirlen + namelen + 2;
	lsn_t	flush_lsn;
	dberr_t	err;
	fil_space_t	*space;

	name = static_cast<char*>(ut_malloc_nokey(pathlen));

	if (dirname != NULL) {
		snprintf(name, pathlen, "%s/%s", dirname, filname);
		name[pathlen - 5] = 0;
	} else {
		snprintf(name, pathlen, "%s", filname);
		name[pathlen - 5] = 0;
	}

	Datafile *file = xb_new_datafile(name, is_remote);

	if (file->open_read_only(true) != DB_SUCCESS) {
		die("Can't open datafile %s", name);
	}

	err = file->validate_first_page(&flush_lsn);

	if (err == DB_SUCCESS && file->space_id() != SRV_TMP_SPACE_ID) {
		os_offset_t	node_size = os_file_get_size(file->handle());
		os_offset_t	n_pages;

		ut_a(node_size != (os_offset_t) -1);

		n_pages = node_size / page_size_t(file->flags()).physical();

		space = fil_space_create(
			name, file->space_id(), file->flags(),
			FIL_TYPE_TABLESPACE, NULL/* TODO: crypt_data */);

		ut_a(space != NULL);

		space->add(file->filepath(), OS_FILE_CLOSED, ulint(n_pages),
			   false, false);
		/* by opening the tablespace we forcing node and space objects
		in the cache to be populated with fields from space header */
		space->open();

		if (srv_operation == SRV_OPERATION_RESTORE_DELTA
		    || xb_close_files) {
			space->close();
		}
	}

	ut_free(name);

	delete file;

	if (err != DB_SUCCESS && err != DB_CORRUPTION && xtrabackup_backup) {
		/* allow corrupted first page for xtrabackup, it could be just
		zero-filled page, which we restore from redo log later */
		die("Failed to not validate first page of the file %s, error %d",name, (int)err);
	}
}

/** Scan the database directories under the MySQL datadir, looking for
.ibd files and determining the space id in each of them.
@return	DB_SUCCESS or error number */

static dberr_t enumerate_ibd_files(process_single_tablespace_func_t callback)
{
	int		ret;
	char*		dbpath		= NULL;
	ulint		dbpath_len	= 100;
	os_file_dir_t	dir;
	os_file_dir_t	dbdir;
	os_file_stat_t	dbinfo;
	os_file_stat_t	fileinfo;
	dberr_t		err		= DB_SUCCESS;
	size_t len;

	/* The datadir of MySQL is always the default directory of mysqld */

	dir = os_file_opendir(fil_path_to_mysql_datadir, true);

	if (dir == NULL) {

		return(DB_ERROR);
	}

	dbpath = static_cast<char*>(ut_malloc_nokey(dbpath_len));

	/* Scan all directories under the datadir. They are the database
	directories of MySQL. */

	ret = fil_file_readdir_next_file(&err, fil_path_to_mysql_datadir, dir,
					 &dbinfo);
	while (ret == 0) {

		/* General tablespaces are always at the first level of the
		data home dir */
		if (dbinfo.type == OS_FILE_TYPE_FILE) {
			bool is_isl = ends_with(dbinfo.name, ".isl");
			bool is_ibd = !is_isl && ends_with(dbinfo.name,".ibd");

			if (is_isl || is_ibd) {
				(*callback)(NULL, dbinfo.name, is_isl);
			}
		}

		if (dbinfo.type == OS_FILE_TYPE_FILE
		    || dbinfo.type == OS_FILE_TYPE_UNKNOWN) {

			goto next_datadir_item;
		}

		/* We found a symlink or a directory; try opening it to see
		if a symlink is a directory */

		len = strlen(fil_path_to_mysql_datadir)
			+ strlen (dbinfo.name) + 2;
		if (len > dbpath_len) {
			dbpath_len = len;

			if (dbpath) {
				ut_free(dbpath);
			}

			dbpath = static_cast<char*>(ut_malloc_nokey(dbpath_len));
		}
		snprintf(dbpath, dbpath_len,
			 "%s/%s", fil_path_to_mysql_datadir, dbinfo.name);
		os_normalize_path(dbpath);

		if (check_if_skip_database_by_path(dbpath)) {
			fprintf(stderr, "Skipping db: %s\n", dbpath);
			goto next_datadir_item;
		}

		/* We want wrong directory permissions to be a fatal error for
		XtraBackup. */
		dbdir = os_file_opendir(dbpath, true);

		if (dbdir != NULL) {

			/* We found a database directory; loop through it,
			looking for possible .ibd files in it */

			for (ret = fil_file_readdir_next_file(&err, dbpath,
							      dbdir,
							      &fileinfo);
			     ret == 0;
			     ret = fil_file_readdir_next_file(&err, dbpath,
							      dbdir,
							      &fileinfo)) {
				if (fileinfo.type == OS_FILE_TYPE_DIR) {
					continue;
				}

				/* We found a symlink or a file */
				if (strlen(fileinfo.name) > 4) {
					bool is_isl= false;
					if (ends_with(fileinfo.name, ".ibd") || ((is_isl = ends_with(fileinfo.name, ".isl"))))
						(*callback)(dbinfo.name, fileinfo.name, is_isl);
				}
			}

			if (0 != os_file_closedir(dbdir)) {
				fprintf(stderr, "InnoDB: Warning: could not"
				 " close database directory %s\n",
					dbpath);

				err = DB_ERROR;
			}

		} else {

			err = DB_ERROR;
			break;

		}

next_datadir_item:
		ret = fil_file_readdir_next_file(&err,
						 fil_path_to_mysql_datadir,
						 dir, &dbinfo);
	}

	ut_free(dbpath);

	if (0 != os_file_closedir(dir)) {
		fprintf(stderr,
			"InnoDB: Error: could not close MySQL datadir\n");

		return(DB_ERROR);
	}

	return(err);
}

/** Assign srv_undo_space_id_start variable if there are undo tablespace present.
Read the TRX_SYS page from ibdata1 file and get the minimum space id from
the first slot rollback segments of TRX_SYS_PAGE_NO.
@retval DB_ERROR if file open or page read failed.
@retval DB_SUCCESS if srv_undo_space_id assigned successfully. */
static dberr_t xb_assign_undo_space_start()
{

	pfs_os_file_t	file;
	byte*		buf;
	byte*		page;
	bool		ret;
	dberr_t		error = DB_SUCCESS;
	ulint		space, page_no __attribute__((unused));
	int n_retries = 5;

	if (srv_undo_tablespaces == 0) {
		return error;
	}

	file = os_file_create(0, srv_sys_space.first_datafile()->filepath(),
		OS_FILE_OPEN, OS_FILE_NORMAL, OS_DATA_FILE, true, &ret);

	if (!ret) {
		msg("Error opening %s", srv_sys_space.first_datafile()->filepath());
		return DB_ERROR;
	}

	buf = static_cast<byte*>(ut_malloc_nokey(2U << srv_page_size_shift));
	page = static_cast<byte*>(ut_align(buf, srv_page_size));

retry:
<<<<<<< HEAD
	if (!os_file_read(IORequestRead, file, page,
			  TRX_SYS_PAGE_NO << srv_page_size_shift,
			  srv_page_size)) {
		msg("mariabackup: Reading TRX_SYS page failed.\n");
=======
	if (!os_file_read(IORequestRead, file, page, TRX_SYS_PAGE_NO * UNIV_PAGE_SIZE,
			  UNIV_PAGE_SIZE)) {
		msg("Reading TRX_SYS page failed.");
>>>>>>> 8e80fd6b
		error = DB_ERROR;
		goto func_exit;
	}

	/* TRX_SYS page can't be compressed or encrypted. */
	if (buf_page_is_corrupted(false, page, univ_page_size)) {
		if (n_retries--) {
			os_thread_sleep(1000);
			goto retry;
		} else {
			msg("mariabackup: TRX_SYS page corrupted.\n");
			error = DB_ERROR;
			goto func_exit;
		}
	}

	/* 0th slot always points to system tablespace.
	1st slot should point to first undotablespace which is minimum. */

	page_no = mach_read_ulint(TRX_SYS + TRX_SYS_RSEGS
				  + TRX_SYS_RSEG_SLOT_SIZE
				  + TRX_SYS_RSEG_PAGE_NO + page, MLOG_4BYTES);
	ut_ad(page_no != FIL_NULL);

	space = mach_read_ulint(TRX_SYS + TRX_SYS_RSEGS
				+ TRX_SYS_RSEG_SLOT_SIZE
				+ TRX_SYS_RSEG_SPACE + page, MLOG_4BYTES);

	srv_undo_space_id_start = space;

func_exit:
	ut_free(buf);
	ret = os_file_close(file);
	ut_a(ret);

	return error;
}

/****************************************************************************
Populates the tablespace memory cache by scanning for and opening data files.
@returns DB_SUCCESS or error code.*/
static
dberr_t
xb_load_tablespaces()
{
	bool	create_new_db;
	dberr_t	err;
	ulint   sum_of_new_sizes;
        lsn_t	flush_lsn;

	ut_ad(srv_operation == SRV_OPERATION_BACKUP
	      || srv_operation == SRV_OPERATION_RESTORE_DELTA);

	err = srv_sys_space.check_file_spec(&create_new_db, 0);

	/* create_new_db must not be true. */
	if (err != DB_SUCCESS || create_new_db) {
		msg("Could not find data files at the specified datadir");
		return(DB_ERROR);
	}

	for (int i= 0; i < 10; i++) {
		err = srv_sys_space.open_or_create(false, false, &sum_of_new_sizes,
						 &flush_lsn);
		if (err == DB_PAGE_CORRUPTED || err == DB_CORRUPTION) {
			my_sleep(1000);
		}
		else
		 break;
	}

	if (err != DB_SUCCESS) {
		msg("Could not open data files.\n");
		return(err);
	}

	/* Add separate undo tablespaces to fil_system */

	err = xb_assign_undo_space_start();

	if (err != DB_SUCCESS) {
		return err;
	}

	err = srv_undo_tablespaces_init(false);

	if (err != DB_SUCCESS) {
		return(err);
	}

	/* It is important to call xb_load_single_table_tablespaces() after
	srv_undo_tablespaces_init(), because fil_is_user_tablespace_id() *
	relies on srv_undo_tablespaces_open to be properly initialized */

	msg("mariabackup: Generating a list of tablespaces");

	err = enumerate_ibd_files(xb_load_single_table_tablespace);
	if (err != DB_SUCCESS) {
		return(err);
	}

	debug_sync_point("xtrabackup_load_tablespaces_pause");
	DBUG_MARIABACKUP_EVENT("after_load_tablespaces", 0);
	return(DB_SUCCESS);
}

/************************************************************************
Initialize the tablespace memory cache and populate it by scanning for and
opening data files.
@returns DB_SUCCESS or error code.*/
static
dberr_t
xb_data_files_init()
{
	xb_fil_io_init();

	return(xb_load_tablespaces());
}

/************************************************************************
Destroy the tablespace memory cache. */
static
void
xb_data_files_close()
{
	ut_ad(!os_thread_count);
	fil_close_all_files();
	if (buf_dblwr) {
		buf_dblwr_free();
	}
}

/***********************************************************************
Allocate and initialize the entry for databases and tables filtering
hash tables. If memory allocation is not successful, terminate program.
@return pointer to the created entry.  */
static
xb_filter_entry_t *
xb_new_filter_entry(
/*================*/
	const char*	name)	/*!< in: name of table/database */
{
	xb_filter_entry_t	*entry;
	ulint namelen = strlen(name);

	ut_a(namelen <= NAME_LEN * 2 + 1);

	entry = static_cast<xb_filter_entry_t *>
		(malloc(sizeof(xb_filter_entry_t) + namelen + 1));
	memset(entry, '\0', sizeof(xb_filter_entry_t) + namelen + 1);
	entry->name = ((char*)entry) + sizeof(xb_filter_entry_t);
	strcpy(entry->name, name);
	entry->has_tables = FALSE;

	return entry;
}

/***********************************************************************
Add entry to hash table. If hash table is NULL, allocate and initialize
new hash table */
static
xb_filter_entry_t*
xb_add_filter(
/*========================*/
	const char*	name,	/*!< in: name of table/database */
	hash_table_t**	hash)	/*!< in/out: hash to insert into */
{
	xb_filter_entry_t*	entry;

	entry = xb_new_filter_entry(name);

	if (UNIV_UNLIKELY(*hash == NULL)) {
		*hash = hash_create(1000);
	}
	HASH_INSERT(xb_filter_entry_t,
		name_hash, *hash,
		ut_fold_string(entry->name),
		entry);

	return entry;
}

/***********************************************************************
Validate name of table or database. If name is invalid, program will
be finished with error code */
static
void
xb_validate_name(
/*=============*/
	const char*	name,	/*!< in: name */
	size_t		len)	/*!< in: length of name */
{
	const char*	p;

	/* perform only basic validation. validate length and
	path symbols */
	if (len > NAME_LEN) {
		die("name `%s` is too long.", name);
	}
	p = strpbrk(name, "/\\~");
	if (p && (uint) (p - name) < NAME_LEN) {
		die("name `%s` is not valid.", name);
	}
}

/***********************************************************************
Register new filter entry which can be either database
or table name.  */
static
void
xb_register_filter_entry(
/*=====================*/
	const char*	name,	/*!< in: name */
	hash_table_t** databases_hash,
	hash_table_t** tables_hash
	)
{
	const char*		p;
	size_t			namelen;
	xb_filter_entry_t*	db_entry = NULL;

	namelen = strlen(name);
	if ((p = strchr(name, '.')) != NULL) {
		char dbname[NAME_LEN + 1];

		xb_validate_name(name, p - name);
		xb_validate_name(p + 1, namelen - (p - name));

		strncpy(dbname, name, p - name);
		dbname[p - name] = 0;

		if (*databases_hash) {
			HASH_SEARCH(name_hash, (*databases_hash),
					ut_fold_string(dbname),
					xb_filter_entry_t*,
					db_entry, (void) 0,
					!strcmp(db_entry->name, dbname));
		}
		if (!db_entry) {
			db_entry = xb_add_filter(dbname, databases_hash);
		}
		db_entry->has_tables = TRUE;
		xb_add_filter(name, tables_hash);
	} else {
		xb_validate_name(name, namelen);

		xb_add_filter(name, databases_hash);
	}
}

static
void
xb_register_include_filter_entry(
	const char* name
)
{
	xb_register_filter_entry(name, &databases_include_hash,
				 &tables_include_hash);
}

static
void
xb_register_exclude_filter_entry(
	const char* name
)
{
	xb_register_filter_entry(name, &databases_exclude_hash,
				 &tables_exclude_hash);
}

/***********************************************************************
Register new table for the filter.  */
static
void
xb_register_table(
/*==============*/
	const char* name)	/*!< in: name of table */
{
	if (strchr(name, '.') == NULL) {
		die("`%s` is not fully qualified name.", name);
	}

	xb_register_include_filter_entry(name);
}

static
void
xb_add_regex_to_list(
	const char* regex,  /*!< in: regex */
	const char* error_context,  /*!< in: context to error message */
	regex_list_t* list) /*! in: list to put new regex to */
{
	char			errbuf[100];
	int			ret;

	regex_t compiled_regex;
	ret = regcomp(&compiled_regex, regex, REG_EXTENDED);

	if (ret != 0) {
		regerror(ret, &compiled_regex, errbuf, sizeof(errbuf));
		msg("mariabackup: error: %s regcomp(%s): %s",
			error_context, regex, errbuf);
		exit(EXIT_FAILURE);
	}

	list->push_back(compiled_regex);
}

/***********************************************************************
Register new regex for the include filter.  */
static
void
xb_register_include_regex(
/*==============*/
	const char* regex)	/*!< in: regex */
{
	xb_add_regex_to_list(regex, "tables", &regex_include_list);
}

/***********************************************************************
Register new regex for the exclude filter.  */
static
void
xb_register_exclude_regex(
/*==============*/
	const char* regex)	/*!< in: regex */
{
	xb_add_regex_to_list(regex, "tables-exclude", &regex_exclude_list);
}

typedef void (*insert_entry_func_t)(const char*);

/***********************************************************************
Scan string and load filter entries from it.  */
static
void
xb_load_list_string(
/*================*/
	char* list,			/*!< in: string representing a list */
	const char* delimiters,		/*!< in: delimiters of entries */
	insert_entry_func_t ins)	/*!< in: callback to add entry */
{
	char*	p;
	char*	saveptr;

	p = strtok_r(list, delimiters, &saveptr);
	while (p) {

		ins(p);

		p = strtok_r(NULL, delimiters, &saveptr);
	}
}

/***********************************************************************
Scan file and load filter entries from it.  */
static
void
xb_load_list_file(
/*==============*/
	const char* filename,		/*!< in: name of file */
	insert_entry_func_t ins)	/*!< in: callback to add entry */
{
	char	name_buf[NAME_LEN*2+2];
	FILE*	fp;

	/* read and store the filenames */
	fp = fopen(filename, "r");
	if (!fp) {
		die("Can't open %s",
		    filename);
	}
	while (fgets(name_buf, sizeof(name_buf), fp) != NULL) {
		char*	p = strchr(name_buf, '\n');
		if (p) {
			*p = '\0';
		} else {
			die("`%s...` name is too long", name_buf);
		}

		ins(name_buf);
	}

	fclose(fp);
}


static
void
xb_filters_init()
{
	if (xtrabackup_databases) {
		xb_load_list_string(xtrabackup_databases, " \t",
				    xb_register_include_filter_entry);
	}

	if (xtrabackup_databases_file) {
		xb_load_list_file(xtrabackup_databases_file,
				  xb_register_include_filter_entry);
	}

	if (xtrabackup_databases_exclude) {
		xb_load_list_string(xtrabackup_databases_exclude, " \t",
				    xb_register_exclude_filter_entry);
	}

	if (xtrabackup_tables) {
		xb_load_list_string(xtrabackup_tables, ",",
				    xb_register_include_regex);
	}

	if (xtrabackup_tables_file) {
		xb_load_list_file(xtrabackup_tables_file, xb_register_table);
	}

	if (xtrabackup_tables_exclude) {
		xb_load_list_string(xtrabackup_tables_exclude, ",",
				    xb_register_exclude_regex);
	}
}

static
void
xb_filter_hash_free(hash_table_t* hash)
{
	ulint	i;

	/* free the hash elements */
	for (i = 0; i < hash_get_n_cells(hash); i++) {
		xb_filter_entry_t*	table;

		table = static_cast<xb_filter_entry_t *>
			(HASH_GET_FIRST(hash, i));

		while (table) {
			xb_filter_entry_t*	prev_table = table;

			table = static_cast<xb_filter_entry_t *>
				(HASH_GET_NEXT(name_hash, prev_table));

			HASH_DELETE(xb_filter_entry_t, name_hash, hash,
				ut_fold_string(prev_table->name), prev_table);
			free(prev_table);
		}
	}

	/* free hash */
	hash_table_free(hash);
}

static void xb_regex_list_free(regex_list_t* list)
{
	while (list->size() > 0) {
		xb_regfree(&list->front());
		list->pop_front();
	}
}

/************************************************************************
Destroy table filters for partial backup. */
static
void
xb_filters_free()
{
	xb_regex_list_free(&regex_include_list);
	xb_regex_list_free(&regex_exclude_list);

	if (tables_include_hash) {
		xb_filter_hash_free(tables_include_hash);
	}

	if (tables_exclude_hash) {
		xb_filter_hash_free(tables_exclude_hash);
	}

	if (databases_include_hash) {
		xb_filter_hash_free(databases_include_hash);
	}

	if (databases_exclude_hash) {
		xb_filter_hash_free(databases_exclude_hash);
	}
}

/*********************************************************************//**
Create log file metadata. */
static
void
open_or_create_log_file(
/*====================*/
	fil_space_t* space,
	ulint	i)			/*!< in: log file number in group */
{
	char	name[10000];
	ulint	dirnamelen;

	os_normalize_path(srv_log_group_home_dir);

	dirnamelen = strlen(srv_log_group_home_dir);
	ut_a(dirnamelen < (sizeof name) - 10 - sizeof "ib_logfile");
	memcpy(name, srv_log_group_home_dir, dirnamelen);

	/* Add a path separator if needed. */
	if (dirnamelen && name[dirnamelen - 1] != OS_PATH_SEPARATOR) {
		name[dirnamelen++] = OS_PATH_SEPARATOR;
	}

	sprintf(name + dirnamelen, "%s%zu", "ib_logfile", i);

	ut_a(fil_validate());

	space->add(name, OS_FILE_CLOSED,
		   ulint(srv_log_file_size >> srv_page_size_shift),
		   false, false);
}

/***********************************************************************
Set the open files limit. Based on set_max_open_files().

@return the resulting open files limit. May be less or more than the requested
value.  */
static uint
xb_set_max_open_files(
/*==================*/
	uint max_file_limit)	/*!<in: open files limit */
{
#if defined(RLIMIT_NOFILE)
	struct rlimit rlimit;
	uint old_cur;

	if (getrlimit(RLIMIT_NOFILE, &rlimit)) {

		goto end;
	}

	old_cur = (uint) rlimit.rlim_cur;

	if (rlimit.rlim_cur == RLIM_INFINITY) {

		rlimit.rlim_cur = max_file_limit;
	}

	if (rlimit.rlim_cur >= max_file_limit) {

		max_file_limit = rlimit.rlim_cur;
		goto end;
	}

	rlimit.rlim_cur = rlimit.rlim_max = max_file_limit;

	if (setrlimit(RLIMIT_NOFILE, &rlimit)) {

		max_file_limit = old_cur;	/* Use original value */
	} else {

		rlimit.rlim_cur = 0;	/* Safety if next call fails */

		(void) getrlimit(RLIMIT_NOFILE, &rlimit);

		if (rlimit.rlim_cur) {

			/* If call didn't fail */
			max_file_limit = (uint) rlimit.rlim_cur;
		}
	}

end:
	return(max_file_limit);
#else
	return(0);
#endif
}

static void stop_backup_threads()
{
	if (log_copying_stop && log_copying_running) {
		os_event_set(log_copying_stop);
		fputs("mariabackup: Stopping log copying thread", stderr);
		fflush(stderr);
		while (log_copying_running) {
			putc('.', stderr);
			fflush(stderr);
			os_thread_sleep(200000); /*0.2 sec*/
		}
		putc('\n', stderr);
		os_event_destroy(log_copying_stop);
	}

	if (wait_throttle) {
		/* wait for io_watching_thread completion */
		while (io_watching_thread_running) {
			os_thread_sleep(1000000);
		}
		os_event_destroy(wait_throttle);
	}
}

/** Implement the core of --backup
@return	whether the operation succeeded */
static bool xtrabackup_backup_low()
{
	ut_ad(!metadata_to_lsn);

	/* read the latest checkpoint lsn */
	{
		ulint	max_cp_field;

		log_mutex_enter();

		if (recv_find_max_checkpoint(&max_cp_field) == DB_SUCCESS
		    && log_sys.log.format != 0) {
			if (max_cp_field == LOG_CHECKPOINT_1) {
				log_header_read(max_cp_field);
			}
			metadata_to_lsn = mach_read_from_8(
<<<<<<< HEAD
				log_sys.checkpoint_buf + LOG_CHECKPOINT_LSN);
			msg("mariabackup: The latest check point"
			    " (for incremental): '" LSN_PF "'\n",
=======
				log_sys->checkpoint_buf + LOG_CHECKPOINT_LSN);
			msg("The latest check point"
			    " (for incremental): '" LSN_PF "'",
>>>>>>> 8e80fd6b
			    metadata_to_lsn);
		} else {
			msg("Error: recv_find_max_checkpoint() failed.");
		}
		log_mutex_exit();
	}

	stop_backup_threads();

	if (metadata_to_lsn && xtrabackup_copy_logfile(true)) {
		ds_close(dst_log_file);
		dst_log_file = NULL;
		return false;
	}

	if (ds_close(dst_log_file) || !metadata_to_lsn) {
		dst_log_file = NULL;
		return false;
	}

	dst_log_file = NULL;

	if(!xtrabackup_incremental) {
		strcpy(metadata_type, "full-backuped");
		metadata_from_lsn = 0;
	} else {
		strcpy(metadata_type, "incremental");
		metadata_from_lsn = incremental_lsn;
	}
	metadata_last_lsn = log_copy_scanned_lsn;

	if (!xtrabackup_stream_metadata(ds_meta)) {
		msg("Error: failed to stream metadata.");
		return false;
	}
	if (xtrabackup_extra_lsndir) {
		char	filename[FN_REFLEN];

		sprintf(filename, "%s/%s", xtrabackup_extra_lsndir,
			XTRABACKUP_METADATA_FILENAME);
		if (!xtrabackup_write_metadata(filename)) {
			msg("Error: failed to write metadata "
			    "to '%s'.", filename);
			return false;
		}
		sprintf(filename, "%s/%s", xtrabackup_extra_lsndir,
			XTRABACKUP_INFO);
		if (!write_xtrabackup_info(mysql_connection, filename, false)) {
			msg("Error: failed to write info "
			 "to '%s'.", filename);
			return false;
		}
	}

	return true;
}

/** Implement --backup
@return	whether the operation succeeded */
static
bool
xtrabackup_backup_func()
{
	MY_STAT			 stat_info;
	uint			 i;
	uint			 count;
	pthread_mutex_t		 count_mutex;
	data_thread_ctxt_t 	*data_threads;
	pthread_mutex_init(&backup_mutex, NULL);
	pthread_cond_init(&scanned_lsn_cond, NULL);

#ifdef USE_POSIX_FADVISE
	msg("uses posix_fadvise().");
#endif

	/* cd to datadir */

	if (my_setwd(mysql_real_data_home,MYF(MY_WME)))
	{
		msg("my_setwd() failed , %s", mysql_real_data_home);
		return(false);
	}
	msg("cd to %s", mysql_real_data_home);
	encryption_plugin_backup_init(mysql_connection);
	msg("open files limit requested %u, set to %u",
	    (uint) xb_open_files_limit,
	    xb_set_max_open_files(xb_open_files_limit));

	mysql_data_home= mysql_data_home_buff;
	mysql_data_home[0]=FN_CURLIB;		// all paths are relative from here
	mysql_data_home[1]=0;

	srv_n_purge_threads = 1;
	srv_read_only_mode = TRUE;

	srv_operation = SRV_OPERATION_BACKUP;
	log_file_op = backup_file_op;
	metadata_to_lsn = 0;

	/* initialize components */
        if(innodb_init_param()) {
fail:
		metadata_to_lsn = log_copying_running;
		stop_backup_threads();
		log_file_op = NULL;
		if (dst_log_file) {
			ds_close(dst_log_file);
			dst_log_file = NULL;
		}
		if (fil_system.is_initialised()) {
			innodb_shutdown();
		}
		return(false);
	}

<<<<<<< HEAD
=======
	xb_normalize_init_values();

	if (srv_file_flush_method_str == NULL) {
		/* These are the default options */
		srv_file_flush_method = SRV_FSYNC;
	} else if (0 == ut_strcmp(srv_file_flush_method_str, "fsync")) {
		srv_file_flush_method = SRV_FSYNC;
	} else if (0 == ut_strcmp(srv_file_flush_method_str, "O_DSYNC")) {
		srv_file_flush_method = SRV_O_DSYNC;

	} else if (0 == ut_strcmp(srv_file_flush_method_str, "O_DIRECT")) {
		srv_file_flush_method = SRV_O_DIRECT;
		msg("using O_DIRECT");
	} else if (0 == ut_strcmp(srv_file_flush_method_str, "littlesync")) {
		srv_file_flush_method = SRV_LITTLESYNC;
	} else if (0 == ut_strcmp(srv_file_flush_method_str, "nosync")) {
		srv_file_flush_method = SRV_NOSYNC;
	} else if (0 == ut_strcmp(srv_file_flush_method_str, "ALL_O_DIRECT")) {
		srv_file_flush_method = SRV_ALL_O_DIRECT_FSYNC;
		msg("using ALL_O_DIRECT");
	} else if (0 == ut_strcmp(srv_file_flush_method_str,
				  "O_DIRECT_NO_FSYNC")) {
		srv_file_flush_method = SRV_O_DIRECT_NO_FSYNC;
		msg("using O_DIRECT_NO_FSYNC");
	} else {
		msg("Unrecognized value %s for "
		    "innodb_flush_method", srv_file_flush_method_str);
		goto fail;
	}

#ifdef _WIN32
  srv_file_flush_method = SRV_ALL_O_DIRECT_FSYNC;
	srv_use_native_aio = TRUE;
#endif

>>>>>>> 8e80fd6b
	if (srv_buf_pool_size >= 1000 * 1024 * 1024) {
                                  /* Here we still have srv_pool_size counted
                                  in kilobytes (in 4.0 this was in bytes)
				  srv_boot() converts the value to
                                  pages; if buffer pool is less than 1000 MB,
                                  assume fewer threads. */
                srv_max_n_threads = 50000;

	} else if (srv_buf_pool_size >= 8 * 1024 * 1024) {

                srv_max_n_threads = 10000;
        } else {
		srv_max_n_threads = 1000;       /* saves several MB of memory,
                                                especially in 64-bit
                                                computers */
        }

	sync_check_init();
	ut_d(sync_check_enable());
	/* Reset the system variables in the recovery module. */
	recv_sys_var_init();
	trx_pool_init();

	ut_crc32_init();
	crc_init();
	recv_sys_init();

#ifdef WITH_INNODB_DISALLOW_WRITES
	srv_allow_writes_event = os_event_create(0);
	os_event_set(srv_allow_writes_event);
#endif

	xb_filters_init();

	xb_fil_io_init();
	srv_n_file_io_threads = srv_n_read_io_threads;

	os_aio_init(srv_n_read_io_threads, srv_n_write_io_threads,
		    SRV_MAX_N_PENDING_SYNC_IOS);

	log_sys.create();
	log_sys.log.create(srv_n_log_files);
	fil_space_t*	space = fil_space_create(
		"innodb_redo_log", SRV_LOG_SPACE_FIRST_ID, 0,
		FIL_TYPE_LOG, NULL);

	for (ulint i = 0; i < srv_n_log_files; i++) {
		open_or_create_log_file(space, i);
	}

	/* create extra LSN dir if it does not exist. */
	if (xtrabackup_extra_lsndir
		&&!my_stat(xtrabackup_extra_lsndir,&stat_info,MYF(0))
		&& (my_mkdir(xtrabackup_extra_lsndir,0777,MYF(0)) < 0)) {
		msg("Error: cannot mkdir %d: %s\n",
		    my_errno, xtrabackup_extra_lsndir);
		goto fail;
	}

	/* create target dir if not exist */
	if (!xtrabackup_stream_str && !my_stat(xtrabackup_target_dir,&stat_info,MYF(0))
		&& (my_mkdir(xtrabackup_target_dir,0777,MYF(0)) < 0)){
		msg("Error: cannot mkdir %d: %s\n",
		    my_errno, xtrabackup_target_dir);
		goto fail;
	}

        {
	/* definition from recv_recovery_from_checkpoint_start() */
	ulint		max_cp_field;

	/* start back ground thread to copy newer log */
	os_thread_id_t log_copying_thread_id;

	/* get current checkpoint_lsn */
	/* Look for the latest checkpoint from any of the log groups */

	log_mutex_enter();

	dberr_t err = recv_find_max_checkpoint(&max_cp_field);

	if (err != DB_SUCCESS) {
log_fail:
		log_mutex_exit();
		goto fail;
	}

	if (log_sys.log.format == 0) {
old_format:
		msg("Error: cannot process redo log"
		    " before MariaDB 10.2.2");
		log_mutex_exit();
		goto log_fail;
	}

	const byte* buf = log_sys.checkpoint_buf;

reread_log_header:
	checkpoint_lsn_start = log_sys.log.lsn;
	checkpoint_no_start = log_sys.next_checkpoint_no;

	err = recv_find_max_checkpoint(&max_cp_field);

	if (err != DB_SUCCESS) {
		goto log_fail;
	}

	if (log_sys.log.format == 0) {
		goto old_format;
	}

	log_header_read(max_cp_field);

	if (checkpoint_no_start != mach_read_from_8(buf + LOG_CHECKPOINT_NO)) {
		goto reread_log_header;
	}

	log_mutex_exit();

	xtrabackup_init_datasinks();

	if (!select_history()) {
		goto fail;
	}

	/* open the log file */
	memset(&stat_info, 0, sizeof(MY_STAT));
	dst_log_file = ds_open(ds_redo, "ib_logfile0", &stat_info);
	if (dst_log_file == NULL) {
		msg("§rror: failed to open the target stream for "
		    "'ib_logfile0'.");
		goto fail;
	}

	/* label it */
	byte MY_ALIGNED(OS_FILE_LOG_BLOCK_SIZE) log_hdr[OS_FILE_LOG_BLOCK_SIZE];
	memset(log_hdr, 0, sizeof log_hdr);
	mach_write_to_4(LOG_HEADER_FORMAT + log_hdr, log_sys.log.format);
	mach_write_to_4(LOG_HEADER_SUBFORMAT + log_hdr, log_sys.log.subformat);
	mach_write_to_8(LOG_HEADER_START_LSN + log_hdr, checkpoint_lsn_start);
	strcpy(reinterpret_cast<char*>(LOG_HEADER_CREATOR + log_hdr),
	       "Backup " MYSQL_SERVER_VERSION);
	log_block_set_checksum(log_hdr,
			       log_block_calc_checksum_crc32(log_hdr));

	/* Write the log header. */
	if (ds_write(dst_log_file, log_hdr, sizeof log_hdr)) {
	log_write_fail:
		msg("error: write to logfile failed");
		goto fail;
	}
	/* Adjust the checkpoint page. */
	memcpy(log_hdr, buf, OS_FILE_LOG_BLOCK_SIZE);
	mach_write_to_8(log_hdr + LOG_CHECKPOINT_OFFSET,
			(checkpoint_lsn_start & (OS_FILE_LOG_BLOCK_SIZE - 1))
			| LOG_FILE_HDR_SIZE);
	log_block_set_checksum(log_hdr,
			       log_block_calc_checksum_crc32(log_hdr));
	/* Write checkpoint page 1 and two empty log pages before the
	payload. */
	if (ds_write(dst_log_file, log_hdr, OS_FILE_LOG_BLOCK_SIZE)
	    || !memset(log_hdr, 0, sizeof log_hdr)
	    || ds_write(dst_log_file, log_hdr, sizeof log_hdr)
	    || ds_write(dst_log_file, log_hdr, sizeof log_hdr)) {
		goto log_write_fail;
	}

	log_copying_running = true;
	/* start io throttle */
	if(xtrabackup_throttle) {
		os_thread_id_t io_watching_thread_id;

		io_ticket = xtrabackup_throttle;
		wait_throttle = os_event_create(0);
		io_watching_thread_running = true;

		os_thread_create(io_watching_thread, NULL,
				 &io_watching_thread_id);
	}

	/* Populate fil_system with tablespaces to copy */
	err = xb_load_tablespaces();
	if (err != DB_SUCCESS) {
		msg("merror: xb_load_tablespaces() failed with"
		    " error %s.", ut_strerr(err));
fail_before_log_copying_thread_start:
		log_copying_running = false;
		goto fail;
	}

	/* copy log file by current position */
	log_copy_scanned_lsn = checkpoint_lsn_start;
	recv_sys->recovered_lsn = log_copy_scanned_lsn;
	log_optimized_ddl_op = backup_optimized_ddl_op;
	log_truncate = backup_truncate_fail;

	if (xtrabackup_copy_logfile())
		goto fail_before_log_copying_thread_start;

	log_copying_stop = os_event_create(0);
	os_thread_create(log_copying_thread, NULL, &log_copying_thread_id);

	/* FLUSH CHANGED_PAGE_BITMAPS call */
	if (!flush_changed_page_bitmaps()) {
		goto fail;
	}
	debug_sync_point("xtrabackup_suspend_at_start");


	ut_a(xtrabackup_parallel > 0);

	if (xtrabackup_parallel > 1) {
		msg("mariabackup: Starting %u threads for parallel data "
		    "files transfer", xtrabackup_parallel);
	}

	if (opt_lock_ddl_per_table) {
		mdl_lock_all();

		DBUG_EXECUTE_IF("check_mdl_lock_works",
			dbug_alter_thread_done =
			dbug_start_query_thread("ALTER TABLE test.t ADD COLUMN mdl_lock_column int",
				"Waiting for table metadata lock", 1, ER_QUERY_INTERRUPTED););
	}

	datafiles_iter_t *it = datafiles_iter_new();
	if (it == NULL) {
		msg("mariabackup: Error: datafiles_iter_new() failed.");
		goto fail;
	}

	/* Create data copying threads */
	data_threads = (data_thread_ctxt_t *)
		malloc(sizeof(data_thread_ctxt_t) * xtrabackup_parallel);
	count = xtrabackup_parallel;
	pthread_mutex_init(&count_mutex, NULL);

	for (i = 0; i < (uint) xtrabackup_parallel; i++) {
		data_threads[i].it = it;
		data_threads[i].num = i+1;
		data_threads[i].count = &count;
		data_threads[i].count_mutex = &count_mutex;
		os_thread_create(data_copy_thread_func, data_threads + i,
				 &data_threads[i].id);
	}

	/* Wait for threads to exit */
	while (1) {
		os_thread_sleep(1000000);
		pthread_mutex_lock(&count_mutex);
		bool stop = count == 0;
		pthread_mutex_unlock(&count_mutex);
		if (stop) {
			break;
		}
	}

	pthread_mutex_destroy(&count_mutex);
	free(data_threads);
	datafiles_iter_free(it);
	}

	bool ok = backup_start();

	if (ok) {
		ok = xtrabackup_backup_low();

		backup_release();

		DBUG_EXECUTE_IF("check_mdl_lock_works",
			os_event_wait(dbug_alter_thread_done);
			os_event_destroy(dbug_alter_thread_done);
		);

		if (ok) {
			backup_finish();
		}
	}

	if (!ok) {
		goto fail;
	}

	if (changed_page_bitmap) {
		xb_page_bitmap_deinit(changed_page_bitmap);
	}
	xtrabackup_destroy_datasinks();

	msg("Redo log (from LSN " LSN_PF " to " LSN_PF
	    ") was copied.", checkpoint_lsn_start, log_copy_scanned_lsn);
	xb_filters_free();

	xb_data_files_close();

	/* Make sure that the latest checkpoint was included */
	if (metadata_to_lsn > log_copy_scanned_lsn) {
		msg("Error: failed to copy enough redo log ("
		    "LSN=" LSN_PF "; checkpoint LSN=" LSN_PF ").",
		    log_copy_scanned_lsn, metadata_to_lsn);
		goto fail;
	}

	innodb_shutdown();
	log_file_op = NULL;
	pthread_mutex_destroy(&backup_mutex);
	pthread_cond_destroy(&scanned_lsn_cond);
	return(true);
}


/**
This function handles DDL changes at the end of backup, under protection of
FTWRL.  This ensures consistent backup in presence of DDL.

- New tables, that were created during backup, are now copied into backup.
  Also, tablespaces with optimized (no redo loggin DDL) are re-copied into 
  backup. This tablespaces will get the extension ".new" in the backup

- Tables that were renamed during backup, are marked as renamed
  For these, file <old_name>.ren will be created.
  The content of the file is the new tablespace name.

- Tables that were deleted during backup, are marked as deleted
  For these , an empty file <name>.del will be created

  It is the responsibility of the prepare phase to deal with .new, .ren, and .del
  files.
*/
void backup_fix_ddl(void)
{
	std::set<std::string> new_tables;
	std::set<std::string> dropped_tables;
	std::map<std::string, std::string> renamed_tables;

	/* Disable further DDL on backed up tables (only needed for --no-lock).*/
	pthread_mutex_lock(&backup_mutex);
	log_file_op = backup_file_op_fail;
	log_optimized_ddl_op = backup_optimized_ddl_op_fail;
	pthread_mutex_unlock(&backup_mutex);

	DBUG_MARIABACKUP_EVENT("backup_fix_ddl",0);

	for (space_id_to_name_t::iterator iter = ddl_tracker.tables_in_backup.begin();
		iter != ddl_tracker.tables_in_backup.end();
		iter++) {

		const std::string name = iter->second;
		ulint id = iter->first;

		if (ddl_tracker.drops.find(id) != ddl_tracker.drops.end()) {
			dropped_tables.insert(name);
			continue;
		}

		bool has_optimized_ddl =
			ddl_tracker.optimized_ddl.find(id) != ddl_tracker.optimized_ddl.end();

		if (ddl_tracker.id_to_name.find(id) == ddl_tracker.id_to_name.end()) {
			if (has_optimized_ddl) {
				new_tables.insert(name);
			}
			continue;
		}

		/* tablespace was affected by DDL. */
		const std::string new_name = ddl_tracker.id_to_name[id];
		if (new_name != name) {
			if (has_optimized_ddl) {
				/* table was renamed, but we need a full copy
				of it because of optimized DDL. We emulate a drop/create.*/
				dropped_tables.insert(name);
				new_tables.insert(new_name);
			} else {
				/* Renamed, and no optimized DDL*/
				renamed_tables[name] = new_name;
			}
		} else if (has_optimized_ddl) {
			/* Table was recreated, or optimized DDL ran.
			In both cases we need a full copy in the backup.*/
			new_tables.insert(name);
		}
	}

	/* Find tables that were created during backup (and not removed).*/
	for(space_id_to_name_t::iterator iter = ddl_tracker.id_to_name.begin();
		iter != ddl_tracker.id_to_name.end();
		iter++) {

		ulint id = iter->first;
		std::string name = iter->second;

		if (ddl_tracker.tables_in_backup.find(id) != ddl_tracker.tables_in_backup.end()) {
			/* already processed above */
			continue;
		}

		if (ddl_tracker.drops.find(id) == ddl_tracker.drops.end()) {
			dropped_tables.erase(name);
			new_tables.insert(name);
		}
	}

	// Mark tablespaces for rename
	for (std::map<std::string, std::string>::iterator iter = renamed_tables.begin();
		iter != renamed_tables.end(); ++iter) {
		const std::string old_name = iter->first;
		std::string new_name = iter->second;
		backup_file_printf((old_name + ".ren").c_str(), "%s", new_name.c_str());
	}

	// Mark tablespaces for drop
	for (std::set<std::string>::iterator iter = dropped_tables.begin();
		iter != dropped_tables.end();
		iter++) {
		const std::string name(*iter);
		backup_file_printf((name + ".del").c_str(), "%s", "");
	}

	//  Load and copy new tables.
	//  Close all datanodes first, reload only new tables.
	std::vector<fil_node_t *> all_nodes;
	datafiles_iter_t *it = datafiles_iter_new();
	if (!it)
		return;
	while (fil_node_t *node = datafiles_iter_next(it)) {
		all_nodes.push_back(node);
	}
	for (size_t i = 0; i < all_nodes.size(); i++) {
		fil_node_t *n = all_nodes[i];
		if (n->space->id == 0)
			continue;
		if (n->is_open()) {
			mutex_enter(&fil_system.mutex);
			n->close();
			mutex_exit(&fil_system.mutex);
		}
		fil_space_free(n->space->id, false);
	}
	datafiles_iter_free(it);

	for (std::set<std::string>::iterator iter = new_tables.begin();
		iter != new_tables.end(); iter++) {
		const char *space_name = iter->c_str();
		if (check_if_skip_table(space_name))
			continue;
		std::string name(*iter);
		bool is_remote = access((name + ".ibd").c_str(), R_OK) != 0;
		const char *extension = is_remote ? ".isl" : ".ibd";
		name.append(extension);
		char buf[FN_REFLEN];
		strncpy(buf, name.c_str(), sizeof(buf));
		const char *dbname = buf;
		char *p = strchr(buf, '/');
		if (p == 0) {
			msg("Unexpected tablespace %s filename %s", space_name, name.c_str());
			ut_a(0);
		}
		ut_a(p);
		*p = 0;
		const char *tablename = p + 1;
		xb_load_single_table_tablespace(dbname, tablename, is_remote);
	}

	it = datafiles_iter_new();
	if (!it)
		return;

	while (fil_node_t *node = datafiles_iter_next(it)) {
		fil_space_t * space = node->space;
		if (!fil_is_user_tablespace_id(space->id))
			continue;
		std::string dest_name(node->space->name);
		dest_name.append(".new");
		xtrabackup_copy_datafile(node, 0, dest_name.c_str()/*, do_full_copy ? ULONGLONG_MAX:UNIV_PAGE_SIZE */);
	}

	datafiles_iter_free(it);
}

/* ================= prepare ================= */

/***********************************************************************
Generates path to the meta file path from a given path to an incremental .delta
by replacing trailing ".delta" with ".meta", or returns error if 'delta_path'
does not end with the ".delta" character sequence.
@return TRUE on success, FALSE on error. */
static
ibool
get_meta_path(
	const char	*delta_path,	/* in: path to a .delta file */
	char 		*meta_path)	/* out: path to the corresponding .meta
					file */
{
	size_t		len = strlen(delta_path);

	if (len <= 6 || strcmp(delta_path + len - 6, ".delta")) {
		return FALSE;
	}
	memcpy(meta_path, delta_path, len - 6);
	strcpy(meta_path + len - 6, XB_DELTA_INFO_SUFFIX);

	return TRUE;
}

/****************************************************************//**
Create a new tablespace on disk and return the handle to its opened
file. Code adopted from fil_create_new_single_table_tablespace with
the main difference that only disk file is created without updating
the InnoDB in-memory dictionary data structures.

@return true on success, false on error.  */
static
bool
xb_space_create_file(
/*==================*/
	const char*	path,		/*!<in: path to tablespace */
	ulint		space_id,	/*!<in: space id */
	ulint		flags,		/*!<in: tablespace flags */
	pfs_os_file_t*	file)		/*!<out: file handle */
{
	bool		ret;
	byte*		buf;
	byte*		page;

	*file = os_file_create_simple_no_error_handling(
		0, path, OS_FILE_CREATE, OS_FILE_READ_WRITE, false, &ret);
	if (!ret) {
		msg("Can't create file %s", path);
		return ret;
	}

	ret = os_file_set_size(path, *file,
			       FIL_IBD_FILE_INITIAL_SIZE
			       << srv_page_size_shift);
	if (!ret) {
		msg("mariabackup: cannot set size for file %s", path);
		os_file_close(*file);
		os_file_delete(0, path);
		return ret;
	}

	buf = static_cast<byte *>(malloc(3U << srv_page_size_shift));
	/* Align the memory for file i/o if we might have O_DIRECT set */
	page = static_cast<byte *>(ut_align(buf, srv_page_size));

	memset(page, '\0', srv_page_size);

	fsp_header_init_fields(page, space_id, flags);
	mach_write_to_4(page + FIL_PAGE_ARCH_LOG_NO_OR_SPACE_ID, space_id);

	const page_size_t page_size(flags);

	if (!page_size.is_compressed()) {
		buf_flush_init_for_writing(NULL, page, NULL, 0);

		ret = os_file_write(IORequestWrite, path, *file, page, 0,
				    srv_page_size);
	} else {
		page_zip_des_t	page_zip;
		ulint zip_size = page_size.physical();
		page_zip_set_size(&page_zip, zip_size);
		page_zip.data = page + srv_page_size;
		fprintf(stderr, "zip_size = " ULINTPF "\n", zip_size);

#ifdef UNIV_DEBUG
		page_zip.m_start =
#endif /* UNIV_DEBUG */
			page_zip.m_end = page_zip.m_nonempty =
			page_zip.n_blobs = 0;

		buf_flush_init_for_writing(NULL, page, &page_zip, 0);

		ret = os_file_write(IORequestWrite, path, *file,
				    page_zip.data, 0, zip_size);
	}

	free(buf);

	if (!ret) {
		msg("mariabackup: could not write the first page to %s",
		    path);
		os_file_close(*file);
		os_file_delete(0, path);
		return ret;
	}

	return TRUE;
}

static fil_space_t* fil_space_get_by_name(const char* name)
{
	ut_ad(mutex_own(&fil_system.mutex));
	for (fil_space_t* space = UT_LIST_GET_FIRST(fil_system.space_list);
	     space != NULL;
	     space = UT_LIST_GET_NEXT(space_list, space))
		if (!strcmp(space->name, name)) return space;
	return NULL;
}

/***********************************************************************
Searches for matching tablespace file for given .delta file and space_id
in given directory. When matching tablespace found, renames it to match the
name of .delta file. If there was a tablespace with matching name and
mismatching ID, renames it to xtrabackup_tmp_#ID.ibd. If there was no
matching file, creates a new tablespace.
@return file handle of matched or created file */
static
pfs_os_file_t
xb_delta_open_matching_space(
	const char*	dbname,		/* in: path to destination database dir */
	const char*	name,		/* in: name of delta file (without .delta) */
	const xb_delta_info_t& info,
	char*		real_name,	/* out: full path of destination file */
	size_t		real_name_len,	/* out: buffer size for real_name */
	bool* 		success)	/* out: indicates error. true = success */
{
	char			dest_dir[FN_REFLEN];
	char			dest_space_name[FN_REFLEN];
	fil_space_t*		fil_space;
	pfs_os_file_t		file;
	xb_filter_entry_t*	table;

	ut_a(dbname != NULL ||
	     !fil_is_user_tablespace_id(info.space_id) ||
	     info.space_id == ULINT_UNDEFINED);

	*success = false;

	if (dbname) {
		snprintf(dest_dir, FN_REFLEN, "%s/%s",
			xtrabackup_target_dir, dbname);
		os_normalize_path(dest_dir);

		snprintf(dest_space_name, FN_REFLEN, "%s/%s", dbname, name);
	} else {
		snprintf(dest_dir, FN_REFLEN, "%s", xtrabackup_target_dir);
		os_normalize_path(dest_dir);

		snprintf(dest_space_name, FN_REFLEN, "%s", name);
	}

	snprintf(real_name, real_name_len,
		 "%s/%s",
		 xtrabackup_target_dir, dest_space_name);
	os_normalize_path(real_name);
	/* Truncate ".ibd" */
	dest_space_name[strlen(dest_space_name) - 4] = '\0';

	/* Create the database directory if it doesn't exist yet */
	if (!os_file_create_directory(dest_dir, FALSE)) {
		msg("mariabackup: error: cannot create dir %s", dest_dir);
		return file;
	}

	log_mutex_enter();
	if (!fil_is_user_tablespace_id(info.space_id)) {
found:
		/* open the file and return its handle */

		file = os_file_create_simple_no_error_handling(
			0, real_name,
			OS_FILE_OPEN, OS_FILE_READ_WRITE, false, success);

		if (!*success) {
			msg("mariabackup: Cannot open file %s\n", real_name);
		}
exit:
		log_mutex_exit();
		return file;
	}

	/* remember space name for further reference */
	table = static_cast<xb_filter_entry_t *>
		(malloc(sizeof(xb_filter_entry_t) +
			strlen(dest_space_name) + 1));

	table->name = ((char*)table) + sizeof(xb_filter_entry_t);
	strcpy(table->name, dest_space_name);
	HASH_INSERT(xb_filter_entry_t, name_hash, inc_dir_tables_hash,
			ut_fold_string(table->name), table);

	mutex_enter(&fil_system.mutex);
	fil_space = fil_space_get_by_name(dest_space_name);
	mutex_exit(&fil_system.mutex);

	if (fil_space != NULL) {
		if (fil_space->id == info.space_id
		    || info.space_id == ULINT_UNDEFINED) {
			/* we found matching space */
			goto found;
		} else {

			char	tmpname[FN_REFLEN];

			snprintf(tmpname, FN_REFLEN, "%s/xtrabackup_tmp_#" ULINTPF,
				 dbname, fil_space->id);

			msg("mariabackup: Renaming %s to %s.ibd",
				fil_space->name, tmpname);

<<<<<<< HEAD
			if (fil_space->rename(tmpname, NULL, false)
			    != DB_SUCCESS) {
				msg("mariabackup: Cannot rename %s to %s\n",
=======
			if (!fil_rename_tablespace(
				fil_space->id,
				fil_space->chain.start->name,
				tmpname, NULL))
			{
				msg("mariabackup: Cannot rename %s to %s",
>>>>>>> 8e80fd6b
					fil_space->name, tmpname);
				goto exit;
			}
		}
	}

	if (info.space_id == ULINT_UNDEFINED)
	{
		die("Can't handle DDL operation on tablespace "
		    "%s\n", dest_space_name);
	}
	mutex_enter(&fil_system.mutex);
	fil_space = fil_space_get_by_id(info.space_id);
	mutex_exit(&fil_system.mutex);
	if (fil_space != NULL) {
		char	tmpname[FN_REFLEN];

		strncpy(tmpname, dest_space_name, FN_REFLEN);

		msg("mariabackup: Renaming %s to %s",
		    fil_space->name, dest_space_name);

		if (fil_space->rename(tmpname, NULL, false) != DB_SUCCESS)
		{
			msg("mariabackup: Cannot rename %s to %s",
				fil_space->name, dest_space_name);
			goto exit;
		}

		goto found;
	}

	/* No matching space found. create the new one.  */
	const ulint flags = info.page_size.is_compressed()
		? get_bit_shift(info.page_size.physical()
				>> (UNIV_ZIP_SIZE_SHIFT_MIN - 1))
		<< FSP_FLAGS_POS_ZIP_SSIZE
		| FSP_FLAGS_MASK_POST_ANTELOPE
		| FSP_FLAGS_MASK_ATOMIC_BLOBS
		| (info.page_size.logical() == UNIV_PAGE_SIZE_ORIG
		   ? 0
		   : get_bit_shift(info.page_size.logical()
				   >> (UNIV_ZIP_SIZE_SHIFT_MIN - 1))
		   << FSP_FLAGS_POS_PAGE_SSIZE)
		: FSP_FLAGS_PAGE_SSIZE();
	ut_ad(page_size_t(flags).equals_to(info.page_size));

	if (fil_space_create(dest_space_name, info.space_id, flags,
			      FIL_TYPE_TABLESPACE, 0)) {
		*success = xb_space_create_file(real_name, info.space_id,
						flags, &file);
	} else {
		msg("Can't create tablespace %s\n", dest_space_name);
	}

	goto exit;
}

/************************************************************************
Applies a given .delta file to the corresponding data file.
@return TRUE on success */
static
ibool
xtrabackup_apply_delta(
	const char*	dirname,	/* in: dir name of incremental */
	const char*	dbname,		/* in: database name (ibdata: NULL) */
	const char*	filename,	/* in: file name (not a path),
					including the .delta extension */
	void*		/*data*/)
{
	pfs_os_file_t	src_file;
	pfs_os_file_t	dst_file;
	char	src_path[FN_REFLEN];
	char	dst_path[FN_REFLEN];
	char	meta_path[FN_REFLEN];
	char	space_name[FN_REFLEN];
	bool	success;

	ibool	last_buffer = FALSE;
	ulint	page_in_buffer;
	ulint	incremental_buffers = 0;

	xb_delta_info_t info(univ_page_size, SRV_TMP_SPACE_ID);
	ulint		page_size;
	ulint		page_size_shift;
	byte*		incremental_buffer_base = NULL;
	byte*		incremental_buffer;

	size_t		offset;

	ut_a(xtrabackup_incremental);

	if (dbname) {
		snprintf(src_path, sizeof(src_path), "%s/%s/%s",
			 dirname, dbname, filename);
		snprintf(dst_path, sizeof(dst_path), "%s/%s/%s",
			 xtrabackup_real_target_dir, dbname, filename);
	} else {
		snprintf(src_path, sizeof(src_path), "%s/%s",
			 dirname, filename);
		snprintf(dst_path, sizeof(dst_path), "%s/%s",
			 xtrabackup_real_target_dir, filename);
	}
	dst_path[strlen(dst_path) - 6] = '\0';

	strncpy(space_name, filename, FN_REFLEN);
	space_name[strlen(space_name) -  6] = 0;

	if (!get_meta_path(src_path, meta_path)) {
		goto error;
	}

	os_normalize_path(dst_path);
	os_normalize_path(src_path);
	os_normalize_path(meta_path);

	if (!xb_read_delta_metadata(meta_path, &info)) {
		goto error;
	}

	page_size = info.page_size.physical();
	page_size_shift = get_bit_shift(page_size);
	msg("page size for %s is %zu bytes",
	    src_path, page_size);
	if (page_size_shift < 10 ||
	    page_size_shift > UNIV_PAGE_SIZE_SHIFT_MAX) {
		msg("error: invalid value of page_size "
		    "(%zu bytes) read from %s", page_size, meta_path);
		goto error;
	}

	src_file = os_file_create_simple_no_error_handling(
		0, src_path,
		OS_FILE_OPEN, OS_FILE_READ_WRITE, false, &success);
	if (!success) {
		os_file_get_last_error(TRUE);
		msg("error: can't open %s", src_path);
		goto error;
	}

	posix_fadvise(src_file, 0, 0, POSIX_FADV_SEQUENTIAL);

	dst_file = xb_delta_open_matching_space(
			dbname, space_name, info,
			dst_path, sizeof(dst_path), &success);
	if (!success) {
		msg("error: can't open %s", dst_path);
		goto error;
	}

	posix_fadvise(dst_file, 0, 0, POSIX_FADV_DONTNEED);

	/* allocate buffer for incremental backup (4096 pages) */
	incremental_buffer_base = static_cast<byte *>
		(malloc((page_size / 4 + 1) * page_size));
	incremental_buffer = static_cast<byte *>
		(ut_align(incremental_buffer_base,
			  page_size));

	msg("Applying %s to %s...", src_path, dst_path);

	while (!last_buffer) {
		ulint cluster_header;

		/* read to buffer */
		/* first block of block cluster */
		offset = ((incremental_buffers * (page_size / 4))
			 << page_size_shift);
		success = os_file_read(IORequestRead, src_file,
				       incremental_buffer, offset, page_size);
		if (!success) {
			goto error;
		}

		cluster_header = mach_read_from_4(incremental_buffer);
		switch(cluster_header) {
			case 0x78747261UL: /*"xtra"*/
				break;
			case 0x58545241UL: /*"XTRA"*/
				last_buffer = TRUE;
				break;
			default:
				msg("error: %s seems not "
				    ".delta file.", src_path);
				goto error;
		}

		/* FIXME: If the .delta modifies FSP_SIZE on page 0,
		extend the file to that size. */

		for (page_in_buffer = 1; page_in_buffer < page_size / 4;
		     page_in_buffer++) {
			if (mach_read_from_4(incremental_buffer + page_in_buffer * 4)
			    == 0xFFFFFFFFUL)
				break;
		}

		ut_a(last_buffer || page_in_buffer == page_size / 4);

		/* read whole of the cluster */
		success = os_file_read(IORequestRead, src_file,
				       incremental_buffer,
				       offset, page_in_buffer * page_size);
		if (!success) {
			goto error;
		}

		posix_fadvise(src_file, offset, page_in_buffer * page_size,
			      POSIX_FADV_DONTNEED);

		for (page_in_buffer = 1; page_in_buffer < page_size / 4;
		     page_in_buffer++) {
			ulint offset_on_page;

			offset_on_page = mach_read_from_4(incremental_buffer + page_in_buffer * 4);

			if (offset_on_page == 0xFFFFFFFFUL)
				break;

			uchar *buf = incremental_buffer + page_in_buffer * page_size;
			const os_offset_t off = os_offset_t(offset_on_page)*page_size;

			if (off == 0) {
				/* Read tablespace size from page 0,
				and extend the file to specified size.*/
				os_offset_t n_pages = mach_read_from_4(
					buf + FSP_HEADER_OFFSET + FSP_SIZE);
				if (mach_read_from_4(buf
						     + FIL_PAGE_SPACE_ID)) {
					if (!os_file_set_size(
						    dst_path, dst_file,
						    n_pages * page_size))
						goto error;
				} else if (fil_space_t* space
					   = fil_system.sys_space) {
					/* The system tablespace can
					consist of multiple files. The
					first one has full tablespace
					size in page 0, but only the last
					file should be extended. */
					fil_node_t* n = UT_LIST_GET_FIRST(
						space->chain);
					bool fail = !strcmp(n->name, dst_path)
						&& !fil_space_extend(
							space, (ulint)n_pages);
					if (fail) goto error;
				}
			}

			success = os_file_write(IORequestWrite,
						dst_path, dst_file, buf, off, page_size);
			if (!success) {
				goto error;
			}
		}

		/* Free file system buffer cache after the batch was written. */
#ifdef __linux__
		os_file_flush_func(dst_file);
#endif
		posix_fadvise(dst_file, 0, 0, POSIX_FADV_DONTNEED);


		incremental_buffers++;
	}

	free(incremental_buffer_base);
	if (src_file != OS_FILE_CLOSED) {
		os_file_close(src_file);
		os_file_delete(0,src_path);
	}
	if (dst_file != OS_FILE_CLOSED)
		os_file_close(dst_file);
	return TRUE;

error:
	free(incremental_buffer_base);
	if (src_file != OS_FILE_CLOSED)
		os_file_close(src_file);
	if (dst_file != OS_FILE_CLOSED)
		os_file_close(dst_file);
	msg("Error: xtrabackup_apply_delta(): "
	    "failed to apply %s to %s.\n", src_path, dst_path);
	return FALSE;
}


std::string change_extension(std::string filename, std::string new_ext) {
	DBUG_ASSERT(new_ext.size() == 3);
	std::string new_name(filename);
	new_name.resize(new_name.size() - new_ext.size());
	new_name.append(new_ext);
	return new_name;
}


static void rename_file(const char *from,const char *to) {
	msg("Renaming %s to %s\n", from, to);
	if (my_rename(from, to, MY_WME)) {
		die("Can't rename %s to %s errno %d", from, to, errno);
	}
}

static void rename_file(const std::string& from, const std::string &to) {
	rename_file(from.c_str(), to.c_str());
}
/************************************************************************
Callback to handle datadir entry. Function of this type will be called
for each entry which matches the mask by xb_process_datadir.
@return should return TRUE on success */
typedef ibool (*handle_datadir_entry_func_t)(
/*=========================================*/
	const char*	data_home_dir,		/*!<in: path to datadir */
	const char*	db_name,		/*!<in: database name */
	const char*	file_name,		/*!<in: file name with suffix */
	void*		arg);			/*!<in: caller-provided data */

/** Rename, and replace destination file, if exists */
static void rename_force(const char *from, const char *to) {
	if (access(to, R_OK) == 0) {
		msg("Removing %s", to);
		if (my_delete(to, MYF(MY_WME))) {
			msg("Can't remove %s, errno %d", to, errno);
			exit(EXIT_FAILURE);
		}
	}
	rename_file(from,to);
}

/* During prepare phase, rename ".new" files , that were created in backup_fix_ddl(),
  to ".ibd".*/
static ibool prepare_handle_new_files(
	const char*	data_home_dir,		/*!<in: path to datadir */
	const char*	db_name,		/*!<in: database name */
	const char*	file_name,		/*!<in: file name with suffix */
	void *)
{

	std::string src_path = std::string(data_home_dir) + '/' + std::string(db_name) + '/' + file_name;
	std::string dest_path = src_path;

	size_t index = dest_path.find(".new");
	DBUG_ASSERT(index != std::string::npos);
	dest_path.replace(index, 4, ".ibd");
	rename_force(src_path.c_str(),dest_path.c_str());
	return TRUE;
}

/************************************************************************
Callback to handle datadir entry. Deletes entry if it has no matching
fil_space in fil_system directory.
@return FALSE if delete attempt was unsuccessful */
static
ibool
rm_if_not_found(
	const char*	data_home_dir,		/*!<in: path to datadir */
	const char*	db_name,		/*!<in: database name */
	const char*	file_name,		/*!<in: file name with suffix */
	void*		arg __attribute__((unused)))
{
	char			name[FN_REFLEN];
	xb_filter_entry_t*	table;

	snprintf(name, FN_REFLEN, "%s/%s", db_name, file_name);
	/* Truncate ".ibd" */
	name[strlen(name) - 4] = '\0';

	HASH_SEARCH(name_hash, inc_dir_tables_hash, ut_fold_string(name),
		    xb_filter_entry_t*,
		    table, (void) 0,
		    !strcmp(table->name, name));

	if (!table) {
		snprintf(name, FN_REFLEN, "%s/%s/%s", data_home_dir,
						      db_name, file_name);
		return os_file_delete(0, name);
	}

	return(TRUE);
}

/************************************************************************
Function enumerates files in datadir (provided by path) which are matched
by provided suffix. For each entry callback is called.
@return FALSE if callback for some entry returned FALSE */
static
ibool
xb_process_datadir(
	const char*			path,	/*!<in: datadir path */
	const char*			suffix,	/*!<in: suffix to match
						against */
	handle_datadir_entry_func_t	func)	/*!<in: callback */
{
	ulint		ret;
	char		dbpath[OS_FILE_MAX_PATH+1];
	os_file_dir_t	dir;
	os_file_dir_t	dbdir;
	os_file_stat_t	dbinfo;
	os_file_stat_t	fileinfo;
	ulint		suffix_len;
	dberr_t		err 		= DB_SUCCESS;
	static char	current_dir[2];

	current_dir[0] = FN_CURLIB;
	current_dir[1] = 0;
	srv_data_home = current_dir;

	suffix_len = strlen(suffix);

	/* datafile */
	dbdir = os_file_opendir(path, FALSE);

	if (dbdir != NULL) {
		ret = fil_file_readdir_next_file(&err, path, dbdir,
							&fileinfo);
		while (ret == 0) {
			if (fileinfo.type == OS_FILE_TYPE_DIR) {
				goto next_file_item_1;
			}

			if (strlen(fileinfo.name) > suffix_len
			    && 0 == strcmp(fileinfo.name + 
					strlen(fileinfo.name) - suffix_len,
					suffix)) {
				if (!func(
					    path, NULL,
					    fileinfo.name, NULL))
				{
					os_file_closedir(dbdir);
					return(FALSE);
				}
			}
next_file_item_1:
			ret = fil_file_readdir_next_file(&err,
							path, dbdir,
							&fileinfo);
		}

		os_file_closedir(dbdir);
	} else {
		msg("Can't open dir %s", path);
	}

	/* single table tablespaces */
	dir = os_file_opendir(path, FALSE);

	if (dir == NULL) {
		msg("Can't open dir %s", path);
	}

		ret = fil_file_readdir_next_file(&err, path, dir,
								&dbinfo);
	while (ret == 0) {
		if (dbinfo.type == OS_FILE_TYPE_FILE
		    || dbinfo.type == OS_FILE_TYPE_UNKNOWN) {

		        goto next_datadir_item;
		}

		snprintf(dbpath, sizeof(dbpath)-1, "%s/%s", path, dbinfo.name);

		os_normalize_path(dbpath);

		dbdir = os_file_opendir(dbpath, FALSE);

		if (dbdir != NULL) {

			ret = fil_file_readdir_next_file(&err, dbpath, dbdir,
								&fileinfo);
			while (ret == 0) {

			        if (fileinfo.type == OS_FILE_TYPE_DIR) {

				        goto next_file_item_2;
				}

				if (strlen(fileinfo.name) > suffix_len
				    && 0 == strcmp(fileinfo.name + 
						strlen(fileinfo.name) -
								suffix_len,
						suffix)) {
					/* The name ends in suffix; process
					the file */
					if (!func(
						    path,
						    dbinfo.name,
						    fileinfo.name, NULL))
					{
						os_file_closedir(dbdir);
						return(FALSE);
					}
				}
next_file_item_2:
				ret = fil_file_readdir_next_file(&err,
								dbpath, dbdir,
								&fileinfo);
			}

			os_file_closedir(dbdir);
		}
next_datadir_item:
		ret = fil_file_readdir_next_file(&err,
						path,
								dir, &dbinfo);
	}

	os_file_closedir(dir);

	return(TRUE);
}

/************************************************************************
Applies all .delta files from incremental_dir to the full backup.
@return TRUE on success. */
static
ibool
xtrabackup_apply_deltas()
{
	return xb_process_datadir(xtrabackup_incremental_dir, ".delta",
		xtrabackup_apply_delta);
}


static
void
innodb_free_param()
{
	srv_sys_space.shutdown();
	free_tmpdir(&mysql_tmpdir_list);
}


/** Store the current binary log coordinates in a specified file.
@param[in]	filename	file name
@param[in]	name		binary log file name
@param[in]	pos		binary log file position
@return whether the operation succeeded */
static bool
store_binlog_info(const char* filename, const char* name, ulonglong pos)
{
	FILE *fp = fopen(filename, "w");

	if (!fp) {
		msg("mariabackup: failed to open '%s'", filename);
		return(false);
	}

	fprintf(fp, "%s\t%llu\n", name, pos);
	fclose(fp);

	return(true);
}

/** Check if file exists*/
static bool file_exists(std::string name)
{
	return access(name.c_str(), R_OK) == 0 ;
}

/** Read file content into STL string */
static std::string read_file_as_string(const std::string file) {
	char content[FN_REFLEN];
	FILE *f = fopen(file.c_str(), "r");
	if (!f) {
		msg("Can not open %s", file.c_str());
	}
	size_t len = fread(content, 1, FN_REFLEN, f);
	fclose(f);
	return std::string(content, len);
}

/** Delete file- Provide verbose diagnostics and exit, if operation fails. */
static void delete_file(const std::string& file, bool if_exists = false) {
	if (if_exists && !file_exists(file))
		return;
	if (my_delete(file.c_str(), MYF(MY_WME))) {
		die("Can't remove %s, errno %d", file.c_str(), errno);
	}
}

/**
Rename tablespace during prepare.
Backup in its end phase may generate some .ren files, recording
tablespaces that should be renamed in --prepare.
*/
static void rename_table_in_prepare(const std::string &datadir, const std::string& from , const std::string& to,
	const char *extension=0) {
	if (!extension) {
		static const char *extensions_nonincremental[] = { ".ibd", 0 };
		static const char *extensions_incremental[] = { ".ibd.delta", ".ibd.meta", 0 };
		const char **extensions = xtrabackup_incremental_dir ?
			extensions_incremental : extensions_nonincremental;
		for (size_t i = 0; extensions[i]; i++) {
			rename_table_in_prepare(datadir, from, to, extensions[i]);
		}
		return;
	}
	std::string src = std::string(datadir) + "/" + from + extension;
	std::string dest = std::string(datadir) + "/" + to + extension;
	std::string ren2, tmp;
	if (file_exists(dest)) {
		ren2= std::string(datadir) + "/" + to + ".ren";
		if (!file_exists(ren2)) {
			msg("ERROR : File %s was not found, but expected during rename processing\n", ren2.c_str());
			ut_a(0);
		}
		tmp = to + "#";
		rename_table_in_prepare(datadir, to, tmp);
	}
	rename_file(src, dest);
	if (ren2.size()) {
		// Make sure the temp. renamed file is processed.
		std::string to2 = read_file_as_string(ren2);
		rename_table_in_prepare(datadir, tmp, to2);
		delete_file(ren2);
	}
}

static ibool prepare_handle_ren_files(const char *datadir, const char *db, const char *filename, void *) {

	std::string ren_file = std::string(datadir) + "/" + db + "/" + filename;
	if (!file_exists(ren_file))
		return TRUE;

	std::string to = read_file_as_string(ren_file);
	std::string source_space_name = std::string(db) + "/" + filename;
	source_space_name.resize(source_space_name.size() - 4); // remove extension

	rename_table_in_prepare(datadir, source_space_name.c_str(), to.c_str());
	delete_file(ren_file);
	return TRUE;
}

/* Remove tablespaces during backup, based on */
static ibool prepare_handle_del_files(const char *datadir, const char *db, const char *filename, void *) {
	std::string del_file = std::string(datadir) + "/" + db + "/" + filename;
	std::string path(del_file);
	path.resize(path.size() - 4); // remove extension;
	if (xtrabackup_incremental) {
		delete_file(path + ".ibd.delta", true);
		delete_file(path + ".ibd.meta", true);
	}
	else {
		delete_file(path + ".ibd", true);
	}
	delete_file(del_file);
	return TRUE;
}

/** Implement --prepare
@return	whether the operation succeeded */
static bool
xtrabackup_prepare_func(char** argv)
{
	char			 metadata_path[FN_REFLEN];

	/* cd to target-dir */

	if (my_setwd(xtrabackup_real_target_dir,MYF(MY_WME)))
	{
		msg("can't my_setwd %s", xtrabackup_real_target_dir);
		return(false);
	}
	msg("cd to %s", xtrabackup_real_target_dir);

	fil_path_to_mysql_datadir = ".";

	/* Fix DDL for prepare. Process .del,.ren, and .new files.
	The order in which files are processed, is important
	(see MDEV-18185, MDEV-18201)
	*/
	xb_process_datadir(xtrabackup_incremental_dir ? xtrabackup_incremental_dir : ".",
		".del", prepare_handle_del_files);
	xb_process_datadir(xtrabackup_incremental_dir? xtrabackup_incremental_dir:".",
		".ren", prepare_handle_ren_files);
	if (xtrabackup_incremental_dir) {
		xb_process_datadir(xtrabackup_incremental_dir, ".new.meta", prepare_handle_new_files);
		xb_process_datadir(xtrabackup_incremental_dir, ".new.delta", prepare_handle_new_files);
	}
	else {
		xb_process_datadir(".", ".new", prepare_handle_new_files);
	}

	int argc; for (argc = 0; argv[argc]; argc++) {}
	encryption_plugin_prepare_init(argc, argv);

	xtrabackup_target_dir= mysql_data_home_buff;
	xtrabackup_target_dir[0]=FN_CURLIB;		// all paths are relative from here
	xtrabackup_target_dir[1]=0;
	const lsn_t target_lsn = xtrabackup_incremental
		? incremental_to_lsn : metadata_to_lsn;

	/*
	  read metadata of target
	*/
	sprintf(metadata_path, "%s/%s", xtrabackup_target_dir,
		XTRABACKUP_METADATA_FILENAME);

	if (!xtrabackup_read_metadata(metadata_path)) {
		msg("Error: failed to read metadata from '%s'\n",
		    metadata_path);
		return(false);
	}

	if (!strcmp(metadata_type, "full-backuped")) {
		if (xtrabackup_incremental) {
			msg("error: applying incremental backup "
			    "needs a prepared target.");
			return(false);
		}
		msg("This target seems to be not prepared yet.");
	} else if (!strcmp(metadata_type, "log-applied")) {
		msg("This target seems to be already prepared.");
	} else {
		msg("This target does not have correct metadata.");
		return(false);
	}

	bool ok = !xtrabackup_incremental
		|| metadata_to_lsn == incremental_lsn;
	if (!ok) {
		msg("error: This incremental backup seems "
		    "not to be proper for the target. Check 'to_lsn' of the target and "
		    "'from_lsn' of the incremental.");
		return(false);
	}

	srv_max_n_threads = 1000;
	srv_undo_logs = 1;
	srv_n_purge_threads = 1;

	xb_filters_init();

	srv_log_group_home_dir = NULL;
	srv_thread_concurrency = 1;

	if (xtrabackup_incremental) {
		srv_operation = SRV_OPERATION_RESTORE_DELTA;

		if (innodb_init_param()) {
			goto error_cleanup;
		}

		sync_check_init();
		ut_d(sync_check_enable());
		ut_crc32_init();
		recv_sys_init();
		log_sys.create();
		recv_recovery_on = true;

#ifdef WITH_INNODB_DISALLOW_WRITES
		srv_allow_writes_event = os_event_create(0);
		os_event_set(srv_allow_writes_event);
#endif
		dberr_t err = xb_data_files_init();
		if (err != DB_SUCCESS) {
			msg("mariabackup: error: xb_data_files_init() failed "
			    "with error %s\n", ut_strerr(err));
			goto error_cleanup;
		}

		inc_dir_tables_hash = hash_create(1000);

		ok = xtrabackup_apply_deltas();

		xb_data_files_close();

		if (ok) {
			/* Cleanup datadir from tablespaces deleted
			between full and incremental backups */

			xb_process_datadir("./", ".ibd", rm_if_not_found);
		}

		xb_filter_hash_free(inc_dir_tables_hash);

		fil_system.close();
#ifdef WITH_INNODB_DISALLOW_WRITES
		os_event_destroy(srv_allow_writes_event);
#endif
		innodb_free_param();
		log_sys.close();
		sync_check_close();
		if (!ok) goto error_cleanup;
	}

	srv_operation = xtrabackup_export
		? SRV_OPERATION_RESTORE_EXPORT : SRV_OPERATION_RESTORE;

	if (innodb_init_param()) {
		goto error_cleanup;
	}

	/* increase IO threads */
	if (srv_n_file_io_threads < 10) {
		srv_n_read_io_threads = 4;
		srv_n_write_io_threads = 4;
	}

	msg("Starting InnoDB instance for recovery.");

	msg("mariabackup: Using %lld bytes for buffer pool "
	    "(set by --use-memory parameter)", xtrabackup_use_memory);

	srv_max_buf_pool_modified_pct = (double)max_buf_pool_modified_pct;

	if (srv_max_dirty_pages_pct_lwm > srv_max_buf_pool_modified_pct) {
		srv_max_dirty_pages_pct_lwm = srv_max_buf_pool_modified_pct;
	}

	if (innodb_init()) {
		goto error_cleanup;
	}

	if (ok) {
<<<<<<< HEAD
		msg("Last binlog file %s, position %lld\n",
		    trx_sys.recovered_binlog_filename,
		    longlong(trx_sys.recovered_binlog_offset));

		/* output to xtrabackup_binlog_pos_innodb and
		   (if backup_safe_binlog_info was available on
		   the server) to xtrabackup_binlog_info. In the
		   latter case xtrabackup_binlog_pos_innodb
		   becomes redundant and is created only for
		   compatibility. */
		ok = store_binlog_info("xtrabackup_binlog_pos_innodb",
				       trx_sys.recovered_binlog_filename,
				       trx_sys.recovered_binlog_offset)
		  && (!recover_binlog_info
		      || store_binlog_info(XTRABACKUP_BINLOG_INFO,
					   trx_sys.recovered_binlog_filename,
					   trx_sys.recovered_binlog_offset));
=======
		mtr_t			mtr;
		mtr.start();
		const trx_sysf_t*	sys_header = trx_sysf_get(&mtr);

		if (mach_read_from_4(TRX_SYS_MYSQL_LOG_INFO
				     + TRX_SYS_MYSQL_LOG_MAGIC_N_FLD
				     + sys_header)
		    == TRX_SYS_MYSQL_LOG_MAGIC_N) {
			ulonglong pos = mach_read_from_8(
				TRX_SYS_MYSQL_LOG_INFO
				+ TRX_SYS_MYSQL_LOG_OFFSET
				+ sys_header);
			const char* name = reinterpret_cast<const char*>(
				TRX_SYS_MYSQL_LOG_INFO + TRX_SYS_MYSQL_LOG_NAME
				+ sys_header);
			msg("Last binlog file %s, position %llu", name, pos);

			/* output to xtrabackup_binlog_pos_innodb and
			(if backup_safe_binlog_info was available on
			the server) to xtrabackup_binlog_info. In the
			latter case xtrabackup_binlog_pos_innodb
			becomes redundant and is created only for
			compatibility. */
			ok = store_binlog_info(
				"xtrabackup_binlog_pos_innodb", name, pos)
				&& (!recover_binlog_info || store_binlog_info(
					    XTRABACKUP_BINLOG_INFO,
					    name, pos));
		}

		mtr.commit();
>>>>>>> 8e80fd6b
	}

	/* Check whether the log is applied enough or not. */
	if ((srv_start_lsn || fil_space_get(SRV_LOG_SPACE_FIRST_ID))
	    && srv_start_lsn < target_lsn) {
		msg("mariabackup: error: "
		    "The log was only applied up to LSN " LSN_PF
		    ", instead of " LSN_PF,
		    srv_start_lsn, target_lsn);
		ok = false;
	}
#ifdef WITH_WSREP
	else if (ok) xb_write_galera_info(xtrabackup_incremental);
#endif

	innodb_shutdown();
	innodb_free_param();

	/* output to metadata file */
	if (ok) {
		char	filename[FN_REFLEN];

		strcpy(metadata_type, "log-applied");

		if(xtrabackup_incremental
		   && metadata_to_lsn < incremental_to_lsn)
		{
			metadata_to_lsn = incremental_to_lsn;
			metadata_last_lsn = incremental_last_lsn;
		}

		sprintf(filename, "%s/%s", xtrabackup_target_dir, XTRABACKUP_METADATA_FILENAME);
		if (!xtrabackup_write_metadata(filename)) {

			msg("mariabackup: Error: failed to write metadata "
			    "to '%s'", filename);
			ok = false;
		} else if (xtrabackup_extra_lsndir) {
			sprintf(filename, "%s/%s", xtrabackup_extra_lsndir, XTRABACKUP_METADATA_FILENAME);
			if (!xtrabackup_write_metadata(filename)) {
				msg("mariabackup: Error: failed to write "
				    "metadata to '%s'", filename);
				ok = false;
			}
		}
	}

	if (ok) ok = apply_log_finish();

	if (ok && xtrabackup_export)
		ok= (prepare_export() == 0);

error_cleanup:
	xb_filters_free();
	return ok;
}

/**************************************************************************
Append group name to xb_load_default_groups list. */
static
void
append_defaults_group(const char *group, const char *default_groups[],
		      size_t default_groups_size)
{
	uint i;
	bool appended = false;
	for (i = 0; i < default_groups_size - 1; i++) {
		if (default_groups[i] == NULL) {
			default_groups[i] = group;
			appended = true;
			break;
		}
	}
	ut_a(appended);
}

static const char*
normalize_privilege_target_name(const char* name)
{
	if (strcmp(name, "*") == 0) {
		return "\\*";
	}
	else {
		/* should have no regex special characters. */
		ut_ad(strpbrk(name, ".()[]*+?") == 0);
	}
	return name;
}

/******************************************************************//**
Check if specific privilege is granted.
Uses regexp magic to check if requested privilege is granted for given
database.table or database.* or *.*
or if user has 'ALL PRIVILEGES' granted.
@return true if requested privilege is granted, false otherwise. */
static bool
has_privilege(const std::list<std::string> &granted,
	const char* required,
	const char* db_name,
	const char* table_name)
{
	char buffer[1000];
	regex_t priv_re;
	regmatch_t tables_regmatch[1];
	bool result = false;

	db_name = normalize_privilege_target_name(db_name);
	table_name = normalize_privilege_target_name(table_name);

	int written = snprintf(buffer, sizeof(buffer),
		"GRANT .*(%s)|(ALL PRIVILEGES).* ON (\\*|`%s`)\\.(\\*|`%s`)",
		required, db_name, table_name);
	if (written < 0 || written == sizeof(buffer)
		|| regcomp(&priv_re, buffer, REG_EXTENDED)) {
		die("regcomp() failed for '%s'", buffer);
	}

	typedef std::list<std::string>::const_iterator string_iter;
	for (string_iter i = granted.begin(), e = granted.end(); i != e; ++i) {
		int res = regexec(&priv_re, i->c_str(),
			1, tables_regmatch, 0);

		if (res != REG_NOMATCH) {
			result = true;
			break;
		}
	}

	xb_regfree(&priv_re);
	return result;
}

enum {
	PRIVILEGE_OK = 0,
	PRIVILEGE_WARNING = 1,
	PRIVILEGE_ERROR = 2,
};

/******************************************************************//**
Check if specific privilege is granted.
Prints error message if required privilege is missing.
@return PRIVILEGE_OK if requested privilege is granted, error otherwise. */
static
int check_privilege(
	const std::list<std::string> &granted_priv, /* in: list of
							granted privileges*/
	const char* required,		/* in: required privilege name */
	const char* target_database,	/* in: required privilege target
						database name */
	const char* target_table,	/* in: required privilege target
						table name */
	int error = PRIVILEGE_ERROR)	/* in: return value if privilege
						is not granted */
{
	if (!has_privilege(granted_priv,
		required, target_database, target_table)) {
		msg("%s: missing required privilege %s on %s.%s",
			(error == PRIVILEGE_ERROR ? "Error" : "Warning"),
			required, target_database, target_table);
		return error;
	}
	return PRIVILEGE_OK;
}


/******************************************************************//**
Check DB user privileges according to the intended actions.

Fetches DB user privileges, determines intended actions based on
command-line arguments and prints missing privileges.
May terminate application with EXIT_FAILURE exit code.*/
static void
check_all_privileges()
{
	if (!mysql_connection) {
		/* Not connected, no queries is going to be executed. */
		return;
	}

	/* Fetch effective privileges. */
	std::list<std::string> granted_privileges;
	MYSQL_ROW row = 0;
	MYSQL_RES* result = xb_mysql_query(mysql_connection, "SHOW GRANTS",
		true);
	while ((row = mysql_fetch_row(result))) {
		granted_privileges.push_back(*row);
	}
	mysql_free_result(result);

	int check_result = PRIVILEGE_OK;

	/* FLUSH TABLES WITH READ LOCK */
	if (!opt_no_lock)
	{
		check_result |= check_privilege(
			granted_privileges,
			"RELOAD", "*", "*");
	}

	if (!opt_no_lock)
	{
		check_result |= check_privilege(
			granted_privileges,
		"PROCESS", "*", "*");
	}

	/* KILL ... */
	if ((!opt_no_lock && (opt_kill_long_queries_timeout || opt_lock_ddl_per_table))
		/* START SLAVE SQL_THREAD */
		/* STOP SLAVE SQL_THREAD */
		|| opt_safe_slave_backup) {
		check_result |= check_privilege(
			granted_privileges,
			"SUPER", "*", "*",
			PRIVILEGE_WARNING);
	}

	/* SHOW MASTER STATUS */
	/* SHOW SLAVE STATUS */
	if (opt_galera_info || opt_slave_info
		|| (opt_no_lock && opt_safe_slave_backup)) {
		check_result |= check_privilege(granted_privileges,
			"REPLICATION CLIENT", "*", "*",
			PRIVILEGE_WARNING);
	}

	if (check_result & PRIVILEGE_ERROR) {
		mysql_close(mysql_connection);
		die("Insufficient privileges");
	}
}

bool
xb_init()
{
	const char *mixed_options[4] = {NULL, NULL, NULL, NULL};
	int n_mixed_options;

	/* sanity checks */

	if (opt_slave_info
		&& opt_no_lock
		&& !opt_safe_slave_backup) {
		msg("Error: --slave-info is used with --no-lock but "
			"without --safe-slave-backup. The binlog position "
			"cannot be consistent with the backup data.");
		return(false);
	}

	if (xtrabackup_backup && opt_rsync)
	{
		if (xtrabackup_stream_fmt)
		{
			msg("Error: --rsync doesn't work with --stream\n");
			return(false);
		}
		bool have_rsync = IF_WIN(false, (system("rsync --version > /dev/null 2>&1") == 0));
		if (!have_rsync)
		{
			msg("Error: rsync executable not found, cannot run backup with --rsync\n");
			return false;
		}
	}

	n_mixed_options = 0;

	if (opt_decompress) {
		mixed_options[n_mixed_options++] = "--decompress";
	}

	if (xtrabackup_copy_back) {
		mixed_options[n_mixed_options++] = "--copy-back";
	}

	if (xtrabackup_move_back) {
		mixed_options[n_mixed_options++] = "--move-back";
	}

	if (xtrabackup_prepare) {
		mixed_options[n_mixed_options++] = "--apply-log";
	}

	if (n_mixed_options > 1) {
		msg("Error: %s and %s are mutually exclusive\n",
			mixed_options[0], mixed_options[1]);
		return(false);
	}

	if (xtrabackup_backup) {
		if ((mysql_connection = xb_mysql_connect()) == NULL) {
			return(false);
		}

		if (!get_mysql_vars(mysql_connection)) {
			return(false);
		}
		if (opt_check_privileges) {
			check_all_privileges();
		}
		history_start_time = time(NULL);

	}

	return(true);
}


extern void init_signals(void);

#include <sql_locale.h>

/* Messages . Avoid loading errmsg.sys file */
void setup_error_messages()
{
  static const char *my_msgs[ERRORS_PER_RANGE];
  static const char **all_msgs[] = { my_msgs, my_msgs, my_msgs, my_msgs };
  my_default_lc_messages = &my_locale_en_US;
  my_default_lc_messages->errmsgs->errmsgs = all_msgs;

  /* Populate the necessary error messages */
  struct {
    int id;
    const char *fmt;
  }
  xb_msgs[] =
  {
  { ER_DATABASE_NAME,"Database" },
  { ER_TABLE_NAME,"Table"},
  { ER_PARTITION_NAME, "Partition" },
  { ER_SUBPARTITION_NAME, "Subpartition" },
  { ER_TEMPORARY_NAME, "Temporary"},
  { ER_RENAMED_NAME, "Renamed"},
  { ER_CANT_FIND_DL_ENTRY, "Can't find symbol '%-.128s' in library"},
  { ER_CANT_OPEN_LIBRARY, "Can't open shared library '%-.192s' (errno: %d, %-.128s)" },
  { ER_OUTOFMEMORY, "Out of memory; restart server and try again (needed %d bytes)" },
  { ER_CANT_OPEN_LIBRARY, "Can't open shared library '%-.192s' (errno: %d, %-.128s)" },
  { ER_UDF_NO_PATHS, "No paths allowed for shared library" },
  { ER_CANT_INITIALIZE_UDF,"Can't initialize function '%-.192s'; %-.80s"},
  { ER_PLUGIN_IS_NOT_LOADED,"Plugin '%-.192s' is not loaded" }
  };

  for (int i = 0; i < (int)array_elements(all_msgs); i++)
    all_msgs[0][i] = "Unknown error";

  for (int i = 0; i < (int)array_elements(xb_msgs); i++)
    all_msgs[0][xb_msgs[i].id - ER_ERROR_FIRST] = xb_msgs[i].fmt;
}

void
handle_options(int argc, char **argv, char ***argv_client, char ***argv_server)
{
	/* Setup some variables for Innodb.*/

	srv_operation = SRV_OPERATION_RESTORE;

	files_charset_info = &my_charset_utf8_general_ci;


	setup_error_messages();
	sys_var_init();
	plugin_mutex_init();
	mysql_prlock_init(key_rwlock_LOCK_system_variables_hash, &LOCK_system_variables_hash);
	opt_stack_trace = 1;
	test_flags |=  TEST_SIGINT;
	init_signals();
#ifndef _WIN32
	/* Exit process on SIGINT. */
	my_sigset(SIGINT, SIG_DFL);
#endif

	sf_leaking_memory = 1; /* don't report memory leaks on early exist */

	int i;
	int ho_error;

	char*	target_dir = NULL;
	bool	prepare = false;

	char	conf_file[FN_REFLEN];
	int	argc_client = argc;
	int	argc_server = argc;

	/* scan options for group and config file to load defaults from */
	for (i = 1; i < argc; i++) {

		char *optend = strcend(argv[i], '=');

		if (strncmp(argv[i], "--defaults-group",
			    optend - argv[i]) == 0) {
			defaults_group = optend + 1;
			append_defaults_group(defaults_group,
				xb_server_default_groups,
				array_elements(xb_server_default_groups));
		}

		if (strncmp(argv[i], "--login-path",
			    optend - argv[i]) == 0) {
			append_defaults_group(optend + 1,
				xb_client_default_groups,
				array_elements(xb_client_default_groups));
		}

		if (!strncmp(argv[i], "--prepare",
			     optend - argv[i])) {
			prepare = true;
		}

		if (!strncmp(argv[i], "--apply-log",
			     optend - argv[i])) {
			prepare = true;
		}

		if (!strncmp(argv[i], "--target-dir",
			     optend - argv[i]) && *optend) {
			target_dir = optend + 1;
		}

		if (!*optend && argv[i][0] != '-') {
			target_dir = argv[i];
		}
	}

	snprintf(conf_file, sizeof(conf_file), "my");

	if (prepare && target_dir) {
		snprintf(conf_file, sizeof(conf_file),
			 "%s/backup-my.cnf", target_dir);
			if (!strncmp(argv[1], "--defaults-file=", 16)) {
				/* Remove defaults-file*/
				for (int i = 2; ; i++) {
					if ((argv[i-1]= argv[i]) == 0)
						break;
				}
				argc--;
			}
	}

	*argv_client = argv;
	*argv_server = argv;
	load_defaults_or_exit(conf_file, xb_server_default_groups,
			      &argc_server, argv_server);

	int n;
	for (n = 0; (*argv_server)[n]; n++) {};
	argc_server = n;

	print_param_str <<
		"# This MySQL options file was generated by XtraBackup.\n"
		"[" << defaults_group << "]\n";

	/* We want xtrabackup to ignore unknown options, because it only
	recognizes a small subset of server variables */
	my_getopt_skip_unknown = TRUE;

	/* Reset u_max_value for all options, as we don't want the
	--maximum-... modifier to set the actual option values */
	for (my_option *optp= xb_server_options; optp->name; optp++) {
		optp->u_max_value = (G_PTR *) &global_max_value;
	}


	/* Throw a descriptive error if --defaults-file or --defaults-extra-file
	is not the first command line argument */
	for (int i = 2 ; i < argc ; i++) {
		char *optend = strcend((argv)[i], '=');

		if (optend - argv[i] == 15 &&
			!strncmp(argv[i], "--defaults-file", optend - argv[i])) {
			die("--defaults-file must be specified first on the command line");
		}
		if (optend - argv[i] == 21 &&
			!strncmp(argv[i], "--defaults-extra-file",
				optend - argv[i])) {
			die("--defaults-extra-file must be specified first on the command line");
		}
	}

	if (argc_server > 0
	    && (ho_error=handle_options(&argc_server, argv_server,
					xb_server_options, xb_get_one_option)))
		exit(ho_error);

	load_defaults_or_exit(conf_file, xb_client_default_groups,
			      &argc_client, argv_client);

	for (n = 0; (*argv_client)[n]; n++) {};
 	argc_client = n;

	if (innobackupex_mode && argc_client > 0) {
		/* emulate innobackupex script */
		innobackupex_mode = true;
		if (!ibx_handle_options(&argc_client, argv_client)) {
			exit(EXIT_FAILURE);
		}
	}

	if (argc_client > 0
	    && (ho_error=handle_options(&argc_client, argv_client,
					xb_client_options, xb_get_one_option)))
		exit(ho_error);

	/* Reject command line arguments that don't look like options, i.e. are
	not of the form '-X' (single-character options) or '--option' (long
	options) */
	for (int i = 0 ; i < argc_client ; i++) {
		const char * const opt = (*argv_client)[i];

		if (strncmp(opt, "--", 2) &&
		    !(strlen(opt) == 2 && opt[0] == '-')) {
			bool server_option = true;

			for (int j = 0; j < argc_server; j++) {
				if (opt == (*argv_server)[j]) {
					server_option = false;
					break;
				}
			}

			if (!server_option) {
				msg("mariabackup: Error:"
				    " unknown argument: '%s'", opt);
				exit(EXIT_FAILURE);
			}
		}
	}
}

static int main_low(char** argv);
static int get_exepath(char *buf, size_t size, const char *argv0);

/* ================= main =================== */
int main(int argc, char **argv)
{
	char **client_defaults, **server_defaults;

	if (get_exepath(mariabackup_exe,FN_REFLEN, argv[0]))
    strncpy(mariabackup_exe,argv[0], FN_REFLEN-1);


	if (argc > 1 )
	{
		/* In "prepare export", we need  to start mysqld 
		Since it is not always be installed on the machine,
		we start "mariabackup --mysqld", which acts as mysqld
		*/
		if (strcmp(argv[1], "--mysqld") == 0)
		{
			extern int mysqld_main(int argc, char **argv);
			argc--;
			argv++;
			argv[0]+=2;
			return mysqld_main(argc, argv);
		}
		if(strcmp(argv[1], "--innobackupex") == 0)
		{
			argv++;
			argc--;
			innobackupex_mode = true;
		}
	}
  
	if (argc > 1)
		strncpy(orig_argv1,argv[1],sizeof(orig_argv1) -1);

	init_signals();
	MY_INIT(argv[0]);

	pthread_key_create(&THR_THD, NULL);
	my_pthread_setspecific_ptr(THR_THD, NULL);

	xb_regex_init();

	capture_tool_command(argc, argv);

	if (mysql_server_init(-1, NULL, NULL))
	{
		die("mysql_server_init() failed");
	}

	system_charset_info = &my_charset_utf8_general_ci;
	key_map_full.set_all();

	logger.init_base();
	logger.set_handlers(LOG_FILE, LOG_NONE, LOG_NONE);
	mysql_mutex_init(key_LOCK_error_log, &LOCK_error_log,
			 MY_MUTEX_INIT_FAST);

	handle_options(argc, argv, &client_defaults, &server_defaults);

#ifndef DBUG_OFF
	if (dbug_option) {
		DBUG_SET_INITIAL(dbug_option);
		DBUG_SET(dbug_option);
	}
#endif

	int status = main_low(server_defaults);

	backup_cleanup();

	if (innobackupex_mode) {
		ibx_cleanup();
	}

	free_defaults(client_defaults);
	free_defaults(server_defaults);

#ifndef DBUG_OFF
	if (dbug_option) {
		DBUG_END();
	}
#endif

	if (THR_THD)
		(void) pthread_key_delete(THR_THD);

	logger.cleanup_base();
	mysql_mutex_destroy(&LOCK_error_log);

	if (status == EXIT_SUCCESS) {
		msg("completed OK!");
	}

	return status;
}

static int main_low(char** argv)
{
	if (innobackupex_mode) {
		if (!ibx_init()) {
			return(EXIT_FAILURE);
		}
	}

	if (!xtrabackup_print_param && !xtrabackup_prepare
	    && !strcmp(mysql_data_home, "./")) {
		if (!xtrabackup_print_param)
			usage();
		msg("mariabackup: Error: Please set parameter 'datadir'");
		return(EXIT_FAILURE);
	}

	/* Expand target-dir, incremental-basedir, etc. */

	char cwd[FN_REFLEN];
	my_getwd(cwd, sizeof(cwd), MYF(0));

	my_load_path(xtrabackup_real_target_dir,
		     xtrabackup_target_dir, cwd);
	unpack_dirname(xtrabackup_real_target_dir,
		       xtrabackup_real_target_dir);
	xtrabackup_target_dir= xtrabackup_real_target_dir;

	if (xtrabackup_incremental_basedir) {
		my_load_path(xtrabackup_real_incremental_basedir,
			     xtrabackup_incremental_basedir, cwd);
		unpack_dirname(xtrabackup_real_incremental_basedir,
			       xtrabackup_real_incremental_basedir);
		xtrabackup_incremental_basedir =
			xtrabackup_real_incremental_basedir;
	}

	if (xtrabackup_incremental_dir) {
		my_load_path(xtrabackup_real_incremental_dir,
			     xtrabackup_incremental_dir, cwd);
		unpack_dirname(xtrabackup_real_incremental_dir,
			       xtrabackup_real_incremental_dir);
		xtrabackup_incremental_dir = xtrabackup_real_incremental_dir;
	}

	if (xtrabackup_extra_lsndir) {
		my_load_path(xtrabackup_real_extra_lsndir,
			     xtrabackup_extra_lsndir, cwd);
		unpack_dirname(xtrabackup_real_extra_lsndir,
			       xtrabackup_real_extra_lsndir);
		xtrabackup_extra_lsndir = xtrabackup_real_extra_lsndir;
	}

	/* get default temporary directory */
	if (!opt_mysql_tmpdir || !opt_mysql_tmpdir[0]) {
		opt_mysql_tmpdir = getenv("TMPDIR");
#if defined(__WIN__)
		if (!opt_mysql_tmpdir) {
			opt_mysql_tmpdir = getenv("TEMP");
		}
		if (!opt_mysql_tmpdir) {
			opt_mysql_tmpdir = getenv("TMP");
		}
#endif
		if (!opt_mysql_tmpdir || !opt_mysql_tmpdir[0]) {
			opt_mysql_tmpdir = const_cast<char*>(DEFAULT_TMPDIR);
		}
	}

	/* temporary setting of enough size */
	srv_page_size_shift = UNIV_PAGE_SIZE_SHIFT_MAX;
	srv_page_size = UNIV_PAGE_SIZE_MAX;
	if (xtrabackup_backup && xtrabackup_incremental) {
		/* direct specification is only for --backup */
		/* and the lsn is prior to the other option */

		char* endchar;
		int error = 0;
		incremental_lsn = strtoll(xtrabackup_incremental, &endchar, 10);
		if (*endchar != '\0')
			error = 1;

		if (error) {
			msg("mariabackup: value '%s' may be wrong format for "
			    "incremental option.", xtrabackup_incremental);
			return(EXIT_FAILURE);
		}
	} else if (xtrabackup_backup && xtrabackup_incremental_basedir) {
		char	filename[FN_REFLEN];

		sprintf(filename, "%s/%s", xtrabackup_incremental_basedir, XTRABACKUP_METADATA_FILENAME);

		if (!xtrabackup_read_metadata(filename)) {
			msg("mariabackup: error: failed to read metadata from "
			    "%s", filename);
			return(EXIT_FAILURE);
		}

		incremental_lsn = metadata_to_lsn;
		xtrabackup_incremental = xtrabackup_incremental_basedir; //dummy
	} else if (xtrabackup_prepare && xtrabackup_incremental_dir) {
		char	filename[FN_REFLEN];

		sprintf(filename, "%s/%s", xtrabackup_incremental_dir, XTRABACKUP_METADATA_FILENAME);

		if (!xtrabackup_read_metadata(filename)) {
			msg("mariabackup: error: failed to read metadata from "
			    "%s", filename);
			return(EXIT_FAILURE);
		}

		incremental_lsn = metadata_from_lsn;
		incremental_to_lsn = metadata_to_lsn;
		incremental_last_lsn = metadata_last_lsn;
		xtrabackup_incremental = xtrabackup_incremental_dir; //dummy

	} else if (opt_incremental_history_name) {
		xtrabackup_incremental = opt_incremental_history_name;
	} else if (opt_incremental_history_uuid) {
		xtrabackup_incremental = opt_incremental_history_uuid;
	} else {
		xtrabackup_incremental = NULL;
	}

	if (xtrabackup_stream && !xtrabackup_backup) {
		msg("Warning: --stream parameter is ignored, it only works together with --backup.");
	}

	if (!xb_init()) {
		return(EXIT_FAILURE);
	}

	/* --print-param */
	if (xtrabackup_print_param) {
		printf("%s", print_param_str.str().c_str());
		return(EXIT_SUCCESS);
	}

	print_version();
	if (xtrabackup_incremental) {
		msg("incremental backup from " LSN_PF " is enabled.",
		    incremental_lsn);
	}

	if (xtrabackup_export && innobase_file_per_table == FALSE) {
		msg("mariabackup: auto-enabling --innodb-file-per-table due to "
		    "the --export option");
		innobase_file_per_table = TRUE;
	}

	/* cannot execute both for now */
	{
		int num = 0;

		if (xtrabackup_backup) num++;
		if (xtrabackup_prepare) num++;
		if (xtrabackup_copy_back) num++;
		if (xtrabackup_move_back) num++;
		if (xtrabackup_decrypt_decompress) num++;
		if (num != 1) { /* !XOR (for now) */
			usage();
			return(EXIT_FAILURE);
		}
	}

#ifndef __WIN__
	if (xtrabackup_debug_sync) {
		signal(SIGCONT, sigcont_handler);
	}
#endif

	/* --backup */
	if (xtrabackup_backup && !xtrabackup_backup_func()) {
		return(EXIT_FAILURE);
	}

	/* --prepare */
	if (xtrabackup_prepare
	    && !xtrabackup_prepare_func(argv)) {
		return(EXIT_FAILURE);
	}

	if (xtrabackup_copy_back || xtrabackup_move_back) {
		if (!check_if_param_set("datadir")) {
			mysql_data_home = get_default_datadir();
		}
		if (!copy_back())
			return(EXIT_FAILURE);
	}

	if (xtrabackup_decrypt_decompress && !decrypt_decompress()) {
		return(EXIT_FAILURE);
	}

	return(EXIT_SUCCESS);
}


static int get_exepath(char *buf, size_t size, const char *argv0)
{
#ifdef _WIN32
  DWORD ret = GetModuleFileNameA(NULL, buf, (DWORD)size);
  if (ret > 0)
    return 0;
#elif defined(__linux__)
  ssize_t ret = readlink("/proc/self/exe", buf, size-1);
  if(ret > 0)
    return 0;
#endif

  return my_realpath(buf, argv0, 0);
}


#if defined (__SANITIZE_ADDRESS__) && defined (__linux__)
/* Avoid LeakSanitizer's false positives. */
const char* __asan_default_options()
{
  return "detect_leaks=0";
}
#endif<|MERGE_RESOLUTION|>--- conflicted
+++ resolved
@@ -656,15 +656,8 @@
 		msg("DDL tracking : delete %zu \"%.*s\"", space_id, int(len), name);
 	}
 	if (fail) {
-<<<<<<< HEAD
-		msg("ERROR : DDL operation detected in the late phase of backup."
-			"Backup is inconsistent. Remove --no-lock option to fix.\n");
-		log_mutex_exit();
-		exit(EXIT_FAILURE);
-=======
 		die("DDL operation detected in the late phase of backup."
 			"Backup is inconsistent. Remove --no-lock option to fix.");
->>>>>>> 8e80fd6b
 	}
 }
 
@@ -1791,12 +1784,10 @@
 	/* === some variables from mysqld === */
 	memset((G_PTR) &mysql_tmpdir_list, 0, sizeof(mysql_tmpdir_list));
 
-	if (init_tmpdir(&mysql_tmpdir_list, opt_mysql_tmpdir))
-<<<<<<< HEAD
+	if (init_tmpdir(&mysql_tmpdir_list, opt_mysql_tmpdir)) {
+		msg("init_tmpdir() failed");
 		return true;
-=======
-		die("init_tmpdir() failed");
->>>>>>> 8e80fd6b
+	}
 	xtrabackup_tmpdir = my_tmpdir(&mysql_tmpdir_list);
 	/* dummy for initialize all_charsets[] */
 	get_charset_name(0);
@@ -1811,24 +1802,14 @@
 		size_t n_shift = get_bit_shift(size_t(innobase_page_size));
 
 		if (n_shift >= 12 && n_shift <= UNIV_PAGE_SIZE_SHIFT_MAX) {
-<<<<<<< HEAD
 			srv_page_size_shift = ulong(n_shift);
 			srv_page_size = 1U << n_shift;
 			msg("InnoDB: The universal page size of the "
-			    "database is set to %lu.\n", srv_page_size);
-=======
-			srv_page_size_shift = n_shift;
-			srv_page_size = 1 << n_shift;
-			msg("InnoDB: The page size of the "
 			    "database is set to %lu.", srv_page_size);
->>>>>>> 8e80fd6b
 		} else {
-			die("invalid value of "
+			msg("invalid value of "
 			    "innobase_page_size: %lld", innobase_page_size);
-<<<<<<< HEAD
 			goto error;
-=======
->>>>>>> 8e80fd6b
 		}
 	} else {
 		srv_page_size_shift = 14;
@@ -1991,13 +1972,8 @@
 	return false;
 
 error:
-<<<<<<< HEAD
 	msg("mariabackup: innodb_init_param(): Error occured.\n");
 	return true;
-=======
-	msg("innodb_init_param(): Error occured.");
-	return(TRUE);
->>>>>>> 8e80fd6b
 }
 
 static bool innodb_init()
@@ -2736,14 +2712,8 @@
 			log_crypt(log_sys.buf, start_lsn, write_size);
 		}
 
-<<<<<<< HEAD
 		if (ds_write(dst_log_file, log_sys.buf, write_size)) {
-			msg("mariabackup: Error: "
-			    "write to logfile failed\n");
-=======
-		if (ds_write(dst_log_file, log_sys->buf, write_size)) {
-			msg("Error: write to logfile failed\n");
->>>>>>> 8e80fd6b
+			msg("Error: write to logfile failed");
 			return(0);
 		}
 	}
@@ -3323,16 +3293,10 @@
 	page = static_cast<byte*>(ut_align(buf, srv_page_size));
 
 retry:
-<<<<<<< HEAD
 	if (!os_file_read(IORequestRead, file, page,
 			  TRX_SYS_PAGE_NO << srv_page_size_shift,
 			  srv_page_size)) {
-		msg("mariabackup: Reading TRX_SYS page failed.\n");
-=======
-	if (!os_file_read(IORequestRead, file, page, TRX_SYS_PAGE_NO * UNIV_PAGE_SIZE,
-			  UNIV_PAGE_SIZE)) {
-		msg("Reading TRX_SYS page failed.");
->>>>>>> 8e80fd6b
+		msg("Reading TRX_SYS page failed.\n");
 		error = DB_ERROR;
 		goto func_exit;
 	}
@@ -3948,15 +3912,9 @@
 				log_header_read(max_cp_field);
 			}
 			metadata_to_lsn = mach_read_from_8(
-<<<<<<< HEAD
 				log_sys.checkpoint_buf + LOG_CHECKPOINT_LSN);
 			msg("mariabackup: The latest check point"
-			    " (for incremental): '" LSN_PF "'\n",
-=======
-				log_sys->checkpoint_buf + LOG_CHECKPOINT_LSN);
-			msg("The latest check point"
 			    " (for incremental): '" LSN_PF "'",
->>>>>>> 8e80fd6b
 			    metadata_to_lsn);
 		} else {
 			msg("Error: recv_find_max_checkpoint() failed.");
@@ -4072,44 +4030,6 @@
 		return(false);
 	}
 
-<<<<<<< HEAD
-=======
-	xb_normalize_init_values();
-
-	if (srv_file_flush_method_str == NULL) {
-		/* These are the default options */
-		srv_file_flush_method = SRV_FSYNC;
-	} else if (0 == ut_strcmp(srv_file_flush_method_str, "fsync")) {
-		srv_file_flush_method = SRV_FSYNC;
-	} else if (0 == ut_strcmp(srv_file_flush_method_str, "O_DSYNC")) {
-		srv_file_flush_method = SRV_O_DSYNC;
-
-	} else if (0 == ut_strcmp(srv_file_flush_method_str, "O_DIRECT")) {
-		srv_file_flush_method = SRV_O_DIRECT;
-		msg("using O_DIRECT");
-	} else if (0 == ut_strcmp(srv_file_flush_method_str, "littlesync")) {
-		srv_file_flush_method = SRV_LITTLESYNC;
-	} else if (0 == ut_strcmp(srv_file_flush_method_str, "nosync")) {
-		srv_file_flush_method = SRV_NOSYNC;
-	} else if (0 == ut_strcmp(srv_file_flush_method_str, "ALL_O_DIRECT")) {
-		srv_file_flush_method = SRV_ALL_O_DIRECT_FSYNC;
-		msg("using ALL_O_DIRECT");
-	} else if (0 == ut_strcmp(srv_file_flush_method_str,
-				  "O_DIRECT_NO_FSYNC")) {
-		srv_file_flush_method = SRV_O_DIRECT_NO_FSYNC;
-		msg("using O_DIRECT_NO_FSYNC");
-	} else {
-		msg("Unrecognized value %s for "
-		    "innodb_flush_method", srv_file_flush_method_str);
-		goto fail;
-	}
-
-#ifdef _WIN32
-  srv_file_flush_method = SRV_ALL_O_DIRECT_FSYNC;
-	srv_use_native_aio = TRUE;
-#endif
-
->>>>>>> 8e80fd6b
 	if (srv_buf_pool_size >= 1000 * 1024 * 1024) {
                                   /* Here we still have srv_pool_size counted
                                   in kilobytes (in 4.0 this was in bytes)
@@ -4810,18 +4730,9 @@
 			msg("mariabackup: Renaming %s to %s.ibd",
 				fil_space->name, tmpname);
 
-<<<<<<< HEAD
 			if (fil_space->rename(tmpname, NULL, false)
 			    != DB_SUCCESS) {
-				msg("mariabackup: Cannot rename %s to %s\n",
-=======
-			if (!fil_rename_tablespace(
-				fil_space->id,
-				fil_space->chain.start->name,
-				tmpname, NULL))
-			{
 				msg("mariabackup: Cannot rename %s to %s",
->>>>>>> 8e80fd6b
 					fil_space->name, tmpname);
 				goto exit;
 			}
@@ -5637,8 +5548,7 @@
 	}
 
 	if (ok) {
-<<<<<<< HEAD
-		msg("Last binlog file %s, position %lld\n",
+		msg("Last binlog file %s, position %lld",
 		    trx_sys.recovered_binlog_filename,
 		    longlong(trx_sys.recovered_binlog_offset));
 
@@ -5655,39 +5565,6 @@
 		      || store_binlog_info(XTRABACKUP_BINLOG_INFO,
 					   trx_sys.recovered_binlog_filename,
 					   trx_sys.recovered_binlog_offset));
-=======
-		mtr_t			mtr;
-		mtr.start();
-		const trx_sysf_t*	sys_header = trx_sysf_get(&mtr);
-
-		if (mach_read_from_4(TRX_SYS_MYSQL_LOG_INFO
-				     + TRX_SYS_MYSQL_LOG_MAGIC_N_FLD
-				     + sys_header)
-		    == TRX_SYS_MYSQL_LOG_MAGIC_N) {
-			ulonglong pos = mach_read_from_8(
-				TRX_SYS_MYSQL_LOG_INFO
-				+ TRX_SYS_MYSQL_LOG_OFFSET
-				+ sys_header);
-			const char* name = reinterpret_cast<const char*>(
-				TRX_SYS_MYSQL_LOG_INFO + TRX_SYS_MYSQL_LOG_NAME
-				+ sys_header);
-			msg("Last binlog file %s, position %llu", name, pos);
-
-			/* output to xtrabackup_binlog_pos_innodb and
-			(if backup_safe_binlog_info was available on
-			the server) to xtrabackup_binlog_info. In the
-			latter case xtrabackup_binlog_pos_innodb
-			becomes redundant and is created only for
-			compatibility. */
-			ok = store_binlog_info(
-				"xtrabackup_binlog_pos_innodb", name, pos)
-				&& (!recover_binlog_info || store_binlog_info(
-					    XTRABACKUP_BINLOG_INFO,
-					    name, pos));
-		}
-
-		mtr.commit();
->>>>>>> 8e80fd6b
 	}
 
 	/* Check whether the log is applied enough or not. */

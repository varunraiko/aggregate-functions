--- conflicted
+++ resolved
@@ -869,85 +869,6 @@
 }
 
 
-<<<<<<< HEAD
-=======
-/*
-Killing connections that wait for MDL lock.
-If lock-ddl-per-table is used, there can be some DDL statements
-
-FLUSH TABLES would hang infinitely, if DDL statements are waiting for
-MDL lock, which mariabackup currently holds. Therefore we start killing
-those  statements from a dedicated thread, until FLUSH TABLES WITH READ LOCK
-succeeds.
-*/
-
-static os_event_t mdl_killer_stop_event;
-static os_event_t mdl_killer_finished_event;
-
-static
-os_thread_ret_t
-DECLARE_THREAD(kill_mdl_waiters_thread(void *))
-{
-	MYSQL	*mysql;
-	if ((mysql = xb_mysql_connect()) == NULL) {
-		msg("Error: kill mdl waiters thread failed to connect");
-		goto stop_thread;
-	}
-
-	for(;;){
-		if (os_event_wait_time(mdl_killer_stop_event, 1000) == 0)
-			break;
-
-		MYSQL_RES *result = xb_mysql_query(mysql,
-			"SELECT ID, COMMAND, INFO FROM INFORMATION_SCHEMA.PROCESSLIST "
-			" WHERE State='Waiting for table metadata lock'",
-			true, true);
-		while (MYSQL_ROW row = mysql_fetch_row(result))
-		{
-			char query[64];
-
-			if (row[1] && !strcmp(row[1], "Killed"))
-				continue;
-
-			msg("Killing MDL waiting %s ('%s') on connection %s",
-				row[1], row[2], row[0]);
-			snprintf(query, sizeof(query), "KILL QUERY %s", row[0]);
-			if (mysql_query(mysql, query) && (mysql_errno(mysql) != ER_NO_SUCH_THREAD)) {
-				die("failed to execute query %s: %s", query,mysql_error(mysql));
-			}
-		}
-		mysql_free_result(result);
-	}
-
-	mysql_close(mysql);
-
-stop_thread:
-	msg("Kill mdl waiters thread stopped");
-	os_event_set(mdl_killer_finished_event);
-	os_thread_exit();
-	return os_thread_ret_t(0);
-}
-
-
-static void start_mdl_waiters_killer()
-{
-	mdl_killer_stop_event = os_event_create(0);
-	mdl_killer_finished_event = os_event_create(0);
-	os_thread_create(kill_mdl_waiters_thread, 0, 0);
-}
-
-
-/* Tell MDL killer to stop and finish for its completion*/
-static void stop_mdl_waiters_killer()
-{
-	os_event_set(mdl_killer_stop_event);
-	os_event_wait(mdl_killer_finished_event);
-
-	os_event_destroy(mdl_killer_stop_event);
-	os_event_destroy(mdl_killer_finished_event);
-}
-
->>>>>>> 77cbaa96
 /*********************************************************************//**
 Function acquires either a backup tables lock, if supported
 by the server, or a global read lock (FLUSH TABLES WITH READ LOCK)
@@ -970,33 +891,6 @@
 		return(true);
 	}
 
-<<<<<<< HEAD
-=======
-	if (opt_lock_ddl_per_table) {
-		start_mdl_waiters_killer();
-	}
-
-	if (!opt_lock_wait_timeout && !opt_kill_long_queries_timeout) {
-
-		/* We do first a FLUSH TABLES. If a long update is running, the
-		FLUSH TABLES will wait but will not stall the whole mysqld, and
-		when the long update is done the FLUSH TABLES WITH READ LOCK
-		will start and succeed quickly. So, FLUSH TABLES is to lower
-		the probability of a stage where both mysqldump and most client
-		connections are stalled. Of course, if a second long update
-		starts between the two FLUSHes, we have that bad stall.
-
-		Option lock_wait_timeout serve the same purpose and is not
-		compatible with this trick.
-		*/
-
-		msg("Executing FLUSH NO_WRITE_TO_BINLOG TABLES...");
-
-		xb_mysql_query(connection,
-			       "FLUSH NO_WRITE_TO_BINLOG TABLES", false);
-	}
-
->>>>>>> 77cbaa96
 	if (opt_lock_wait_timeout) {
 		if (!wait_for_no_updates(connection, opt_lock_wait_timeout,
 					 opt_lock_wait_threshold)) {
@@ -1004,11 +898,7 @@
 		}
 	}
 
-<<<<<<< HEAD
-	msg_ts("Acquiring BACKUP LOCKS...\n");
-=======
-	msg("Executing FLUSH TABLES WITH READ LOCK...");
->>>>>>> 77cbaa96
+	msg("Acquiring BACKUP LOCKS...");
 
 	if (opt_kill_long_queries_timeout) {
 		start_query_killer();
@@ -1064,18 +954,8 @@
 		os_thread_sleep(opt_debug_sleep_before_unlock * 1000);
 	}
 
-<<<<<<< HEAD
-	msg_ts("Executing BACKUP STAGE END\n");
+	msg("Executing BACKUP STAGE END");
 	xb_mysql_query(connection, "BACKUP STAGE END", false);
-=======
-	if (binlog_locked) {
-		msg("Executing UNLOCK BINLOG");
-		xb_mysql_query(connection, "UNLOCK BINLOG", false);
-	}
-
-	msg("Executing UNLOCK TABLES");
-	xb_mysql_query(connection, "UNLOCK TABLES", false);
->>>>>>> 77cbaa96
 
 	msg("All tables unlocked");
 }

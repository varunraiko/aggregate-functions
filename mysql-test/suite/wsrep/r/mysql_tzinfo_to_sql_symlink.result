#
# MDEV-5226 mysql_tzinfo_to_sql errors with tzdata 2013f and above
#
# Verbose run
\d |
IF (select count(*) from information_schema.global_variables where
variable_name='wsrep_on' and variable_value='ON') = 1 THEN
ALTER TABLE time_zone ENGINE=InnoDB;
ALTER TABLE time_zone_name ENGINE=InnoDB;
ALTER TABLE time_zone_transition ENGINE=InnoDB;
ALTER TABLE time_zone_transition_type ENGINE=InnoDB;
END IF|
\d ;
TRUNCATE TABLE time_zone;
TRUNCATE TABLE time_zone_name;
TRUNCATE TABLE time_zone_transition;
TRUNCATE TABLE time_zone_transition_type;
INSERT INTO time_zone (Use_leap_seconds) VALUES ('N');
SET @time_zone_id= LAST_INSERT_ID();
INSERT INTO time_zone_name (Name, Time_zone_id) VALUES ('GMT', @time_zone_id);
INSERT INTO time_zone_transition_type (Time_zone_id, Transition_type_id, Offset, Is_DST, Abbreviation) VALUES
 (@time_zone_id, 0, 0, 0, 'GMT')
;
Warning: Unable to load 'MYSQLTEST_VARDIR/zoneinfo/garbage' as time zone. Skipping it.
Warning: Unable to load 'MYSQLTEST_VARDIR/zoneinfo/ignored.tab' as time zone. Skipping it.
INSERT INTO time_zone (Use_leap_seconds) VALUES ('N');
SET @time_zone_id= LAST_INSERT_ID();
INSERT INTO time_zone_name (Name, Time_zone_id) VALUES ('posix/GMT', @time_zone_id);
INSERT INTO time_zone_transition_type (Time_zone_id, Transition_type_id, Offset, Is_DST, Abbreviation) VALUES
 (@time_zone_id, 0, 0, 0, 'GMT')
;
Warning: Unable to load 'MYSQLTEST_VARDIR/zoneinfo/posix/garbage' as time zone. Skipping it.
Warning: Unable to load 'MYSQLTEST_VARDIR/zoneinfo/posix/ignored.tab' as time zone. Skipping it.
Warning: Skipping directory 'MYSQLTEST_VARDIR/zoneinfo/posix/posix': to avoid infinite symlink recursion.
ALTER TABLE time_zone_transition ORDER BY Time_zone_id, Transition_time;
ALTER TABLE time_zone_transition_type ORDER BY Time_zone_id, Transition_type_id;
\d |
IF (select count(*) from information_schema.global_variables where
<<<<<<< HEAD
variable_name='wsrep_on') = 1 THEN
ALTER TABLE time_zone ENGINE=Aria;
ALTER TABLE time_zone_name ENGINE=Aria;
ALTER TABLE time_zone_transition ENGINE=Aria;
ALTER TABLE time_zone_transition_type ENGINE=Aria;
=======
variable_name='wsrep_on' and variable_value='ON') = 1 THEN
ALTER TABLE time_zone ENGINE=MyISAM;
ALTER TABLE time_zone_name ENGINE=MyISAM;
ALTER TABLE time_zone_transition ENGINE=MyISAM;
ALTER TABLE time_zone_transition_type ENGINE=MyISAM;
>>>>>>> 808bc919
END IF|
\d ;
# Silent run
\d |
IF (select count(*) from information_schema.global_variables where
variable_name='wsrep_on' and variable_value='ON') = 1 THEN
ALTER TABLE time_zone ENGINE=InnoDB;
ALTER TABLE time_zone_name ENGINE=InnoDB;
ALTER TABLE time_zone_transition ENGINE=InnoDB;
ALTER TABLE time_zone_transition_type ENGINE=InnoDB;
END IF|
\d ;
TRUNCATE TABLE time_zone;
TRUNCATE TABLE time_zone_name;
TRUNCATE TABLE time_zone_transition;
TRUNCATE TABLE time_zone_transition_type;
INSERT INTO time_zone (Use_leap_seconds) VALUES ('N');
SET @time_zone_id= LAST_INSERT_ID();
INSERT INTO time_zone_name (Name, Time_zone_id) VALUES ('GMT', @time_zone_id);
INSERT INTO time_zone_transition_type (Time_zone_id, Transition_type_id, Offset, Is_DST, Abbreviation) VALUES
 (@time_zone_id, 0, 0, 0, 'GMT')
;
Warning: Unable to load 'MYSQLTEST_VARDIR/zoneinfo/garbage' as time zone. Skipping it.
INSERT INTO time_zone (Use_leap_seconds) VALUES ('N');
SET @time_zone_id= LAST_INSERT_ID();
INSERT INTO time_zone_name (Name, Time_zone_id) VALUES ('posix/GMT', @time_zone_id);
INSERT INTO time_zone_transition_type (Time_zone_id, Transition_type_id, Offset, Is_DST, Abbreviation) VALUES
 (@time_zone_id, 0, 0, 0, 'GMT')
;
Warning: Unable to load 'MYSQLTEST_VARDIR/zoneinfo/posix/garbage' as time zone. Skipping it.
ALTER TABLE time_zone_transition ORDER BY Time_zone_id, Transition_time;
ALTER TABLE time_zone_transition_type ORDER BY Time_zone_id, Transition_type_id;
\d |
IF (select count(*) from information_schema.global_variables where
<<<<<<< HEAD
variable_name='wsrep_on') = 1 THEN
ALTER TABLE time_zone ENGINE=Aria;
ALTER TABLE time_zone_name ENGINE=Aria;
ALTER TABLE time_zone_transition ENGINE=Aria;
ALTER TABLE time_zone_transition_type ENGINE=Aria;
=======
variable_name='wsrep_on' and variable_value='ON') = 1 THEN
ALTER TABLE time_zone ENGINE=MyISAM;
ALTER TABLE time_zone_name ENGINE=MyISAM;
ALTER TABLE time_zone_transition ENGINE=MyISAM;
ALTER TABLE time_zone_transition_type ENGINE=MyISAM;
>>>>>>> 808bc919
END IF|
\d ;
#
# Testing with explicit timezonefile
#
INSERT INTO time_zone (Use_leap_seconds) VALUES ('N');
SET @time_zone_id= LAST_INSERT_ID();
INSERT INTO time_zone_name (Name, Time_zone_id) VALUES ('XXX', @time_zone_id);
INSERT INTO time_zone_transition_type (Time_zone_id, Transition_type_id, Offset, Is_DST, Abbreviation) VALUES
 (@time_zone_id, 0, 0, 0, 'GMT')
;
\d |
IF (select count(*) from information_schema.global_variables where
<<<<<<< HEAD
variable_name='wsrep_on') = 1 THEN
ALTER TABLE time_zone ENGINE=Aria;
ALTER TABLE time_zone_name ENGINE=Aria;
ALTER TABLE time_zone_transition ENGINE=Aria;
ALTER TABLE time_zone_transition_type ENGINE=Aria;
=======
variable_name='wsrep_on' and variable_value='ON') = 1 THEN
ALTER TABLE time_zone ENGINE=MyISAM;
ALTER TABLE time_zone_name ENGINE=MyISAM;
ALTER TABLE time_zone_transition ENGINE=MyISAM;
ALTER TABLE time_zone_transition_type ENGINE=MyISAM;
>>>>>>> 808bc919
END IF|
\d ;
#
# Testing --leap
#
\d |
IF (select count(*) from information_schema.global_variables where
variable_name='wsrep_on' and variable_value='ON') = 1 THEN
ALTER TABLE time_zone_leap_second ENGINE=InnoDB;
END IF|
\d ;
TRUNCATE TABLE time_zone_leap_second;
\d |
IF (select count(*) from information_schema.global_variables where
<<<<<<< HEAD
variable_name='wsrep_on') = 1 THEN
ALTER TABLE time_zone_leap_second ENGINE=Aria;
=======
variable_name='wsrep_on' and variable_value='ON') = 1 THEN
ALTER TABLE time_zone_leap_second ENGINE=MyISAM;
>>>>>>> 808bc919
END IF|
\d ;
ALTER TABLE time_zone_leap_second ORDER BY Transition_time;
\d |
IF (select count(*) from information_schema.global_variables where
<<<<<<< HEAD
variable_name='wsrep_on') = 1 THEN
ALTER TABLE time_zone ENGINE=Aria;
ALTER TABLE time_zone_name ENGINE=Aria;
ALTER TABLE time_zone_transition ENGINE=Aria;
ALTER TABLE time_zone_transition_type ENGINE=Aria;
=======
variable_name='wsrep_on' and variable_value='ON') = 1 THEN
ALTER TABLE time_zone ENGINE=MyISAM;
ALTER TABLE time_zone_name ENGINE=MyISAM;
ALTER TABLE time_zone_transition ENGINE=MyISAM;
ALTER TABLE time_zone_transition_type ENGINE=MyISAM;
>>>>>>> 808bc919
END IF|
\d ;<|MERGE_RESOLUTION|>--- conflicted
+++ resolved
@@ -36,19 +36,11 @@
 ALTER TABLE time_zone_transition_type ORDER BY Time_zone_id, Transition_type_id;
 \d |
 IF (select count(*) from information_schema.global_variables where
-<<<<<<< HEAD
-variable_name='wsrep_on') = 1 THEN
+variable_name='wsrep_on' and variable_value='ON') = 1 THEN
 ALTER TABLE time_zone ENGINE=Aria;
 ALTER TABLE time_zone_name ENGINE=Aria;
 ALTER TABLE time_zone_transition ENGINE=Aria;
 ALTER TABLE time_zone_transition_type ENGINE=Aria;
-=======
-variable_name='wsrep_on' and variable_value='ON') = 1 THEN
-ALTER TABLE time_zone ENGINE=MyISAM;
-ALTER TABLE time_zone_name ENGINE=MyISAM;
-ALTER TABLE time_zone_transition ENGINE=MyISAM;
-ALTER TABLE time_zone_transition_type ENGINE=MyISAM;
->>>>>>> 808bc919
 END IF|
 \d ;
 # Silent run
@@ -83,19 +75,11 @@
 ALTER TABLE time_zone_transition_type ORDER BY Time_zone_id, Transition_type_id;
 \d |
 IF (select count(*) from information_schema.global_variables where
-<<<<<<< HEAD
-variable_name='wsrep_on') = 1 THEN
+variable_name='wsrep_on' and variable_value='ON') = 1 THEN
 ALTER TABLE time_zone ENGINE=Aria;
 ALTER TABLE time_zone_name ENGINE=Aria;
 ALTER TABLE time_zone_transition ENGINE=Aria;
 ALTER TABLE time_zone_transition_type ENGINE=Aria;
-=======
-variable_name='wsrep_on' and variable_value='ON') = 1 THEN
-ALTER TABLE time_zone ENGINE=MyISAM;
-ALTER TABLE time_zone_name ENGINE=MyISAM;
-ALTER TABLE time_zone_transition ENGINE=MyISAM;
-ALTER TABLE time_zone_transition_type ENGINE=MyISAM;
->>>>>>> 808bc919
 END IF|
 \d ;
 #
@@ -109,19 +93,11 @@
 ;
 \d |
 IF (select count(*) from information_schema.global_variables where
-<<<<<<< HEAD
-variable_name='wsrep_on') = 1 THEN
+variable_name='wsrep_on' and variable_value='ON') = 1 THEN
 ALTER TABLE time_zone ENGINE=Aria;
 ALTER TABLE time_zone_name ENGINE=Aria;
 ALTER TABLE time_zone_transition ENGINE=Aria;
 ALTER TABLE time_zone_transition_type ENGINE=Aria;
-=======
-variable_name='wsrep_on' and variable_value='ON') = 1 THEN
-ALTER TABLE time_zone ENGINE=MyISAM;
-ALTER TABLE time_zone_name ENGINE=MyISAM;
-ALTER TABLE time_zone_transition ENGINE=MyISAM;
-ALTER TABLE time_zone_transition_type ENGINE=MyISAM;
->>>>>>> 808bc919
 END IF|
 \d ;
 #
@@ -136,30 +112,17 @@
 TRUNCATE TABLE time_zone_leap_second;
 \d |
 IF (select count(*) from information_schema.global_variables where
-<<<<<<< HEAD
-variable_name='wsrep_on') = 1 THEN
+variable_name='wsrep_on' and variable_value='ON') = 1 THEN
 ALTER TABLE time_zone_leap_second ENGINE=Aria;
-=======
-variable_name='wsrep_on' and variable_value='ON') = 1 THEN
-ALTER TABLE time_zone_leap_second ENGINE=MyISAM;
->>>>>>> 808bc919
 END IF|
 \d ;
 ALTER TABLE time_zone_leap_second ORDER BY Transition_time;
 \d |
 IF (select count(*) from information_schema.global_variables where
-<<<<<<< HEAD
-variable_name='wsrep_on') = 1 THEN
+variable_name='wsrep_on' and variable_value='ON') = 1 THEN
 ALTER TABLE time_zone ENGINE=Aria;
 ALTER TABLE time_zone_name ENGINE=Aria;
 ALTER TABLE time_zone_transition ENGINE=Aria;
 ALTER TABLE time_zone_transition_type ENGINE=Aria;
-=======
-variable_name='wsrep_on' and variable_value='ON') = 1 THEN
-ALTER TABLE time_zone ENGINE=MyISAM;
-ALTER TABLE time_zone_name ENGINE=MyISAM;
-ALTER TABLE time_zone_transition ENGINE=MyISAM;
-ALTER TABLE time_zone_transition_type ENGINE=MyISAM;
->>>>>>> 808bc919
 END IF|
 \d ;
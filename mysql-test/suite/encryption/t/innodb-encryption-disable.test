--- conflicted
+++ resolved
@@ -8,11 +8,8 @@
 #
 
 call mtr.add_suppression("InnoDB: The page \\[page id: space=[1-9][0-9]*, page number=[1-9][0-9]*\\] in file '.*test.t[15]\\.ibd' cannot be decrypted\\.");
-<<<<<<< HEAD
 call mtr.add_suppression("failed to read or decrypt \\[page id: space=[1-9][0-9]*, page number=[1-9][0-9]*\\]");
-=======
-call mtr.add_suppression("InnoDB: Encrypted page [1-9][0-9]*:3 in file .*test.t[15].ibd looks corrupted; key_version=1");
->>>>>>> 1b471fac
+call mtr.add_suppression("InnoDB: Encrypted page \\[page id: space=[1-9][0-9]*, page number=3\\] in file .*test.t[15].ibd looks corrupted; key_version=1");
 
 # Suppression for builds where file_key_management plugin is linked statically
 call mtr.add_suppression("Couldn't load plugins from 'file_key_management");

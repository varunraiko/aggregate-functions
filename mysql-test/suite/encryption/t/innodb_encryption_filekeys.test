--- conflicted
+++ resolved
@@ -1,24 +1,14 @@
 -- source include/have_innodb.inc
 -- source include/have_file_key_management_plugin.inc
 
-<<<<<<< HEAD
-let $encrypt_tables = `SELECT @@innodb_encrypt_tables`;
-let $threads = `SELECT @@innodb_encryption_threads`;
-
-=======
 --disable_query_log
-let $innodb_file_format_orig = `SELECT @@innodb_file_format`;
 let $encrypt_tables = `SELECT @@innodb_encrypt_tables`;
 let $threads = `SELECT @@innodb_encryption_threads`;
 let $key_id = `SELECT @@innodb_default_encryption_key_id`;
 --enable_query_log
 
---disable_warnings
-SET GLOBAL innodb_file_format = `Barracuda`;
->>>>>>> 9a46d971
 SET GLOBAL innodb_encrypt_tables = OFF;
 SET GLOBAL innodb_encryption_threads = 4;
---enable_warnings
 
 CREATE TABLE t1 (pk INT PRIMARY KEY AUTO_INCREMENT, c VARCHAR(256)) ENGINE=INNODB;
 SHOW CREATE TABLE t1;
@@ -137,20 +127,7 @@
 
 # reset system
 --disable_query_log
-<<<<<<< HEAD
-=======
---disable_warnings
-EVAL SET GLOBAL innodb_file_format = $innodb_file_format_orig;
->>>>>>> 9a46d971
 EVAL SET GLOBAL innodb_encrypt_tables = $encrypt_tables;
 EVAL SET GLOBAL innodb_encryption_threads = $threads;
 EVAL set GLOBAL innodb_default_encryption_key_id = $key_id;
---enable_warnings
---enable_query_log
-
-<<<<<<< HEAD
-drop table t1,t2,t3,t4, t5;
-
-set GLOBAL innodb_default_encryption_key_id=1;
-=======
->>>>>>> 9a46d971
+--enable_query_log
--- conflicted
+++ resolved
@@ -299,8 +299,6 @@
 insert into t1 values (1,1),(2,2);
 create or replace view v1 as select * from t1;
 update v1 set id= 2 where k = 0;
-<<<<<<< HEAD
-=======
 create or replace table t1 (a int) with system versioning;
 create or replace view v1 as select * from t1;
 create or replace procedure sp() update v1 set xx = 1;
@@ -309,6 +307,5 @@
 call sp;
 ERROR 42S22: Unknown column 'xx' in 'field list'
 drop procedure sp;
->>>>>>> f6d8640d
 drop view v1;
 drop table t1;
--- conflicted
+++ resolved
@@ -1,9 +1,5 @@
-<<<<<<< HEAD
---source include/have_debug.inc
-=======
 --source include/have_mutex_deadlock_detector.inc
 
->>>>>>> 48a2f74f
 # bool readonly
 
 #

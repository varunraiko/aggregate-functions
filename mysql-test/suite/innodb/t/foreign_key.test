--- conflicted
+++ resolved
@@ -498,7 +498,14 @@
 
 --echo # End of 10.2 tests
 
-<<<<<<< HEAD
+# MDEV-21792 Server aborts upon attempt to create foreign key on spatial field
+# Fail to create foreign key for spatial fields
+--error ER_CANT_CREATE_TABLE
+CREATE TABLE t1 (a GEOMETRY, INDEX(a(8)),
+		 FOREIGN KEY (a) REFERENCES x (xx)) ENGINE=InnoDB;
+
+-- echo # End of 10.4 tests
+
 --echo #
 --echo # MDEV-20729 Fix REFERENCES constraint in column definition
 --echo #
@@ -531,14 +538,5 @@
 DROP TABLE t1;
 
 --echo # End of 10.5 tests
-=======
-# MDEV-21792 Server aborts upon attempt to create foreign key on spatial field
-# Fail to create foreign key for spatial fields
---error ER_CANT_CREATE_TABLE
-CREATE TABLE t1 (a GEOMETRY, INDEX(a(8)),
-		 FOREIGN KEY (a) REFERENCES x (xx)) ENGINE=InnoDB;
-
--- echo # End of 10.4 tests
->>>>>>> f7599f47
 
 --source include/wait_until_count_sessions.inc
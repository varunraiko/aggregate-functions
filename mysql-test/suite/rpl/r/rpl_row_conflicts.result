--- conflicted
+++ resolved
@@ -21,13 +21,9 @@
 [on slave]
 ---- Wait until slave stops with an error ----
 include/wait_for_slave_sql_error.inc [errno=1062]
-<<<<<<< HEAD
 Last_SQL_Error (expected "duplicate key" error)
 Could not execute Write_rows event on table test.t1; Duplicate entry '1' for key 'PRIMARY', Error_code: 1062; handler error HA_ERR_FOUND_DUPP_KEY; the event's master log master-bin.000001, end_log_pos END_LOG_POS
-=======
-Last_SQL_Error = Could not execute Write_rows event on table test.t1; Duplicate entry '1' for key 'PRIMARY', Error_code: 1062; handler error HA_ERR_FOUND_DUPP_KEY; the event's master log master-bin.000001, end_log_pos 346 (expected "duplicate key" error)
 call mtr.add_suppression("Slave SQL.*Duplicate entry .1. for key .PRIMARY.* Error_code: 1062");
->>>>>>> 1f9d8cd8
 SELECT * FROM t1;
 a
 1
@@ -54,7 +50,7 @@
 a
 [on slave]
 ---- Wait until slave stops with an error ----
-call mtr.add_suppression("Can.t find record in .t1., Error_code: 1032");
+call mtr.add_suppression("Slave SQL.*Can.t find record in .t1., Error_code: 1032");
 include/wait_for_slave_sql_error.inc [errno=1032]
 Last_SQL_Error (expected "duplicate key" error)
 Could not execute Delete_rows event on table test.t1; Can't find record in 't1', Error_code: 1032; handler error HA_ERR_KEY_NOT_FOUND; the event's master log master-bin.000001, end_log_pos END_LOG_POS

--- conflicted
+++ resolved
@@ -118,248 +118,27 @@
 SELECT * FROM t2;
 a
 2
-<<<<<<< HEAD
-SHOW SLAVE STATUS;
-Slave_IO_State	#
-Master_Host	127.0.0.1
-Master_User	root
-Master_Port	#
-Connect_Retry	1
-Master_Log_File	master-bin.000001
-Read_Master_Log_Pos	#
-Relay_Log_File	#
-Relay_Log_Pos	#
-Relay_Master_Log_File	master-bin.000001
-Slave_IO_Running	Yes
-Slave_SQL_Running	Yes
-Replicate_Do_DB	
-Replicate_Ignore_DB	
-Replicate_Do_Table	
-Replicate_Ignore_Table	
-Replicate_Wild_Do_Table	
-Replicate_Wild_Ignore_Table	
-Last_Errno	0
-Last_Error	<Last_Error>
-Skip_Counter	0
-Exec_Master_Log_Pos	#
-Relay_Log_Space	#
-Until_Condition	None
-Until_Log_File	
-Until_Log_Pos	0
-Master_SSL_Allowed	No
-Master_SSL_CA_File	
-Master_SSL_CA_Path	
-Master_SSL_Cert	
-Master_SSL_Cipher	
-Master_SSL_Key	
-Seconds_Behind_Master	#
-Master_SSL_Verify_Server_Cert	No
-Last_IO_Errno	<Last_IO_Errno>
-Last_IO_Error	<Last_IO_Error>
-Last_SQL_Errno	0
-Last_SQL_Error	<Last_SQL_Error>
-Replicate_Ignore_Server_Ids	
-Master_Server_Id	1
-INSERT INTO t9 VALUES (4);
-INSERT INTO t4 VALUES (4);
-SHOW SLAVE STATUS;
-Slave_IO_State	#
-Master_Host	127.0.0.1
-Master_User	root
-Master_Port	#
-Connect_Retry	1
-Master_Log_File	master-bin.000001
-Read_Master_Log_Pos	#
-Relay_Log_File	#
-Relay_Log_Pos	#
-Relay_Master_Log_File	master-bin.000001
-Slave_IO_Running	Yes
-Slave_SQL_Running	No
-Replicate_Do_DB	
-Replicate_Ignore_DB	
-Replicate_Do_Table	
-Replicate_Ignore_Table	
-Replicate_Wild_Do_Table	
-Replicate_Wild_Ignore_Table	
-Last_Errno	1677
-Last_Error	<Last_Error>
-Skip_Counter	0
-Exec_Master_Log_Pos	#
-Relay_Log_Space	#
-Until_Condition	None
-Until_Log_File	
-Until_Log_Pos	0
-Master_SSL_Allowed	No
-Master_SSL_CA_File	
-Master_SSL_CA_Path	
-Master_SSL_Cert	
-Master_SSL_Cipher	
-Master_SSL_Key	
-Seconds_Behind_Master	#
-Master_SSL_Verify_Server_Cert	No
-Last_IO_Errno	<Last_IO_Errno>
-Last_IO_Error	<Last_IO_Error>
-Last_SQL_Errno	1677
-Last_SQL_Error	<Last_SQL_Error>
-Replicate_Ignore_Server_Ids	
-Master_Server_Id	1
-SET GLOBAL SQL_SLAVE_SKIP_COUNTER=2;
-START SLAVE;
-INSERT INTO t9 VALUES (5);
-INSERT INTO t5 VALUES (5,10,25);
-SHOW SLAVE STATUS;
-Slave_IO_State	#
-Master_Host	127.0.0.1
-Master_User	root
-Master_Port	#
-Connect_Retry	1
-Master_Log_File	master-bin.000001
-Read_Master_Log_Pos	#
-Relay_Log_File	#
-Relay_Log_Pos	#
-Relay_Master_Log_File	master-bin.000001
-Slave_IO_Running	Yes
-Slave_SQL_Running	No
-Replicate_Do_DB	
-Replicate_Ignore_DB	
-Replicate_Do_Table	
-Replicate_Ignore_Table	
-Replicate_Wild_Do_Table	
-Replicate_Wild_Ignore_Table	
-Last_Errno	1677
-Last_Error	<Last_Error>
-Skip_Counter	0
-Exec_Master_Log_Pos	#
-Relay_Log_Space	#
-Until_Condition	None
-Until_Log_File	
-Until_Log_Pos	0
-Master_SSL_Allowed	No
-Master_SSL_CA_File	
-Master_SSL_CA_Path	
-Master_SSL_Cert	
-Master_SSL_Cipher	
-Master_SSL_Key	
-Seconds_Behind_Master	#
-Master_SSL_Verify_Server_Cert	No
-Last_IO_Errno	<Last_IO_Errno>
-Last_IO_Error	<Last_IO_Error>
-Last_SQL_Errno	1677
-Last_SQL_Error	<Last_SQL_Error>
-Replicate_Ignore_Server_Ids	
-Master_Server_Id	1
-SET GLOBAL SQL_SLAVE_SKIP_COUNTER=2;
-START SLAVE;
-INSERT INTO t9 VALUES (6);
-INSERT INTO t6 VALUES (6,12,36);
-SHOW SLAVE STATUS;
-Slave_IO_State	#
-Master_Host	127.0.0.1
-Master_User	root
-Master_Port	#
-Connect_Retry	1
-Master_Log_File	master-bin.000001
-Read_Master_Log_Pos	#
-Relay_Log_File	#
-Relay_Log_Pos	#
-Relay_Master_Log_File	master-bin.000001
-Slave_IO_Running	Yes
-Slave_SQL_Running	No
-Replicate_Do_DB	
-Replicate_Ignore_DB	
-Replicate_Do_Table	
-Replicate_Ignore_Table	
-Replicate_Wild_Do_Table	
-Replicate_Wild_Ignore_Table	
-Last_Errno	1677
-Last_Error	<Last_Error>
-Skip_Counter	0
-Exec_Master_Log_Pos	#
-Relay_Log_Space	#
-Until_Condition	None
-Until_Log_File	
-Until_Log_Pos	0
-Master_SSL_Allowed	No
-Master_SSL_CA_File	
-Master_SSL_CA_Path	
-Master_SSL_Cert	
-Master_SSL_Cipher	
-Master_SSL_Key	
-Seconds_Behind_Master	#
-Master_SSL_Verify_Server_Cert	No
-Last_IO_Errno	<Last_IO_Errno>
-Last_IO_Error	<Last_IO_Error>
-Last_SQL_Errno	1677
-Last_SQL_Error	<Last_SQL_Error>
-Replicate_Ignore_Server_Ids	
-Master_Server_Id	1
-SET GLOBAL SQL_SLAVE_SKIP_COUNTER=2;
-START SLAVE;
-INSERT INTO t9 VALUES (6);
-SHOW SLAVE STATUS;
-Slave_IO_State	#
-Master_Host	127.0.0.1
-Master_User	root
-Master_Port	#
-Connect_Retry	1
-Master_Log_File	master-bin.000001
-Read_Master_Log_Pos	#
-Relay_Log_File	#
-Relay_Log_Pos	#
-Relay_Master_Log_File	master-bin.000001
-Slave_IO_Running	Yes
-Slave_SQL_Running	Yes
-Replicate_Do_DB	
-Replicate_Ignore_DB	
-Replicate_Do_Table	
-Replicate_Ignore_Table	
-Replicate_Wild_Do_Table	
-Replicate_Wild_Ignore_Table	
-Last_Errno	0
-Last_Error	<Last_Error>
-Skip_Counter	0
-Exec_Master_Log_Pos	#
-Relay_Log_Space	#
-Until_Condition	None
-Until_Log_File	
-Until_Log_Pos	0
-Master_SSL_Allowed	No
-Master_SSL_CA_File	
-Master_SSL_CA_Path	
-Master_SSL_Cert	
-Master_SSL_Cipher	
-Master_SSL_Key	
-Seconds_Behind_Master	#
-Master_SSL_Verify_Server_Cert	No
-Last_IO_Errno	<Last_IO_Errno>
-Last_IO_Error	<Last_IO_Error>
-Last_SQL_Errno	0
-Last_SQL_Error	<Last_SQL_Error>
-Replicate_Ignore_Server_Ids	
-Master_Server_Id	1
-=======
 Checking that both slave threads are running.
 INSERT INTO t9 VALUES (4);
 INSERT INTO t4 VALUES (4);
 --source include/wait_for_slave_sql_error_and_skip.inc
-Last_SQL_Error = Table definition on master and slave does not match: Column 0 type mismatch - received type 3, test.t4 has type 4
+Last_SQL_Error = Column 0 of table 'test.t4' cannot be converted from type 'int' to type 'float'
 SET GLOBAL SQL_SLAVE_SKIP_COUNTER= 2;
 include/start_slave.inc
 INSERT INTO t9 VALUES (5);
 INSERT INTO t5 VALUES (5,10,25);
 --source include/wait_for_slave_sql_error_and_skip.inc
-Last_SQL_Error = Table definition on master and slave does not match: Column 1 type mismatch - received type 3, test.t5 has type 4
+Last_SQL_Error = Column 1 of table 'test.t5' cannot be converted from type 'int' to type 'float'
 SET GLOBAL SQL_SLAVE_SKIP_COUNTER= 2;
 include/start_slave.inc
 INSERT INTO t9 VALUES (6);
 INSERT INTO t6 VALUES (6,12,36);
 --source include/wait_for_slave_sql_error_and_skip.inc
-Last_SQL_Error = Table definition on master and slave does not match: Column 2 type mismatch - received type 3, test.t6 has type 4
+Last_SQL_Error = Column 2 of table 'test.t6' cannot be converted from type 'int' to type 'float'
 SET GLOBAL SQL_SLAVE_SKIP_COUNTER= 2;
 include/start_slave.inc
 INSERT INTO t9 VALUES (6);
 Checking that both slave threads are running.
->>>>>>> 8f8e1d6f
 INSERT INTO t7 VALUES (1),(2),(3);
 INSERT INTO t8 VALUES (1),(2),(3);
 SELECT * FROM t7 ORDER BY a;

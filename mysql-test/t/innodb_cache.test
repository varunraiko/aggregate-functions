-- source include/have_innodb.inc
-- source include/have_query_cache.inc

# Initialise
--disable_warnings
drop table if exists t1,t2,t3;
--enable_warnings

#
# Without auto_commit.
#
flush status;
set autocommit=0;
create table t1 (a int not null) engine=innodb;
insert into t1 values (1),(2),(3);
select * from t1;
show status like "Qcache_queries_in_cache";
drop table t1;
commit;
set autocommit=1;
begin;
create table t1 (a int not null) engine=innodb;
insert into t1 values (1),(2),(3);
select * from t1;
show status like "Qcache_queries_in_cache";
drop table t1;
commit;
create table t1 (a int not null) engine=innodb;
create table t2 (a int not null) engine=innodb;
create table t3 (a int not null) engine=innodb;
insert into t1 values (1),(2);
insert into t2 values (1),(2);
insert into t3 values (1),(2);
select * from t1;
select * from t2;
select * from t3;
show status like "Qcache_queries_in_cache";
show status like "Qcache_hits";
begin;
select * from t1;
select * from t2;
select * from t3;
show status like "Qcache_queries_in_cache";
show status like "Qcache_hits";
insert into t1 values (3);
insert into t2 values (3);
insert into t1 values (4);
select * from t1;
select * from t2;
select * from t3;
show status like "Qcache_queries_in_cache";
show status like "Qcache_hits";
commit;
show status like "Qcache_queries_in_cache";
drop table t3,t2,t1;

<<<<<<< HEAD
drop table if exists t1;
CREATE TABLE t1 (id int(11) NOT NULL auto_increment, PRIMARY KEY  (id)) ENGINE=InnoDB;
=======
CREATE TABLE t1 (id int(11) NOT NULL auto_increment, PRIMARY KEY  (id)) TYPE=InnoDB;
>>>>>>> 07589a6d
select count(*) from t1;
insert into t1 (id) values (0);
select count(*) from t1;
drop table t1;

#
# one statement roll back inside transation
#
set GLOBAL query_cache_size=1355776;
CREATE TABLE t1 ( id int(10) NOT NULL auto_increment, a varchar(25) default NULL, PRIMARY KEY  (id), UNIQUE KEY a (a)) TYPE=innodb;
CREATE TABLE t2 ( id int(10) NOT NULL auto_increment, b varchar(25) default NULL, PRIMARY KEY  (id), UNIQUE KEY b (b)) TYPE=innodb;
CREATE TABLE t3 ( id int(10) NOT NULL auto_increment, t1_id int(10) NOT NULL default '0', t2_id int(10) NOT NULL default '0', state int(11) default NULL, PRIMARY KEY  (id), UNIQUE KEY t1_id (t1_id,t2_id), KEY t2_id (t2_id,t1_id), CONSTRAINT `t3_ibfk_1` FOREIGN KEY (`t1_id`) REFERENCES `t1` (`id`), CONSTRAINT `t3_ibfk_2` FOREIGN KEY (`t2_id`) REFERENCES `t2` (`id`)) TYPE=innodb;
INSERT INTO t1 VALUES (1,'me');
INSERT INTO t2 VALUES (1,'you');
INSERT INTO t3 VALUES (2,1,1,2);
delete from t3 where t1_id = 1 and t2_id = 1;
select t1.* from t1, t2, t3 where t3.state & 1 = 0 and t3.t1_id = t1.id and t3.t2_id = t2.id and t1.id = 1 order by t1.a asc;
begin;
insert into t3 VALUES ( NULL, 1, 1, 2 );
-- error 1062
insert into t3 VALUES ( NULL, 1, 1, 2 );
commit;
select t1.* from t1, t2, t3 where t3.state & 1 = 0 and t3.t1_id = t1.id and t3.t2_id = t2.id and t1.id = 1 order by t1.a asc;
drop table t3,t2,t1;
<|MERGE_RESOLUTION|>--- conflicted
+++ resolved
@@ -54,12 +54,7 @@
 show status like "Qcache_queries_in_cache";
 drop table t3,t2,t1;
 
-<<<<<<< HEAD
-drop table if exists t1;
 CREATE TABLE t1 (id int(11) NOT NULL auto_increment, PRIMARY KEY  (id)) ENGINE=InnoDB;
-=======
-CREATE TABLE t1 (id int(11) NOT NULL auto_increment, PRIMARY KEY  (id)) TYPE=InnoDB;
->>>>>>> 07589a6d
 select count(*) from t1;
 insert into t1 (id) values (0);
 select count(*) from t1;

--- conflicted
+++ resolved
@@ -706,14 +706,6 @@
 drop table t1;
 
 #
-<<<<<<< HEAD
-# BUG#18036 - update of table joined to self reports table as crashed
-#
-CREATE TABLE t1(a CHAR(9), b VARCHAR(7)) ENGINE=MyISAM;
-INSERT INTO t1(a) VALUES('xxxxxxxxx'),('xxxxxxxxx');
-UPDATE t1 AS ta1,t1 AS ta2 SET ta1.b='aaaaaa',ta2.b='bbbbbb';
-SELECT * FROM t1;
-=======
 # BUG##20357 - Got error 124 from storage engine using MIN and MAX functions
 #              in queries
 #
@@ -723,7 +715,15 @@
 ALTER TABLE t1 DISABLE KEYS;
 SELECT MAX(a) FROM t1;
 SELECT MAX(a) FROM t1 IGNORE INDEX(a);
->>>>>>> afc129c0
 DROP TABLE t1;
 
+#
+# BUG#18036 - update of table joined to self reports table as crashed
+#
+CREATE TABLE t1(a CHAR(9), b VARCHAR(7)) ENGINE=MyISAM;
+INSERT INTO t1(a) VALUES('xxxxxxxxx'),('xxxxxxxxx');
+UPDATE t1 AS ta1,t1 AS ta2 SET ta1.b='aaaaaa',ta2.b='bbbbbb';
+SELECT * FROM t1;
+DROP TABLE t1;
+
 # End of 4.1 tests
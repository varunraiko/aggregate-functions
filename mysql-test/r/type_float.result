--- conflicted
+++ resolved
@@ -268,13 +268,6 @@
 select 10e307;
 10e307
 1e+308
-<<<<<<< HEAD
-End of 4.1 tests
-create table t1 (s1 float(0,2));
-ERROR 42000: For float(M,D), double(M,D) or decimal(M,D), M must be >= D (column 's1').
-create table t1 (s1 float(1,2));
-ERROR 42000: For float(M,D), double(M,D) or decimal(M,D), M must be >= D (column 's1').
-=======
 create table t1(a int, b double(8, 2));
 insert into t1 values
 (1, 28.50), (1, 121.85), (1, 157.23), (1, 1351.00), (1, -1965.35), (1, 81.75), 
@@ -347,4 +340,7 @@
 0.00
 drop table t1;
 End of 4.1 tests
->>>>>>> 03f5218e
+create table t1 (s1 float(0,2));
+ERROR 42000: For float(M,D), double(M,D) or decimal(M,D), M must be >= D (column 's1').
+create table t1 (s1 float(1,2));
+ERROR 42000: For float(M,D), double(M,D) or decimal(M,D), M must be >= D (column 's1').
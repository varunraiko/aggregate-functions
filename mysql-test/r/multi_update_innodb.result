--- conflicted
+++ resolved
@@ -67,7 +67,23 @@
 col_int_key	pk_1	pk_2	col_int
 1	2	3	4
 DROP TABLE t1,t2;
-<<<<<<< HEAD
+create table t1 (id serial, size int(11)) engine=innodb;
+create table t2 (id serial, size int, account_id int) engine=innodb;
+create table t3 (id serial, size int, article_id int) engine=innodb;
+create table t4 (id serial, file_id int, article_id int) engine=innodb;
+insert t1 values(null, 400);
+insert t2 values(null, 0, 1), (null, 1, 1);
+insert t3 values(null, 100, 1);
+insert t4 values(null, 1, 2);
+create trigger file_update_article before update on t3 for each row
+update t2 set t2.size = new.size where t2.id = new.article_id;
+create trigger article_update_account before update on t2 for each row
+update t1 set t1.size = t1.size + new.size where t1.id = new.account_id;
+update t3 join t4 on t4.file_id =t3.id and t4.article_id=2 set t3.size=t3.size + 2;
+drop table t1, t2, t3, t4;
+#
+# end of 5.5 tests
+#
 
 # Bug mdev-5970
 # Bug#13256831 - ERROR 1032 (HY000): CAN'T FIND RECORD
@@ -191,23 +207,4 @@
 DROP VIEW v1;
 DROP TABLE t3,t4;
 SET @@sql_mode=@save_sql_mode;
-# End of 10.2 tests
-=======
-create table t1 (id serial, size int(11)) engine=innodb;
-create table t2 (id serial, size int, account_id int) engine=innodb;
-create table t3 (id serial, size int, article_id int) engine=innodb;
-create table t4 (id serial, file_id int, article_id int) engine=innodb;
-insert t1 values(null, 400);
-insert t2 values(null, 0, 1), (null, 1, 1);
-insert t3 values(null, 100, 1);
-insert t4 values(null, 1, 2);
-create trigger file_update_article before update on t3 for each row
-update t2 set t2.size = new.size where t2.id = new.article_id;
-create trigger article_update_account before update on t2 for each row
-update t1 set t1.size = t1.size + new.size where t1.id = new.account_id;
-update t3 join t4 on t4.file_id =t3.id and t4.article_id=2 set t3.size=t3.size + 2;
-drop table t1, t2, t3, t4;
-#
-# end of 5.5 tests
-#
->>>>>>> 5b65d61d
+# End of 10.2 tests
--- conflicted
+++ resolved
@@ -1018,7 +1018,27 @@
 deallocate prepare stmt1;
 drop view v3,v2,v1;
 drop table t1,t2,t3;
-<<<<<<< HEAD
+create table t1 (id int not null, v1 varchar(10) not null);
+insert into t1 values (1,1),(2,2);
+create table t2 (log varchar(10) not null);
+create trigger t1_after_update after update on t1
+for each row insert into t2 values ('triggered');
+create user foo;
+grant select, insert, update, delete, create, drop, reload, index, alter, show databases, create temporary tables, lock tables, execute, create view, show view, create routine, alter routine, trigger on *.* to 'foo'@'%';
+set global read_only=1;
+create temporary table temp_t1 (id int not null, update_me varchar(10));
+insert into temp_t1 values (1,1),(2,2),(3,3);
+update temp_t1 left join t1 on temp_t1.id = t1.id set temp_t1.update_me = 'hello';
+set global read_only = 0;
+create table t3 (id int not null);
+insert t3 values (2);
+update t1 left join t3 on t1.id = t3.id set t1.v1 = 'hello';
+select * from t2;
+log
+triggered
+triggered
+drop table t1,t2, t3;
+drop user foo;
 end of 5.5 tests
 
 # Bug mdev-5970
@@ -1073,28 +1093,4 @@
 Note	1592	Unsafe statement written to the binary log using statement format since BINLOG_FORMAT = STATEMENT. UPDATE IGNORE is unsafe because the order in which rows are updated determines which (if any) rows are ignored. This order cannot be predicted and may differ on master and the slave.
 DROP TABLE table_11757486;
 SET SESSION SQL_MODE=default;
-end of 10.0 tests
-=======
-create table t1 (id int not null, v1 varchar(10) not null);
-insert into t1 values (1,1),(2,2);
-create table t2 (log varchar(10) not null);
-create trigger t1_after_update after update on t1
-for each row insert into t2 values ('triggered');
-create user foo;
-grant select, insert, update, delete, create, drop, reload, index, alter, show databases, create temporary tables, lock tables, execute, create view, show view, create routine, alter routine, trigger on *.* to 'foo'@'%';
-set global read_only=1;
-create temporary table temp_t1 (id int not null, update_me varchar(10));
-insert into temp_t1 values (1,1),(2,2),(3,3);
-update temp_t1 left join t1 on temp_t1.id = t1.id set temp_t1.update_me = 'hello';
-set global read_only = 0;
-create table t3 (id int not null);
-insert t3 values (2);
-update t1 left join t3 on t1.id = t3.id set t1.v1 = 'hello';
-select * from t2;
-log
-triggered
-triggered
-drop table t1,t2, t3;
-drop user foo;
-end of 5.5 tests
->>>>>>> 757daa41
+end of 10.0 tests
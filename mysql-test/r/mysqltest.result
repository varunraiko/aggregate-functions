--- conflicted
+++ resolved
@@ -418,9 +418,6 @@
 select-me
 ERROR 42000: You have an error in your SQL syntax; check the manual that corresponds to your MySQL server version for the right syntax to use near 'insertz error query' at line 1
 drop table t1;
-<<<<<<< HEAD
-drop table t1;
-=======
 select "b" as col1, "c" as col2;
 col1	col2
 b	c
@@ -439,5 +436,4 @@
 mysqltest: At line 1: Error parsing replace_regex "a "
 mysqltest: At line 1: Error parsing replace_regex "a b"
 mysqltest: At line 1: Error parsing replace_regex "/a b c"
-mysqltest: At line 1: Error parsing replace_regex "/a /b c "
->>>>>>> 4f9088ae
+mysqltest: At line 1: Error parsing replace_regex "/a /b c "
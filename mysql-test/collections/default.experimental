--- conflicted
+++ resolved
@@ -11,20 +11,13 @@
 main.lock_multi_bug38499                 # Bug#47448 2009-09-19 alik main.lock_multi_bug38499 times out sporadically
 main.lock_multi_bug38691 @solaris        # Bug#47792 2009-10-02 alik main.lock_multi_bug38691 times out sporadically on Solaris 10
 main.log_tables                          # Bug#47924 2009-10-08 alik main.log_tables times out sporadically 
-<<<<<<< HEAD
-main.outfile_loaddata @solaris           # bug#46895 2010-01-20 alik Test "outfile_loaddata" fails (reproducible)
+main.outfile_loaddata @solaris           # Bug#46895 2010-01-20 alik Test "outfile_loaddata" fails (reproducible)
 main.plugin                              # Bug#47146 Linking problem with example plugin when dtrace enabled
 main.signal_demo3 @solaris               # Bug#47791 2010-01-20 alik Several test cases fail on Solaris with error Thread stack overrun
 main.sp @solaris                         # Bug#47791 2010-01-20 alik Several test cases fail on Solaris with error Thread stack overrun
 
 perfschema.tampered_perfschema_table1 @windows # Bug#50478 2010-01-20 alik perfschema.tampered_perfschema_table1 fails sporadically on Windows and Solaris
 perfschema.tampered_perfschema_table1 @solaris # Bug#50478 2010-01-20 alik perfschema.tampered_perfschema_table1 fails sporadically on Windows and Solaris
-=======
-main.outfile_loaddata @solaris           # Bug#46895 2010-01-20 alik Test "outfile_loaddata" fails (reproducible)
-main.plugin                              # Bug#47146 Linking problem with example plugin when dtrace enabled
-main.signal_demo3 @solaris               # Bug#47791 2010-01-20 alik Several test cases fail on Solaris with error Thread stack overrun
-main.sp @solaris                         # Bug#47791 2010-01-20 alik Several test cases fail on Solaris with error Thread stack overrun
->>>>>>> f5cc5914
 
 rpl.rpl_get_master_version_and_clock*    # Bug#49191 2009-12-01 Daogang rpl_get_master_version_and_clock failed on PB2: COM_REGISTER_SLAVE failed
 rpl.rpl_heartbeat_basic                  # BUG#43828 2009-10-22 luis fails sporadically
@@ -33,13 +26,9 @@
 rpl.rpl_innodb_bug30888* @solaris        # Bug#47646 2009-09-25 alik rpl.rpl_innodb_bug30888 fails sporadically on Solaris
 rpl.rpl_killed_ddl @windows              # Bug#47638 2010-01-20 alik The rpl_killed_ddl test fails on Windows
 rpl.rpl_plugin_load*  @solaris           # Bug#47146
-<<<<<<< HEAD
 rpl.rpl_row_sp011* @solaris              # Bug#47791 2010-01-20 alik Several test cases fail on Solaris with error Thread stack overrun
 rpl.rpl_slave_load_remove_tmpfile* @windows # Bug#50474 2010-01-20 alik rpl_slave_load_remove_tmpfile failed on windows debug enabled binary
 rpl.rpl_sync* @windows                    # Bug#50473 2010-01-20 alik rpl_sync fails on windows debug enabled binaries
-=======
-rpl.rpl_slave_load_remove_tmpfile @windows  # Bug#50474 2010-01-28 alik rpl_slave_load_remove_tmpfile failed on windows debug enabled binary
->>>>>>> f5cc5914
 rpl.rpl_timezone*                        # Bug#47017 2009-10-27 alik rpl_timezone fails on PB-2 with mismatch error
 
 sys_vars.max_sp_recursion_depth_func @solaris # Bug#47791 2010-01-20 alik Several test cases fail on Solaris with error Thread stack overrun

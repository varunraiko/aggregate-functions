#!/usr/bin/perl
# -*- cperl -*-

<<<<<<< HEAD
# Copyright (c) 2004, 2014, Oracle and/or its affiliates.
# Copyright (c) 2009, 2014, Monty Program Ab
=======
# Copyright (c) 2004, 2017, Oracle and/or its affiliates. All rights reserved.
>>>>>>> 34cd74e5
#
# This program is free software; you can redistribute it and/or modify
# it under the terms of the GNU General Public License as published by
# the Free Software Foundation; version 2 of the License.
#
# This program is distributed in the hope that it will be useful,
# but WITHOUT ANY WARRANTY; without even the implied warranty of
# MERCHANTABILITY or FITNESS FOR A PARTICULAR PURPOSE.  See the
# GNU General Public License for more details.
#
# You should have received a copy of the GNU General Public License
# along with this program; if not, write to the Free Software
# Foundation, Inc., 51 Franklin St, Fifth Floor, Boston, MA  02110-1301  USA

#
##############################################################################
#
#  mysql-test-run.pl
#
#  Tool used for executing a suite of .test files
#
#  See the "MySQL Test framework manual" for more information
#  http://dev.mysql.com/doc/mysqltest/en/index.html
#
#
##############################################################################

use strict;
use warnings;

BEGIN {
  # Check that mysql-test-run.pl is started from mysql-test/
  unless ( -f "mysql-test-run.pl" )
  {
    print "**** ERROR **** ",
      "You must start mysql-test-run from the mysql-test/ directory\n";
    exit(1);
  }
  # Check that lib exist
  unless ( -d "lib/" )
  {
    print "**** ERROR **** ",
      "Could not find the lib/ directory \n";
    exit(1);
  }
}

BEGIN {
  # Check backward compatibility support
  # By setting the environment variable MTR_VERSION
  # it's possible to use a previous version of
  # mysql-test-run.pl
  my $version= $ENV{MTR_VERSION} || 2;
  if ( $version == 1 )
  {
    print "=======================================================\n";
    print "  WARNING: Using mysql-test-run.pl version 1!  \n";
    print "=======================================================\n";
    # Should use exec() here on *nix but this appears not to work on Windows
    exit(system($^X, "lib/v1/mysql-test-run.pl", @ARGV) >> 8);
  }
  elsif ( $version == 2 )
  {
    # This is the current version, just continue
    ;
  }
  else
  {
    print "ERROR: Version $version of mysql-test-run does not exist!\n";
    exit(1);
  }
}

use lib "lib";

use Cwd ;
use Cwd 'realpath';
use Getopt::Long;
use My::File::Path; # Patched version of File::Path
use File::Basename;
use File::Copy;
use File::Find;
use File::Temp qw/tempdir/;
use File::Spec::Functions qw/splitdir rel2abs/;
use My::Platform;
use My::SafeProcess;
use My::ConfigFactory;
use My::Options;
use My::Find;
use My::SysInfo;
use My::CoreDump;
use mtr_cases;
use mtr_report;
use mtr_match;
use mtr_unique;
use mtr_results;
use IO::Socket::INET;
use IO::Select;

require "mtr_process.pl";
require "mtr_io.pl";
require "mtr_gcov.pl";
require "mtr_gprof.pl";
require "mtr_misc.pl";

$SIG{INT}= sub { mtr_error("Got ^C signal"); };
$SIG{HUP}= sub { mtr_error("Hangup detected on controlling terminal"); };

our $mysql_version_id;
my $mysql_version_extra;
our $glob_mysql_test_dir;
our $basedir;
our $bindir;

our $path_charsetsdir;
our $path_client_bindir;
our $path_client_libdir;
our $path_language;

our $path_current_testlog;
our $path_testlog;

our $default_vardir;
our $opt_vardir;                # Path to use for var/ dir
our $plugindir;
my $path_vardir_trace;          # unix formatted opt_vardir for trace files
my $opt_tmpdir;                 # Path to use for tmp/ dir
my $opt_tmpdir_pid;

my $opt_start;
my $opt_start_dirty;
my $opt_start_exit;
my $start_only;

END {
  if ( defined $opt_tmpdir_pid and $opt_tmpdir_pid == $$ )
  {
    if (!$opt_start_exit)
    {
      # Remove the tempdir this process has created
      mtr_verbose("Removing tmpdir $opt_tmpdir");
      rmtree($opt_tmpdir);
    }
    else
    {
      mtr_warning("tmpdir $opt_tmpdir should be removed after the server has finished");
    }
  }
}

sub env_or_val($$) { defined $ENV{$_[0]} ? $ENV{$_[0]} : $_[1] }

my $path_config_file;           # The generated config file, var/my.cnf

# Visual Studio produces executables in different sub-directories based on the
# configuration used to build them.  To make life easier, an environment
# variable or command-line option may be specified to control which set of
# executables will be used by the test suite.
our $opt_vs_config = $ENV{'MTR_VS_CONFIG'};

my @DEFAULT_SUITES= qw(
    main-
    archive-
    binlog-
    csv-
    federated-
    funcs_1-
    funcs_2-
    handler-
    heap-
    innodb-
    innodb_zip-
    maria-
    optimizer_unfixed_bugs-
    oqgraph-
    parts-
    percona-
    perfschema-
    plugins-
    rpl-
    sphinx-
    sys_vars-
    unit-
    vcol-
  );
my $opt_suites;

our $opt_verbose= 0;  # Verbose output, enable with --verbose
our $exe_patch;
our $exe_mysql;
our $exe_mysql_plugin;
our $exe_mysqladmin;
our $exe_mysqltest;
our $exe_libtool;
our $exe_mysql_embedded;

our $opt_big_test= 0;
our $opt_staging_run= 0;

our @opt_combinations;

our @opt_extra_mysqld_opt;
our @opt_mysqld_envs;

my $opt_stress;

my $opt_compress;
my $opt_ssl;
my $opt_skip_ssl;
my @opt_skip_test_list;
our $opt_ssl_supported;
my $opt_ps_protocol;
my $opt_sp_protocol;
my $opt_cursor_protocol;
my $opt_view_protocol;
my $opt_non_blocking_api;

our $opt_debug;
my $debug_d= "d,*";
my $opt_debug_common;
our $opt_debug_server;
our @opt_cases;                  # The test cases names in argv
our $opt_embedded_server;

# Options used when connecting to an already running server
my %opts_extern;
sub using_extern { return (keys %opts_extern > 0);};

our $opt_fast= 0;
our $opt_force= 0;
our $opt_mem= $ENV{'MTR_MEM'};
our $opt_clean_vardir= $ENV{'MTR_CLEAN_VARDIR'};

our $opt_gcov;
our $opt_gcov_src_dir;
our $opt_gcov_exe= "gcov";
our $opt_gcov_err= "mysql-test-gcov.err";
our $opt_gcov_msg= "mysql-test-gcov.msg";

our $opt_gprof;
our %gprof_dirs;

our $glob_debugger= 0;
our $opt_gdb;
our $opt_client_gdb;
my $opt_boot_gdb;
our $opt_dbx;
our $opt_client_dbx;
my $opt_boot_dbx;
our $opt_ddd;
our $opt_client_ddd;
my $opt_boot_ddd;
our $opt_manual_gdb;
our $opt_manual_lldb;
our $opt_manual_dbx;
our $opt_manual_ddd;
our $opt_manual_debug;
our $opt_debugger;
our $opt_client_debugger;

my $config; # The currently running config
my $current_config_name; # The currently running config file template

our @opt_experimentals;
our $experimental_test_cases= [];

my $baseport;
# $opt_build_thread may later be set from $opt_port_base
my $opt_build_thread= $ENV{'MTR_BUILD_THREAD'} || "auto";
my $opt_port_base= $ENV{'MTR_PORT_BASE'} || "auto";
my $build_thread= 0;

my $opt_record;

our $opt_resfile= $ENV{'MTR_RESULT_FILE'} || 0;

my $opt_skip_core;

our $opt_check_testcases= 1;
my $opt_mark_progress;
my $opt_max_connections;
our $opt_report_times= 0;

my $opt_sleep;

my $opt_testcase_timeout= $ENV{MTR_TESTCASE_TIMEOUT} ||  15; # minutes
my $opt_suite_timeout   = $ENV{MTR_SUITE_TIMEOUT}    || 360; # minutes
my $opt_shutdown_timeout= $ENV{MTR_SHUTDOWN_TIMEOUT} ||  10; # seconds
my $opt_start_timeout   = $ENV{MTR_START_TIMEOUT}    || 180; # seconds

sub suite_timeout { return $opt_suite_timeout * 60; };

my $opt_wait_all;
my $opt_user_args;
my $opt_repeat= 1;
my $opt_retry= 1;
my $opt_retry_failure= env_or_val(MTR_RETRY_FAILURE => 2);
my $opt_reorder= 1;
my $opt_force_restart= 0;

our $opt_user = "root";

our $opt_valgrind= 0;
my $opt_valgrind_mysqld= 0;
my $opt_valgrind_mysqltest= 0;
my @default_valgrind_args= ("--show-reachable=yes");
my @valgrind_args;
my $opt_strace= 0;
my $opt_strace_client;
my @strace_args;
my $opt_valgrind_path;
my $valgrind_reports= 0;
my $opt_callgrind;
my %mysqld_logs;
my $opt_debug_sync_timeout= 300; # Default timeout for WAIT_FOR actions.
my $warn_seconds = 60;

sub testcase_timeout ($) {
  my ($tinfo)= @_;
  if (exists $tinfo->{'case-timeout'}) {
    # Return test specific timeout if *longer* that the general timeout
    my $test_to= $tinfo->{'case-timeout'};
    $test_to*= 10 if $opt_valgrind;
    return $test_to * 60 if $test_to > $opt_testcase_timeout;
  }
  return $opt_testcase_timeout * 60;
}

sub check_timeout ($) { return testcase_timeout($_[0]); }

our $opt_warnings= 1;

our $ndbcluster_enabled= 0;
my $opt_include_ndbcluster= 0;
my $opt_skip_ndbcluster= 0;

my $exe_ndbd;
my $exe_ndbmtd;
my $exe_ndb_mgmd;
my $exe_ndb_waiter;
my $exe_ndb_mgm;

our %mysqld_variables;
our @optional_plugins;

my $source_dist= 0;

my $opt_max_save_core= env_or_val(MTR_MAX_SAVE_CORE => 5);
my $opt_max_save_datadir= env_or_val(MTR_MAX_SAVE_DATADIR => 20);
my $opt_max_test_fail= env_or_val(MTR_MAX_TEST_FAIL => 10);

my $opt_parallel= $ENV{MTR_PARALLEL} || 1;

# lock file to stop tests
my $opt_stop_file= $ENV{MTR_STOP_FILE};
# print messages when test suite is stopped (for buildbot)
my $opt_stop_keep_alive= $ENV{MTR_STOP_KEEP_ALIVE};

select(STDOUT);
$| = 1; # Automatically flush STDOUT

main();


sub main {
  # Default, verbosity on
  report_option('verbose', 0);

  # This is needed for test log evaluation in "gen-build-status-page"
  # in all cases where the calling tool does not log the commands
  # directly before it executes them, like "make test-force-pl" in RPM builds.
  mtr_report("Logging: $0 ", join(" ", @ARGV));

  command_line_setup();

  # --help will not reach here, so now it's safe to assume we have binaries
  My::SafeProcess::find_bin();

  if ( $opt_gcov ) {
    gcov_prepare($basedir . "/" . $opt_gcov_src_dir);
  }

  
  print "vardir: $opt_vardir\n";
  initialize_servers();
  init_timers();

  mtr_report("Checking supported features...");

  executable_setup();

  if (!$opt_suites) {
    $opt_suites= join ',', collect_default_suites(@DEFAULT_SUITES);
  }
  mtr_report("Using suites: $opt_suites") unless @opt_cases;

  # --debug[-common] implies we run debug server
  $opt_debug_server= 1 if $opt_debug || $opt_debug_common;

  if (using_extern())
  {
    # Connect to the running mysqld and find out what it supports
    collect_mysqld_features_from_running_server();
  }
  else
  {
    # Run the mysqld to find out what features are available
    collect_mysqld_features();
    mysql_install_db(default_mysqld(), "$opt_vardir/install.db");
  }
  check_ndbcluster_support();
  check_ssl_support();
  check_debug_support();

  mtr_report("Collecting tests...");
  my $tests= collect_test_cases($opt_reorder, $opt_suites, \@opt_cases, \@opt_skip_test_list);
  mark_time_used('collect');

  #######################################################################
  my $num_tests= @$tests;
  if ( $opt_parallel eq "auto" ) {
    # Try to find a suitable value for number of workers
    my $sys_info= My::SysInfo->new();

    $opt_parallel= $sys_info->num_cpus();
    for my $limit (2000, 1500, 1000, 500){
      $opt_parallel-- if ($sys_info->min_bogomips() < $limit);
    }
    my $max_par= $ENV{MTR_MAX_PARALLEL} || 8;
    $opt_parallel= $max_par if ($opt_parallel > $max_par);
    $opt_parallel= $num_tests if ($opt_parallel > $num_tests);
    $opt_parallel= 1 if (IS_WINDOWS and $sys_info->isvm());
    $opt_parallel= 1 if ($opt_parallel < 1);
    mtr_report("Using parallel: $opt_parallel");
  }
  $ENV{MTR_PARALLEL} = $opt_parallel;

  if ($opt_parallel > 1 && ($opt_start_exit || $opt_stress)) {
    mtr_warning("Parallel cannot be used with --start-and-exit or --stress\n" .
               "Setting parallel to 1");
    $opt_parallel= 1;
  }

  # Create server socket on any free port
  my $server = new IO::Socket::INET
    (
     LocalAddr => 'localhost',
     Proto => 'tcp',
     Listen => $opt_parallel,
    );
  mtr_error("Could not create testcase server port: $!") unless $server;
  my $server_port = $server->sockport();

  if ($opt_resfile) {
    resfile_init("$opt_vardir/mtr-results.txt");
    print_global_resfile();
  }

  # Create child processes
  my %children;
  for my $child_num (1..$opt_parallel){
    my $child_pid= My::SafeProcess::Base::_safe_fork();
    if ($child_pid == 0){
      $server= undef; # Close the server port in child
      $tests= {}; # Don't need the tests list in child

      # Use subdir of var and tmp unless only one worker
      if ($opt_parallel > 1) {
	set_vardir("$opt_vardir/$child_num");
	$opt_tmpdir= "$opt_tmpdir/$child_num";
      }

      init_timers();
      run_worker($server_port, $child_num);
      exit(1);
    }

    $children{$child_pid}= 1;
  }
  #######################################################################

  mtr_report();
  mtr_print_thick_line();
  mtr_print_header($opt_parallel > 1);

  mark_time_used('init');

  my ($prefix, $fail, $completed, $extra_warnings)=
    run_test_server($server, $tests, $opt_parallel);

  exit(0) if $opt_start_exit;

  # Send Ctrl-C to any children still running
  kill("INT", keys(%children));

  if (!IS_WINDOWS) { 
    # Wait for children to exit
    foreach my $pid (keys %children)
    {
      my $ret_pid= waitpid($pid, 0);
      if ($ret_pid != $pid){
        mtr_report("Unknown process $ret_pid exited");
      }
      else {
        delete $children{$ret_pid};
      }
    }
  }

  if ( not @$completed ) {
    mtr_error("Test suite aborted");
  }

  if ( @$completed != $num_tests){

    # Not all tests completed, failure
    mtr_report();
    mtr_report("Only ", int(@$completed), " of $num_tests completed.");
  }

  if ($opt_valgrind) {
    # Create minimalistic "test" for the reporting
    my $tinfo = My::Test->new
      (
       name           => 'valgrind_report',
      );
    # Set dummy worker id to align report with normal tests
    $tinfo->{worker} = 0 if $opt_parallel > 1;
    if ($valgrind_reports) {
      $tinfo->{result}= 'MTR_RES_FAILED';
      $tinfo->{comment}= "Valgrind reported failures at shutdown, see above";
      $tinfo->{failures}= 1;
    } else {
      $tinfo->{result}= 'MTR_RES_PASSED';
    }
    mtr_report_test($tinfo);
    push @$completed, $tinfo;
    ++$num_tests
  }

  mtr_print_line();

  if ( $opt_gcov ) {
    gcov_collect($basedir . "/" . $opt_gcov_src_dir, $opt_gcov_exe,
		 $opt_gcov_msg, $opt_gcov_err);
  }

  print_total_times($opt_parallel) if $opt_report_times;

  mtr_report_stats($prefix, $fail, $completed, $extra_warnings);

  if ( @$completed != $num_tests)
  {
    mtr_error("Not all tests completed (only ". scalar(@$completed) .
              " of $num_tests)");
  }

  remove_vardir_subs() if $opt_clean_vardir;

  exit(0);
}


sub run_test_server ($$$) {
  my ($server, $tests, $childs) = @_;

  my $num_saved_cores= 0;  # Number of core files saved in vardir/log/ so far.
  my $num_saved_datadir= 0;  # Number of datadirs saved in vardir/log/ so far.
  my $num_failed_test= 0; # Number of tests failed so far
  my $test_failure= 0;    # Set true if test suite failed
  my $extra_warnings= []; # Warnings found during server shutdowns

  # Scheduler variables
  my $max_ndb= $ENV{MTR_MAX_NDB} || $childs / 2;
  $max_ndb = $childs if $max_ndb > $childs;
  $max_ndb = 1 if $max_ndb < 1;
  my $num_ndb_tests= 0;

  my $completed= [];
  my %running;
  my $result;
  my $exe_mysqld= find_mysqld($bindir) || ""; # Used as hint to CoreDump

  my $suite_timeout= start_timer(suite_timeout());

  my $s= IO::Select->new();
  $s->add($server);
  while (1) {
    if ($opt_stop_file)
    {
      if (mtr_wait_lock_file($opt_stop_file, $opt_stop_keep_alive))
      {
        # We were waiting so restart timer process
        my $suite_timeout= start_timer(suite_timeout());
      }
    }

    mark_time_used('admin');
    my @ready = $s->can_read(1); # Wake up once every second
    mark_time_idle();
    foreach my $sock (@ready) {
      if ($sock == $server) {
	# New client connected
	my $child= $sock->accept();
	mtr_verbose("Client connected");
	$s->add($child);
	print $child "HELLO\n";
      }
      else {
	my $line= <$sock>;
	if (!defined $line) {
	  # Client disconnected
	  mtr_verbose("Child closed socket");
	  $s->remove($sock);
	  if (--$childs == 0){
	    return ("Completed", $test_failure, $completed, $extra_warnings);
	  }
	  next;
	}
	chomp($line);

	if ($line eq 'TESTRESULT'){
	  $result= My::Test::read_test($sock);

	  # Report test status
	  mtr_report_test($result);

	  if ( $result->is_failed() ) {

	    # Save the workers "savedir" in var/log
	    my $worker_savedir= $result->{savedir};
	    my $worker_savename= basename($worker_savedir);
	    my $savedir= "$opt_vardir/log/$worker_savename";

	    if ($opt_max_save_datadir > 0 &&
		$num_saved_datadir >= $opt_max_save_datadir)
	    {
	      mtr_report(" - skipping '$worker_savedir/'");
	      rmtree($worker_savedir);
	    }
	    else {
	      mtr_report(" - saving '$worker_savedir/' to '$savedir/'");
	      rename($worker_savedir, $savedir);
	      # Move any core files from e.g. mysqltest
	      foreach my $coref (glob("core*"), glob("*.dmp"))
	      {
		mtr_report(" - found '$coref', moving it to '$savedir'");
                move($coref, $savedir);
              }
	      if ($opt_max_save_core > 0) {
		# Limit number of core files saved
		find({ no_chdir => 1,
		       wanted => sub {
			 my $core_file= $File::Find::name;
			 my $core_name= basename($core_file);

			 # Name beginning with core, not ending in .gz
			 if (($core_name =~ /^core/ and $core_name !~ /\.gz$/)
			     or (IS_WINDOWS and $core_name =~ /\.dmp$/)){
                                                       # Ending with .dmp
			   mtr_report(" - found '$core_name'",
				      "($num_saved_cores/$opt_max_save_core)");

			   My::CoreDump->show($core_file, $exe_mysqld, $opt_parallel);

			   if ($num_saved_cores >= $opt_max_save_core) {
			     mtr_report(" - deleting it, already saved",
					"$opt_max_save_core");
			     unlink("$core_file");
			   } else {
			     mtr_compress_file($core_file) unless @opt_cases;
			   }
			   ++$num_saved_cores;
			 }
		       }
		     },
		     $savedir);
	      }
	    }
	    resfile_print_test();
	    $num_saved_datadir++;
	    $num_failed_test++ unless ($result->{retries} ||
                                       $result->{exp_fail});

            $test_failure= 1;
	    if ( !$opt_force ) {
	      # Test has failed, force is off
	      push(@$completed, $result);
	      if ($result->{'dont_kill_server'})
              {
	        print $sock "BYE\n";
	        next;
              }
	      return ("Failure", 1, $completed, $extra_warnings);
	    }
	    elsif ($opt_max_test_fail > 0 and
		   $num_failed_test >= $opt_max_test_fail) {
	      push(@$completed, $result);
	      mtr_report("Too many tests($num_failed_test) failed!",
			 "Terminating...");
	      return ("Too many failed", 1, $completed, $extra_warnings);
	    }
	  }

	  resfile_print_test();
	  # Retry test run after test failure
	  my $retries= $result->{retries} || 2;
	  my $test_has_failed= $result->{failures} || 0;
	  if ($test_has_failed and $retries <= $opt_retry){
	    # Test should be run one more time unless it has failed
	    # too many times already
	    my $tname= $result->{name};
	    my $failures= $result->{failures};
	    if ($opt_retry > 1 and $failures >= $opt_retry_failure){
	      mtr_report("\nTest $tname has failed $failures times,",
			 "no more retries!\n");
	    }
	    else {
	      mtr_report("\nRetrying test $tname, ".
			 "attempt($retries/$opt_retry)...\n");
              #saving the log file as filename.failed in case of retry
              if ( $result->is_failed() ) {
                my $worker_logdir= $result->{savedir};
                my $log_file_name=dirname($worker_logdir)."/".$result->{shortname}.".log";
                rename $log_file_name,$log_file_name.".failed";
              }
	      delete($result->{result});
	      $result->{retries}= $retries+1;
	      $result->write_test($sock, 'TESTCASE');
	      next;
	    }
	  }

	  # Repeat test $opt_repeat number of times
	  my $repeat= $result->{repeat} || 1;
	  # Don't repeat if test was skipped
	  if ($repeat < $opt_repeat && $result->{'result'} ne 'MTR_RES_SKIPPED')
	  {
	    $result->{retries}= 0;
	    $result->{rep_failures}++ if $result->{failures};
	    $result->{failures}= 0;
	    delete($result->{result});
	    $result->{repeat}= $repeat+1;
	    $result->write_test($sock, 'TESTCASE');
	    next;
	  }

	  # Remove from list of running
	  mtr_error("'", $result->{name},"' is not known to be running")
	    unless delete $running{$result->key()};

	  # Update scheduler variables
	  $num_ndb_tests-- if ($result->{ndb_test});

	  # Save result in completed list
	  push(@$completed, $result);

	}
	elsif ($line eq 'START'){
	  ; # Send first test
	}
	elsif ($line eq 'WARNINGS'){
          my $fake_test= My::Test::read_test($sock);
          my $test_list= join (" ", @{$fake_test->{testnames}});
          push @$extra_warnings, $test_list;
          my $report= $fake_test->{'warnings'};
          mtr_report("***Warnings generated in error logs during shutdown ".
                     "after running tests: $test_list\n\n$report");
          $test_failure= 1;
          if ( !$opt_force ) {
            # Test failure due to warnings, force is off
            return ("Warnings in log", 1, $completed, $extra_warnings);
          }
        }
	elsif ($line =~ /^SPENT/) {
	  add_total_times($line);
	}
	elsif ($line eq 'VALGREP' && $opt_valgrind) {
	  $valgrind_reports= 1;
	}
	else {
	  mtr_error("Unknown response: '$line' from client");
	}

	# Find next test to schedule
	# - Try to use same configuration as worker used last time
	# - Limit number of parallel ndb tests

	my $next;
	my $second_best;
	for(my $i= 0; $i <= @$tests; $i++)
	{
	  my $t= $tests->[$i];

	  last unless defined $t;

	  if (run_testcase_check_skip_test($t)){
	    # Move the test to completed list
	    #mtr_report("skip - Moving test $i to completed");
	    push(@$completed, splice(@$tests, $i, 1));

	    # Since the test at pos $i was taken away, next
	    # test will also be at $i -> redo
	    redo;
	  }

	  # Limit number of parallell NDB tests
	  if ($t->{ndb_test} and $num_ndb_tests >= $max_ndb){
	    #mtr_report("Skipping, num ndb is already at max, $num_ndb_tests");
	    next;
	  }

	  # From secondary choices, we prefer to pick a 'long-running' test if
          # possible; this helps avoid getting stuck with a few of those at the
          # end of high --parallel runs, with most workers being idle.
	  if (!defined $second_best ||
              ($t->{'long_test'} && !($tests->[$second_best]{'long_test'}))){
	    #mtr_report("Setting second_best to $i");
	    $second_best= $i;
	  }

	  # Smart allocation of next test within this thread.

	  if ($opt_reorder and $opt_parallel > 1 and defined $result)
	  {
	    my $wid= $result->{worker};
	    # Reserved for other thread, try next
	    next if (defined $t->{reserved} and $t->{reserved} != $wid);
	    if (! defined $t->{reserved})
	    {
	      my $criteria= $t->{criteria};
	      # Reserve similar tests for this worker, but not too many
	      my $maxres= (@$tests - $i) / $opt_parallel + 1;
	      for (my $j= $i+1; $j <= $i + $maxres; $j++)
	      {
		my $tt= $tests->[$j];
		last unless defined $tt;
		last if $tt->{criteria} ne $criteria;
		$tt->{reserved}= $wid;
	      }
	    }
	  }

	  # At this point we have found next suitable test
	  $next= splice(@$tests, $i, 1);
	  last;
	}

	# Use second best choice if no other test has been found
	if (!$next and defined $second_best){
	  #mtr_report("Take second best choice $second_best");
	  mtr_error("Internal error, second best too large($second_best)")
	    if $second_best >  $#$tests;
	  $next= splice(@$tests, $second_best, 1);
	  delete $next->{reserved};
	}

        xterm_stat(scalar(@$tests));

	if ($next) {
	  # We don't need this any more
	  delete $next->{criteria};
	  $next->write_test($sock, 'TESTCASE');
	  $running{$next->key()}= $next;
	  $num_ndb_tests++ if ($next->{ndb_test});
	}
	else {
	  # No more test, tell child to exit
	  #mtr_report("Saying BYE to child");
	  print $sock "BYE\n";
	}
      }
    }

    # ----------------------------------------------------
    # Check if test suite timer expired
    # ----------------------------------------------------
    if ( has_expired($suite_timeout) )
    {
      mtr_report("Test suite timeout! Terminating...");
      return ("Timeout", 1, $completed, $extra_warnings);
    }
  }
}


sub run_worker ($) {
  my ($server_port, $thread_num)= @_;

  $SIG{INT}= sub { exit(1); };
  $SIG{HUP}= sub { exit(1); };

  # Connect to server
  my $server = new IO::Socket::INET
    (
     PeerAddr => 'localhost',
     PeerPort => $server_port,
     Proto    => 'tcp'
    );
  mtr_error("Could not connect to server at port $server_port: $!")
    unless $server;

  # --------------------------------------------------------------------------
  # Set worker name
  # --------------------------------------------------------------------------
  report_option('name',"worker[$thread_num]");

  # --------------------------------------------------------------------------
  # Set different ports per thread
  # --------------------------------------------------------------------------
  set_build_thread_ports($thread_num);

  # --------------------------------------------------------------------------
  # Turn off verbosity in workers, unless explicitly specified
  # --------------------------------------------------------------------------
  report_option('verbose', undef) if ($opt_verbose == 0);

  environment_setup();

  # Read hello from server which it will send when shared
  # resources have been setup
  my $hello= <$server>;

  setup_vardir();
  check_running_as_root();

  if ( using_extern() ) {
    create_config_file_for_extern(%opts_extern);
  }

  # Ask server for first test
  print $server "START\n";

  mark_time_used('init');

  while (my $line= <$server>){
    chomp($line);
    if ($line eq 'TESTCASE'){
      my $test= My::Test::read_test($server);

      # Clear comment and logfile, to avoid
      # reusing them from previous test
      delete($test->{'comment'});
      delete($test->{'logfile'});

      # A sanity check. Should this happen often we need to look at it.
      if (defined $test->{reserved} && $test->{reserved} != $thread_num) {
	my $tres= $test->{reserved};
	mtr_warning("Test reserved for w$tres picked up by w$thread_num");
      }
      $test->{worker} = $thread_num if $opt_parallel > 1;

      run_testcase($test, $server);
      #$test->{result}= 'MTR_RES_PASSED';
      # Send it back, now with results set
      $test->write_test($server, 'TESTRESULT');
      mark_time_used('restart');
    }
    elsif ($line eq 'BYE'){
      mtr_report("Server said BYE");
      # We need to gracefully shut down the servers to see any
      # Valgrind memory leak errors etc. since last server restart.
      if ($opt_warnings) {
        stop_servers(reverse all_servers());
        if(check_warnings_post_shutdown($server)) {
          # Warnings appeared in log file(s) during final server shutdown.
          exit(1);
        }
      }
      else {
        stop_all_servers($opt_shutdown_timeout);
      }
      mark_time_used('restart');
      my $valgrind_reports= 0;
      if ($opt_valgrind_mysqld) {
        $valgrind_reports= valgrind_exit_reports();
	print $server "VALGREP\n" if $valgrind_reports;
      }
      if ( $opt_gprof ) {
	gprof_collect (find_mysqld($bindir), keys %gprof_dirs);
      }
      mark_time_used('admin');
      print_times_used($server, $thread_num);
      exit($valgrind_reports);
    }
    else {
      mtr_error("Could not understand server, '$line'");
    }
  }

  stop_all_servers();

  exit(1);
}


sub ignore_option {
  my ($opt, $value)= @_;
  mtr_report("Ignoring option '$opt'");
}



# Setup any paths that are $opt_vardir related
sub set_vardir {
  ($opt_vardir)= @_;

  $path_vardir_trace= $opt_vardir;
  # Chop off any "c:", DBUG likes a unix path ex: c:/src/... => /src/...
  $path_vardir_trace=~ s/^\w://;

  # Location of my.cnf that all clients use
  $path_config_file= "$opt_vardir/my.cnf";

  $path_testlog=         "$opt_vardir/log/mysqltest.log";
  $path_current_testlog= "$opt_vardir/log/current_test";

}


sub print_global_resfile {
  resfile_global("start_time", isotime $^T);
  resfile_global("user_id", $<);
  resfile_global("embedded-server", $opt_embedded_server ? 1 : 0);
  resfile_global("ps-protocol", $opt_ps_protocol ? 1 : 0);
  resfile_global("sp-protocol", $opt_sp_protocol ? 1 : 0);
  resfile_global("view-protocol", $opt_view_protocol ? 1 : 0);
  resfile_global("cursor-protocol", $opt_cursor_protocol ? 1 : 0);
  resfile_global("ssl", $opt_ssl ? 1 : 0);
  resfile_global("compress", $opt_compress ? 1 : 0);
  resfile_global("parallel", $opt_parallel);
  resfile_global("check-testcases", $opt_check_testcases ? 1 : 0);
  resfile_global("mysqld", \@opt_extra_mysqld_opt);
  resfile_global("debug", $opt_debug ? 1 : 0);
  resfile_global("gcov", $opt_gcov ? 1 : 0);
  resfile_global("gprof", $opt_gprof ? 1 : 0);
  resfile_global("valgrind", $opt_valgrind ? 1 : 0);
  resfile_global("callgrind", $opt_callgrind ? 1 : 0);
  resfile_global("mem", $opt_mem ? 1 : 0);
  resfile_global("tmpdir", $opt_tmpdir);
  resfile_global("vardir", $opt_vardir);
  resfile_global("fast", $opt_fast ? 1 : 0);
  resfile_global("force-restart", $opt_force_restart ? 1 : 0);
  resfile_global("reorder", $opt_reorder ? 1 : 0);
  resfile_global("sleep", $opt_sleep);
  resfile_global("repeat", $opt_repeat);
  resfile_global("user", $opt_user);
  resfile_global("testcase-timeout", $opt_testcase_timeout);
  resfile_global("suite-timeout", $opt_suite_timeout);
  resfile_global("shutdown-timeout", $opt_shutdown_timeout ? 1 : 0);
  resfile_global("warnings", $opt_warnings ? 1 : 0);
  resfile_global("max-connections", $opt_max_connections);
#  resfile_global("default-myisam", $opt_default_myisam ? 1 : 0);
  resfile_global("product", "MySQL");
  # Somewhat hacky code to convert numeric version back to dot notation
  my $v1= int($mysql_version_id / 10000);
  my $v2= int(($mysql_version_id % 10000)/100);
  my $v3= $mysql_version_id % 100;
  resfile_global("version", "$v1.$v2.$v3");
}



sub command_line_setup {
  my $opt_comment;
  my $opt_usage;
  my $opt_list_options;

  # Read the command line options
  # Note: Keep list in sync with usage at end of this file
  Getopt::Long::Configure("pass_through");
  my %options=(
             # Control what engine/variation to run
             'embedded-server'          => \$opt_embedded_server,
             'ps-protocol'              => \$opt_ps_protocol,
             'sp-protocol'              => \$opt_sp_protocol,
             'view-protocol'            => \$opt_view_protocol,
             'cursor-protocol'          => \$opt_cursor_protocol,
             'non-blocking-api'         => \$opt_non_blocking_api,
             'ssl|with-openssl'         => \$opt_ssl,
             'skip-ssl'                 => \$opt_skip_ssl,
             'compress'                 => \$opt_compress,
             'vs-config=s'              => \$opt_vs_config,

	     # Max number of parallel threads to use
	     'parallel=s'               => \$opt_parallel,

             # Config file to use as template for all tests
	     'defaults-file=s'          => \&collect_option,
	     # Extra config file to append to all generated configs
	     'defaults-extra-file=s'    => \&collect_option,

             # Control what test suites or cases to run
             'force+'                   => \$opt_force,
             'with-ndbcluster-only'     => \&collect_option,
             'ndb|include-ndbcluster'   => \$opt_include_ndbcluster,
             'skip-ndbcluster|skip-ndb' => \$opt_skip_ndbcluster,
             'suite|suites=s'           => \$opt_suites,
             'skip-rpl'                 => \&collect_option,
             'skip-test=s'              => \&collect_option,
             'do-test=s'                => \&collect_option,
             'start-from=s'             => \&collect_option,
             'big-test+'                => \$opt_big_test,
	     'combination=s'            => \@opt_combinations,
             'experimental=s'           => \@opt_experimentals,
	     # skip-im is deprecated and silently ignored
	     'skip-im'                  => \&ignore_option,
             'staging-run'              => \$opt_staging_run,

             # Specify ports
	     'build-thread|mtr-build-thread=i' => \$opt_build_thread,
	     'port-base|mtr-port-base=i'       => \$opt_port_base,

             # Test case authoring
             'record'                   => \$opt_record,
             'check-testcases!'         => \$opt_check_testcases,
             'mark-progress'            => \$opt_mark_progress,

             # Extra options used when starting mysqld
             'mysqld=s'                 => \@opt_extra_mysqld_opt,
             'mysqld-env=s'             => \@opt_mysqld_envs,

             # Run test on running server
             'extern=s'                  => \%opts_extern, # Append to hash

             # Debugging
             'debug'                    => \$opt_debug,
             'debug-common'             => \$opt_debug_common,
             'debug-server'             => \$opt_debug_server,
             'gdb'                      => \$opt_gdb,
             'client-gdb'               => \$opt_client_gdb,
             'manual-gdb'               => \$opt_manual_gdb,
             'manual-lldb'              => \$opt_manual_lldb,
	     'boot-gdb'                 => \$opt_boot_gdb,
             'manual-debug'             => \$opt_manual_debug,
             'ddd'                      => \$opt_ddd,
             'client-ddd'               => \$opt_client_ddd,
             'manual-ddd'               => \$opt_manual_ddd,
	     'boot-ddd'                 => \$opt_boot_ddd,
             'dbx'                      => \$opt_dbx,
	     'client-dbx'               => \$opt_client_dbx,
	     'manual-dbx'               => \$opt_manual_dbx,
	     'debugger=s'               => \$opt_debugger,
	     'boot-dbx'                 => \$opt_boot_dbx,
	     'client-debugger=s'        => \$opt_client_debugger,
             'strace'			=> \$opt_strace,
             'strace-client'            => \$opt_strace_client,
             'strace-option=s'          => \@strace_args,
             'max-save-core=i'          => \$opt_max_save_core,
             'max-save-datadir=i'       => \$opt_max_save_datadir,
             'max-test-fail=i'          => \$opt_max_test_fail,

             # Coverage, profiling etc
             'gcov'                     => \$opt_gcov,
             'gcov-src-dir=s'           => \$opt_gcov_src_dir,
             'gprof'                    => \$opt_gprof,
             'valgrind|valgrind-all'    => \$opt_valgrind,
             'valgrind-mysqltest'       => \$opt_valgrind_mysqltest,
             'valgrind-mysqld'          => \$opt_valgrind_mysqld,
             'valgrind-options=s'       => sub {
	       my ($opt, $value)= @_;
	       # Deprecated option unless it's what we know pushbuild uses
	       if ($value eq "--gen-suppressions=all --show-reachable=yes") {
		 push(@valgrind_args, $_) for (split(' ', $value));
		 return;
	       }
	       die("--valgrind-options=s is deprecated. Use ",
		   "--valgrind-option=s, to be specified several",
		   " times if necessary");
	     },
             'valgrind-option=s'        => \@valgrind_args,
             'valgrind-path=s'          => \$opt_valgrind_path,
	     'callgrind'                => \$opt_callgrind,
	     'debug-sync-timeout=i'     => \$opt_debug_sync_timeout,

	     # Directories
             'tmpdir=s'                 => \$opt_tmpdir,
             'vardir=s'                 => \$opt_vardir,
             'mem'                      => \$opt_mem,
	     'clean-vardir'             => \$opt_clean_vardir,
             'client-bindir=s'          => \$path_client_bindir,
             'client-libdir=s'          => \$path_client_libdir,

             # Misc
             'comment=s'                => \$opt_comment,
             'fast'                     => \$opt_fast,
	     'force-restart'            => \$opt_force_restart,
             'reorder!'                 => \$opt_reorder,
             'enable-disabled'          => \&collect_option,
             'verbose+'                 => \$opt_verbose,
             'verbose-restart'          => \&report_option,
             'sleep=i'                  => \$opt_sleep,
             'start-dirty'              => \$opt_start_dirty,
             'start-and-exit'           => \$opt_start_exit,
             'start'                    => \$opt_start,
	     'user-args'                => \$opt_user_args,
             'wait-all'                 => \$opt_wait_all,
	     'print-testcases'          => \&collect_option,
	     'repeat=i'                 => \$opt_repeat,
	     'retry=i'                  => \$opt_retry,
	     'retry-failure=i'          => \$opt_retry_failure,
             'timer!'                   => \&report_option,
             'user=s'                   => \$opt_user,
             'testcase-timeout=i'       => \$opt_testcase_timeout,
             'suite-timeout=i'          => \$opt_suite_timeout,
             'shutdown-timeout=i'       => \$opt_shutdown_timeout,
             'warnings!'                => \$opt_warnings,
	     'timestamp'                => \&report_option,
	     'timediff'                 => \&report_option,
             'stop-file=s'              => \$opt_stop_file,
             'stop-keep-alive=i'        => \$opt_stop_keep_alive,
	     'max-connections=i'        => \$opt_max_connections,
	     'default-myisam!'          => \&collect_option,
	     'report-times'             => \$opt_report_times,
	     'result-file'              => \$opt_resfile,
	     'stress=s'                 => \$opt_stress,

             'help|h'                   => \$opt_usage,
	     # list-options is internal, not listed in help
	     'list-options'             => \$opt_list_options,
             'skip-test-list=s'         => \@opt_skip_test_list
           );

  GetOptions(%options) or usage("Can't read options");
  usage("") if $opt_usage;
  list_options(\%options) if $opt_list_options;

  # --------------------------------------------------------------------------
  # Setup verbosity
  # --------------------------------------------------------------------------
  if ($opt_verbose != 0){
    report_option('verbose', $opt_verbose);
  }

  if ( -d "../sql" )
  {
    $source_dist=  1;
  }

  # Find the absolute path to the test directory
  $glob_mysql_test_dir= cwd();
  if ($glob_mysql_test_dir =~ / /)
  {
    die("Working directory \"$glob_mysql_test_dir\" contains space\n".
	"Bailing out, cannot function properly with space in path");
  }
  if (IS_CYGWIN)
  {
    # Use mixed path format i.e c:/path/to/
    $glob_mysql_test_dir= mixed_path($glob_mysql_test_dir);
  }

  # In most cases, the base directory we find everything relative to,
  # is the parent directory of the "mysql-test" directory. For source
  # distributions, TAR binary distributions and some other packages.
  $basedir= dirname($glob_mysql_test_dir);

  # In the RPM case, binaries and libraries are installed in the
  # default system locations, instead of having our own private base
  # directory. And we install "/usr/share/mysql-test". Moving up one
  # more directory relative to "mysql-test" gives us a usable base
  # directory for RPM installs.
  if ( ! $source_dist and ! -d "$basedir/bin" )
  {
    $basedir= dirname($basedir);
  }
  # For .deb, it's like RPM, but installed in /usr/share/mysql/mysql-test.
  # So move up one more directory level yet.
  if ( ! $source_dist and ! -d "$basedir/bin" )
  {
    $basedir= dirname($basedir);
  }

  # Respect MTR_BINDIR variable, which is typically set in to the 
  # build directory in out-of-source builds.
  $bindir=$ENV{MTR_BINDIR}||$basedir;
  
  fix_vs_config_dir();

  # Respect MTR_BINDIR variable, which is typically set in to the 
  # build directory in out-of-source builds.
  $bindir=$ENV{MTR_BINDIR}||$basedir;
  
  # Look for the client binaries directory
  if ($path_client_bindir)
  {
    # --client-bindir=path set on command line, check that the path exists
    $path_client_bindir= mtr_path_exists($path_client_bindir);
  }
  else
  {
    $path_client_bindir= mtr_path_exists("$bindir/client_release",
					 "$bindir/client_debug",
					 "$bindir/client$opt_vs_config",
					 "$bindir/client",
					 "$bindir/bin");
  }

  # Look for language files and charsetsdir, use same share
  $path_language=   mtr_path_exists("$bindir/share/mariadb",
                                    "$bindir/share/mysql",
                                    "$bindir/sql/share",
                                    "$bindir/share");
  my $path_share= $path_language;
  $path_charsetsdir =   mtr_path_exists("$basedir/share/mariadb/charsets",
                                    "$basedir/share/mysql/charsets",
                                    "$basedir/sql/share/charsets",
                                    "$basedir/share/charsets");
  if ( $opt_comment )
  {
    mtr_report();
    mtr_print_thick_line('#');
    mtr_report("# $opt_comment");
    mtr_print_thick_line('#');
  }

  if ( @opt_experimentals )
  {
    # $^O on Windows considered not generic enough
    my $plat= (IS_WINDOWS) ? 'windows' : $^O;

    # read the list of experimental test cases from the files specified on
    # the command line
    $experimental_test_cases = [];
    foreach my $exp_file (@opt_experimentals)
    {
      open(FILE, "<", $exp_file)
	or mtr_error("Can't read experimental file: $exp_file");
      mtr_report("Using experimental file: $exp_file");
      while(<FILE>) {
	chomp;
	# remove comments (# foo) at the beginning of the line, or after a 
	# blank at the end of the line
	s/(\s+|^)#.*$//;
	# If @ platform specifier given, use this entry only if it contains
	# @<platform> or @!<xxx> where xxx != platform
	if (/\@.*/)
	{
	  next if (/\@!$plat/);
	  next unless (/\@$plat/ or /\@!/);
	  # Then remove @ and everything after it
	  s/\@.*$//;
	}
	# remove whitespace
	s/^\s+//;
	s/\s+$//;
	# if nothing left, don't need to remember this line
	if ( $_ eq "" ) {
	  next;
	}
	# remember what is left as the name of another test case that should be
	# treated as experimental
	print " - $_\n";
	push @$experimental_test_cases, $_;
      }
      close FILE;
    }
  }

  foreach my $arg ( @ARGV )
  {
    if ( $arg =~ /^--skip-/ )
    {
      push(@opt_extra_mysqld_opt, $arg);
    }
    elsif ( $arg =~ /^--$/ )
    {
      # It is an effect of setting 'pass_through' in option processing
      # that the lone '--' separating options from arguments survives,
      # simply ignore it.
    }
    elsif ( $arg =~ /^-/ )
    {
      usage("Invalid option \"$arg\"");
    }
    else
    {
      push(@opt_cases, $arg);
    }
  }

  if ( @opt_cases )
  {
    # Run big tests if explicitely specified on command line
    $opt_big_test= 1;
  }

  # --------------------------------------------------------------------------
  # Find out type of logging that are being used
  # --------------------------------------------------------------------------
  foreach my $arg ( @opt_extra_mysqld_opt )
  {
    if ( $arg =~ /binlog[-_]format=(\S+)/ )
    {
      # Save this for collect phase
      collect_option('binlog-format', $1);
      mtr_report("Using binlog format '$1'");
    }
  }


  # --------------------------------------------------------------------------
  # Find out default storage engine being used(if any)
  # --------------------------------------------------------------------------
  foreach my $arg ( @opt_extra_mysqld_opt )
  {
    if ( $arg =~ /default-storage-engine=(\S+)/ )
    {
      # Save this for collect phase
      collect_option('default-storage-engine', $1);
      mtr_report("Using default engine '$1'")
    }
  }

  if (IS_WINDOWS and defined $opt_mem) {
    mtr_report("--mem not supported on Windows, ignored");
    $opt_mem= undef;
  }

  if ($opt_port_base ne "auto")
  {
    if (my $rem= $opt_port_base % 10)
    {
      mtr_warning ("Port base $opt_port_base rounded down to multiple of 10");
      $opt_port_base-= $rem;
    }
    $opt_build_thread= $opt_port_base / 10 - 1000;
  }

  # --------------------------------------------------------------------------
  # Check if we should speed up tests by trying to run on tmpfs
  # --------------------------------------------------------------------------
  if ( defined $opt_mem)
  {
    mtr_error("Can't use --mem and --vardir at the same time ")
      if $opt_vardir;
    mtr_error("Can't use --mem and --tmpdir at the same time ")
      if $opt_tmpdir;

    # Search through list of locations that are known
    # to be "fast disks" to find a suitable location
    # Use --mem=<dir> as first location to look.
    my @tmpfs_locations= ($opt_mem,"/run/shm", "/dev/shm", "/tmp");

    foreach my $fs (@tmpfs_locations)
    {
      if ( -d $fs )
      {
	my $template= "var_${opt_build_thread}_XXXX";
	$opt_mem= tempdir( $template, DIR => $fs, CLEANUP => 0);
	last;
      }
    }
  }

  # --------------------------------------------------------------------------
  # Set the "var/" directory, the base for everything else
  # --------------------------------------------------------------------------
  my $vardir_location= (defined $ENV{MTR_BINDIR} 
                          ? "$ENV{MTR_BINDIR}/mysql-test" 
                          : $glob_mysql_test_dir);
  $vardir_location= realpath $vardir_location unless IS_WINDOWS;
  $default_vardir= "$vardir_location/var";

  if ( ! $opt_vardir )
  {
    $opt_vardir= $default_vardir;
  }

  # We make the path absolute, as the server will do a chdir() before usage
  unless ( $opt_vardir =~ m,^/, or
           (IS_WINDOWS and $opt_vardir =~ m,^[a-z]:[/\\],i) )
  {
    # Make absolute path, relative test dir
    $opt_vardir= "$glob_mysql_test_dir/$opt_vardir";
  }

  set_vardir($opt_vardir);

  # --------------------------------------------------------------------------
  # Set the "tmp" directory
  # --------------------------------------------------------------------------
  if ( ! $opt_tmpdir )
  {
    $opt_tmpdir=       "$opt_vardir/tmp" unless $opt_tmpdir;

    if (check_socket_path_length("$opt_tmpdir/mysql_testsocket.sock"))
    {
      mtr_report("Too long tmpdir path '$opt_tmpdir'",
		 " creating a shorter one...");

      # Create temporary directory in standard location for temporary files
      $opt_tmpdir= tempdir( TMPDIR => 1, CLEANUP => 0 );
      mtr_report(" - using tmpdir: '$opt_tmpdir'\n");

      # Remember pid that created dir so it's removed by correct process
      $opt_tmpdir_pid= $$;
    }
  }
  $opt_tmpdir =~ s,/+$,,;       # Remove ending slash if any

  # --------------------------------------------------------------------------
  # fast option
  # --------------------------------------------------------------------------
  if ($opt_fast){
    $opt_shutdown_timeout= 0; # Kill processes instead of nice shutdown
  }

  # --------------------------------------------------------------------------
  # Check parallel value
  # --------------------------------------------------------------------------
  if ($opt_parallel ne "auto" && $opt_parallel < 1)
  {
    mtr_error("0 or negative parallel value makes no sense, use 'auto' or positive number");
  }

  # --------------------------------------------------------------------------
  # Record flag
  # --------------------------------------------------------------------------
  if ( $opt_record and ! @opt_cases )
  {
    mtr_error("Will not run in record mode without a specific test case");
  }

  if ( $opt_record ) {
    # Use only one worker with --record
    $opt_parallel= 1;
  }

  # --------------------------------------------------------------------------
  # Embedded server flag
  # --------------------------------------------------------------------------
  if ( $opt_embedded_server )
  {
    $opt_skip_ssl= 1;              # Turn off use of SSL

    # Turn off use of bin log
    push(@opt_extra_mysqld_opt, "--skip-log-bin");

    if ( using_extern() )
    {
      mtr_error("Can't use --extern with --embedded-server");
    }


    if ($opt_gdb)
    {
      $opt_client_gdb= $opt_gdb;
      $opt_gdb= undef;
    }

    if ($opt_ddd)
    {
      $opt_client_ddd= $opt_ddd;
      $opt_ddd= undef;
    }

    if ($opt_dbx) {
      mtr_warning("Silently converting --dbx to --client-dbx in embedded mode");
      $opt_client_dbx= $opt_dbx;
      $opt_dbx= undef;
    }

    if ($opt_debugger)
    {
      $opt_client_debugger= $opt_debugger;
      $opt_debugger= undef;
    }

    if ( $opt_gdb || $opt_ddd || $opt_manual_gdb || $opt_manual_lldb || 
         $opt_manual_ddd || $opt_manual_debug || $opt_debugger || $opt_dbx || 
         $opt_manual_dbx)
    {
      mtr_error("You need to use the client debug options for the",
		"embedded server. Ex: --client-gdb");
    }
  }

  # --------------------------------------------------------------------------
  # Big test and staging_run flags
  # --------------------------------------------------------------------------
   if ( $opt_big_test )
   {
     $ENV{'BIG_TEST'}= 1;
   }
  $ENV{'STAGING_RUN'}= $opt_staging_run;

  # --------------------------------------------------------------------------
  # Gcov flag
  # --------------------------------------------------------------------------
  if ( ($opt_gcov or $opt_gprof) and ! $source_dist )
  {
    mtr_error("Coverage test needs the source - please use source dist");
  }

  # --------------------------------------------------------------------------
  # Check debug related options
  # --------------------------------------------------------------------------
  if ( $opt_gdb || $opt_client_gdb || $opt_ddd || $opt_client_ddd || 
       $opt_manual_gdb || $opt_manual_lldb || $opt_manual_ddd || 
       $opt_manual_debug || $opt_dbx || $opt_client_dbx || $opt_manual_dbx || 
       $opt_debugger || $opt_client_debugger )
  {
    if ( using_extern() )
    {
      mtr_error("Can't use --extern when using debugger");
    }
    # Indicate that we are using debugger
    $glob_debugger= 1;
    $opt_retry= 1;
    $opt_retry_failure= 1;
    # Set one week timeout (check-testcase timeout will be 1/10th)
    $opt_testcase_timeout= 7 * 24 * 60;
    $opt_suite_timeout= 7 * 24 * 60;
    # One day to shutdown
    $opt_shutdown_timeout= 24 * 60;
    # One day for PID file creation (this is given in seconds not minutes)
    $opt_start_timeout= 24 * 60 * 60;
  }

  # --------------------------------------------------------------------------
  # Modified behavior with --start options
  # --------------------------------------------------------------------------
  if ($opt_start or $opt_start_dirty or $opt_start_exit) {
    collect_option ('quick-collect', 1);
    $start_only= 1;
  }
  if ($opt_debug)
  {
    $opt_testcase_timeout= 7 * 24 * 60;
    $opt_suite_timeout= 7 * 24 * 60;
    $opt_retry= 1;
    $opt_retry_failure= 1;
  }

  # --------------------------------------------------------------------------
  # Check use of user-args
  # --------------------------------------------------------------------------

  if ($opt_user_args) {
    mtr_error("--user-args only valid with --start options")
      unless $start_only;
    mtr_error("--user-args cannot be combined with named suites or tests")
      if $opt_suites || @opt_cases;
  }

  # --------------------------------------------------------------------------
  # Check use of wait-all
  # --------------------------------------------------------------------------

  if ($opt_wait_all && ! $start_only)
  {
    mtr_error("--wait-all can only be used with --start options");
  }

  # --------------------------------------------------------------------------
  # Gather stress-test options and modify behavior
  # --------------------------------------------------------------------------

  if ($opt_stress)
  {
    $opt_stress=~ s/,/ /g;
    $opt_user_args= 1;
    mtr_error("--stress cannot be combined with named ordinary suites or tests")
      if $opt_suites || @opt_cases;
    $opt_suites="stress";
    @opt_cases= ("wrapper");
    $ENV{MST_OPTIONS}= $opt_stress;
  }

  # --------------------------------------------------------------------------
  # Check timeout arguments
  # --------------------------------------------------------------------------

  mtr_error("Invalid value '$opt_testcase_timeout' supplied ".
	    "for option --testcase-timeout")
    if ($opt_testcase_timeout <= 0);
  mtr_error("Invalid value '$opt_suite_timeout' supplied ".
	    "for option --testsuite-timeout")
    if ($opt_suite_timeout <= 0);

  # --------------------------------------------------------------------------
  # Check valgrind arguments
  # --------------------------------------------------------------------------
  if ( $opt_valgrind or $opt_valgrind_path or @valgrind_args)
  {
    mtr_report("Turning on valgrind for all executables");
    $opt_valgrind= 1;
    $opt_valgrind_mysqld= 1;
    $opt_valgrind_mysqltest= 1;
  }
  elsif ( $opt_valgrind_mysqld )
  {
    mtr_report("Turning on valgrind for mysqld(s) only");
    $opt_valgrind= 1;
  }
  elsif ( $opt_valgrind_mysqltest )
  {
    mtr_report("Turning on valgrind for mysqltest and mysql_client_test only");
    $opt_valgrind= 1;
  }

  if ($opt_valgrind)
  {
    # Increase the timeouts when running with valgrind
    $opt_testcase_timeout*= 10;
    $opt_suite_timeout*= 6;
    $opt_start_timeout*= 10;
    $warn_seconds*= 10;
  }

  if ( $opt_callgrind )
  {
    mtr_report("Turning on valgrind with callgrind for mysqld(s)");
    $opt_valgrind= 1;
    $opt_valgrind_mysqld= 1;

    # Set special valgrind options unless options passed on command line
    push(@valgrind_args, "--trace-children=yes")
      unless @valgrind_args;
  }

  if ( $opt_valgrind )
  {
    # Set valgrind_options to default unless already defined
    push(@valgrind_args, @default_valgrind_args)
      unless @valgrind_args;

    # Make valgrind run in quiet mode so it only print errors
    push(@valgrind_args, "--quiet" );

    mtr_report("Running valgrind with options \"",
	       join(" ", @valgrind_args), "\"");
  }

  if (@strace_args)
  {
    $opt_strace=1;
  }

  # InnoDB does not bother to do individual de-allocations at exit. Instead it
  # relies on a custom allocator to track every allocation, and frees all at
  # once during exit.
  # In XtraDB, an option use-sys-malloc is introduced (and on by default) to
  # disable this (for performance). But this exposes Valgrind to all the
  # missing de-allocations, so we need to disable it to at least get
  # meaningful leak checking for the rest of the server.
  if ($opt_valgrind_mysqld)
  {
    push(@opt_extra_mysqld_opt, "--loose-skip-innodb-use-sys-malloc");
  }

  if ($opt_debug_common)
  {
    $opt_debug= 1;
    $debug_d= "d,query,info,error,enter,exit";
  }
}


#
# To make it easier for different devs to work on the same host,
# an environment variable can be used to control all ports. A small
# number is to be used, 0 - 16 or similar.
#
# Note the MASTER_MYPORT has to be set the same in all 4.x and 5.x
# versions of this script, else a 4.0 test run might conflict with a
# 5.1 test run, even if different MTR_BUILD_THREAD is used. This means
# all port numbers might not be used in this version of the script.
#
# Also note the limitation of ports we are allowed to hand out. This
# differs between operating systems and configuration, see
# http://www.ncftp.com/ncftpd/doc/misc/ephemeral_ports.html
# But a fairly safe range seems to be 5001 - 32767
#
sub set_build_thread_ports($) {
  my $thread= shift || 0;

  if ( lc($opt_build_thread) eq 'auto' ) {
    my $found_free = 0;
    $build_thread = 300;	# Start attempts from here
    my $build_thread_upper = $build_thread + ($opt_parallel > 1500
                                              ? 3000
                                              : 2 * $opt_parallel) + 300;
    while (! $found_free)
    {
      $build_thread= mtr_get_unique_id($build_thread, $build_thread_upper);
      if ( !defined $build_thread ) {
        mtr_error("Could not get a unique build thread id");
      }
      $found_free= check_ports_free($build_thread);
      # If not free, release and try from next number
      if (! $found_free) {
        mtr_release_unique_id();
        $build_thread++;
      }
    }
  }
  else
  {
    $build_thread = $opt_build_thread + $thread - 1;
    if (! check_ports_free($build_thread)) {
      # Some port was not free(which one has already been printed)
      mtr_error("Some port(s) was not free")
    }
  }
  $ENV{MTR_BUILD_THREAD}= $build_thread;

  # Calculate baseport
  $baseport= $build_thread * 20 + 10000;
  if ( $baseport < 5001 or $baseport + 19 >= 32767 )
  {
    mtr_error("MTR_BUILD_THREAD number results in a port",
              "outside 5001 - 32767",
              "($baseport - $baseport + 19)");
  }

  mtr_report("Using MTR_BUILD_THREAD $build_thread,",
	     "with reserved ports $baseport..".($baseport+19));

}


sub collect_mysqld_features {
  #
  # Execute "mysqld --no-defaults --help --verbose" to get a
  # list of all features and settings
  #
  # --no-defaults and --skip-grant-tables are to avoid loading
  # system-wide configs and plugins
  #
  # --datadir must exist, mysqld will chdir into it
  #
  my $args;
  mtr_init_args(\$args);
  mtr_add_arg($args, "--no-defaults");
  mtr_add_arg($args, "--datadir=.");
  mtr_add_arg($args, "--basedir=%s", $basedir);
  mtr_add_arg($args, "--lc-messages-dir=%s", $path_language);
  mtr_add_arg($args, "--skip-grant-tables");
  mtr_add_arg($args, "--log-warnings=0");
  mtr_add_arg($args, "--verbose");
  mtr_add_arg($args, "--help");

  my $exe_mysqld= find_mysqld($bindir);
  my $cmd= join(" ", $exe_mysqld, @$args);

  mtr_verbose("cmd: $cmd");

  my $list= `$cmd`;

  # to simplify the parsing, we'll merge all nicely formatted --help texts
  $list =~ s/\n {22}(\S)/ $1/g;

  my @list= split '\n', $list;
  mtr_error("Could not find version of MariaDB")
     unless shift(@list) =~ /^\Q$exe_mysqld\E\s+Ver\s(\d+)\.(\d+)\.(\d+)(\S*)/;
  $mysql_version_id= $1*10000 + $2*100 + $3;
  $mysql_version_extra= $4;
  mtr_report("MariaDB Version $1.$2.$3$4");

  for (@list)
  {
    # first part of the help - command-line options.
    if (/Copyright/ .. /^-{30,}/) {
      # here we want to detect all not mandatory plugins
      # they are listed in the --help output as
      #  --archive[=name]    Enable or disable ARCHIVE plugin. Possible values are ON, OFF, FORCE (don't start if the plugin fails to load).
      push @optional_plugins, $1
        if /^  --([-a-z0-9]+)\[=name\] +Enable or disable \w+ plugin. Possible values are ON, OFF, FORCE/;
      next;
    }

    last if /^$/; # then goes a list of variables, it ends with an empty line

    # Put a variable into hash
    /^([\S]+)[ \t]+(.*?)\r?$/ or die "Could not parse mysqld --help: $_\n";
    $mysqld_variables{$1}= $2;
  }
  mtr_error("Could not find variabes list") unless %mysqld_variables;
}



sub collect_mysqld_features_from_running_server ()
{
  my $mysql= mtr_exe_exists("$path_client_bindir/mysql");

  my $args;
  mtr_init_args(\$args);

  mtr_add_arg($args, "--no-defaults");
  mtr_add_arg($args, "--user=%s", $opt_user);

  while (my ($option, $value)= each( %opts_extern )) {
    mtr_add_arg($args, "--$option=$value");
  }

  mtr_add_arg($args, "--silent"); # Tab separated output
  mtr_add_arg($args, "-e '%s'", "use mysql; SHOW VARIABLES");
  my $cmd= "$mysql " . join(' ', @$args);
  mtr_verbose("cmd: $cmd");

  my $list = `$cmd` or
    mtr_error("Could not connect to extern server using command: '$cmd'");
  foreach my $line (split('\n', $list ))
  {
    # Put variables into hash
    if ( $line =~ /^([\S]+)[ \t]+(.*?)\r?$/ )
    {
      my $name= $1;
      my $value=$2;
      $name =~ s/_/-/g;
      # print "$name=\"$value\"\n";
      $mysqld_variables{$name}= $value;
    }
  }

  # "Convert" innodb flag
  $mysqld_variables{'innodb'}= "ON"
    if ($mysqld_variables{'have_innodb'} eq "YES");

  # Parse version
  my $version_str= $mysqld_variables{'version'};
  if ( $version_str =~ /^([0-9]*)\.([0-9]*)\.([0-9]*)([^\s]*)/ )
  {
    #print "Major: $1 Minor: $2 Build: $3\n";
    $mysql_version_id= $1*10000 + $2*100 + $3;
    #print "mysql_version_id: $mysql_version_id\n";
    mtr_report("MySQL Version $1.$2.$3");
    $mysql_version_extra= $4;
  }
  mtr_error("Could not find version of MySQL") unless $mysql_version_id;
}

sub find_mysqld {

  my ($mysqld_basedir)= $ENV{MTR_BINDIR}|| @_;

  my @mysqld_names= ("mysqld", "mysqld-max-nt", "mysqld-max",
		     "mysqld-nt");

  if ( $opt_debug_server ){
    # Put mysqld-debug first in the list of binaries to look for
    mtr_verbose("Adding mysqld-debug first in list of binaries to look for");
    unshift(@mysqld_names, "mysqld-debug");
  }

  return my_find_bin($bindir,
		     ["sql", "libexec", "sbin", "bin"],
		     [@mysqld_names]);
}


sub executable_setup () {

  $exe_patch='patch' if `patch -v`;

  #
  # Check if libtool is available in this distribution/clone
  # we need it when valgrinding or debugging non installed binary
  # Otherwise valgrind will valgrind the libtool wrapper or bash
  # and gdb will not find the real executable to debug
  #
  if ( -x "../libtool")
  {
    $exe_libtool= "../libtool";
    if ($opt_valgrind or $glob_debugger or $opt_strace)
    {
      mtr_report("Using \"$exe_libtool\" when running valgrind, strace or debugger");
    }
  }

  # Look for the client binaries
  $exe_mysqladmin=     mtr_exe_exists("$path_client_bindir/mysqladmin");
  $exe_mysql=          mtr_exe_exists("$path_client_bindir/mysql");
  $exe_mysql_plugin=   mtr_exe_exists("$path_client_bindir/mysql_plugin");

  $exe_mysql_embedded= mtr_exe_maybe_exists("$basedir/libmysqld/examples/mysql_embedded");

  if ( $ndbcluster_enabled )
  {
    # Look for single threaded NDB
    $exe_ndbd=
      my_find_bin($bindir,
		  ["storage/ndb/src/kernel", "libexec", "sbin", "bin"],
		  "ndbd");

    # Look for multi threaded NDB
    $exe_ndbmtd=
      my_find_bin($bindir,
		  ["storage/ndb/src/kernel", "libexec", "sbin", "bin"],
		  "ndbmtd", NOT_REQUIRED);
    if ($exe_ndbmtd)
    {
      my $mtr_ndbmtd = $ENV{MTR_NDBMTD};
      if ($mtr_ndbmtd)
      {
	mtr_report(" - multi threaded ndbd found, will be used always");
	$exe_ndbd = $exe_ndbmtd;
      }
      else
      {
	mtr_report(" - multi threaded ndbd found, will be ".
		   "used \"round robin\"");
      }
    }

    $exe_ndb_mgmd=
      my_find_bin($bindir,
		  ["storage/ndb/src/mgmsrv", "libexec", "sbin", "bin"],
		  "ndb_mgmd");

    $exe_ndb_mgm=
      my_find_bin($bindir,
                  ["storage/ndb/src/mgmclient", "bin"],
                  "ndb_mgm");

    $exe_ndb_waiter=
      my_find_bin($bindir,
		  ["storage/ndb/tools/", "bin"],
		  "ndb_waiter");

  }

  # Look for mysqltest executable
  if ( $opt_embedded_server )
  {
    $exe_mysqltest=
      mtr_exe_exists("$bindir/libmysqld/examples$opt_vs_config/mysqltest_embedded",
                     "$path_client_bindir/mysqltest_embedded");
  }
  else
  {
    if ( defined $ENV{'MYSQL_TEST'} )
    {
      $exe_mysqltest=$ENV{'MYSQL_TEST'};
      print "===========================================================\n";
      print "WARNING:The mysqltest binary is fetched from $exe_mysqltest\n";
      print "===========================================================\n";
    }
    else
    {
      $exe_mysqltest= mtr_exe_exists("$path_client_bindir/mysqltest");
    }
  }

}


sub client_debug_arg($$) {
  my ($args, $client_name)= @_;

  # Workaround for Bug #50627: drop any debug opt
  return if $client_name =~ /^mysqlbinlog/;

  if ( $opt_debug ) {
    mtr_add_arg($args,
		"--loose-debug=$debug_d:t:A,%s/log/%s.trace",
		$path_vardir_trace, $client_name)
  }
}


sub client_arguments ($;$) {
 my $client_name= shift;
  my $group_suffix= shift;
  my $client_exe= mtr_exe_exists("$path_client_bindir/$client_name");

  my $args;
  mtr_init_args(\$args);
  mtr_add_arg($args, "--defaults-file=%s", $path_config_file);
  if (defined($group_suffix)) {
    mtr_add_arg($args, "--defaults-group-suffix=%s", $group_suffix);
    client_debug_arg($args, "$client_name-$group_suffix");
  }
  else
  {
    client_debug_arg($args, $client_name);
  }
  return mtr_args2str($client_exe, @$args);
}


sub mysqlbinlog_arguments () {
  my $exe= mtr_exe_exists("$path_client_bindir/mysqlbinlog");

  my $args;
  mtr_init_args(\$args);
  mtr_add_arg($args, "--defaults-file=%s", $path_config_file);
  mtr_add_arg($args, "--local-load=%s", $opt_tmpdir);
  client_debug_arg($args, "mysqlbinlog");
  return mtr_args2str($exe, @$args);
}


sub mysqlslap_arguments () {
  my $exe= mtr_exe_maybe_exists("$path_client_bindir/mysqlslap");
  if ( $exe eq "" ) {
    # mysqlap was not found

    if (defined $mysql_version_id and $mysql_version_id >= 50100 ) {
      mtr_error("Could not find the mysqlslap binary");
    }
    return ""; # Don't care about mysqlslap
  }

  my $args;
  mtr_init_args(\$args);
  mtr_add_arg($args, "--defaults-file=%s", $path_config_file);
  client_debug_arg($args, "mysqlslap");
  return mtr_args2str($exe, @$args);
}


sub mysqldump_arguments ($) {
  my($group_suffix) = @_;
  my $exe= mtr_exe_exists("$path_client_bindir/mysqldump");

  my $args;
  mtr_init_args(\$args);
  mtr_add_arg($args, "--defaults-file=%s", $path_config_file);
  mtr_add_arg($args, "--defaults-group-suffix=%s", $group_suffix);
  client_debug_arg($args, "mysqldump-$group_suffix");
  return mtr_args2str($exe, @$args);
}


sub mysql_client_test_arguments(){
  my $exe;
  # mysql_client_test executable may _not_ exist
  if ( $opt_embedded_server ) {
    $exe= mtr_exe_maybe_exists(
            "$bindir/libmysqld/examples$opt_vs_config/mysql_client_test_embedded",
		"$bindir/bin/mysql_client_test_embedded");
  } else {
    $exe= mtr_exe_maybe_exists("$bindir/tests$opt_vs_config/mysql_client_test",
			       "$bindir/bin/mysql_client_test");
  }

  my $args;
  mtr_init_args(\$args);
  if ( $opt_valgrind_mysqltest ) {
    valgrind_arguments($args, \$exe);
  }
  mtr_add_arg($args, "--defaults-file=%s", $path_config_file);
  mtr_add_arg($args, "--testcase");
  mtr_add_arg($args, "--vardir=$opt_vardir");
  client_debug_arg($args,"mysql_client_test");
  my $ret=mtr_args2str($exe, @$args);
  return $ret;
}

sub tool_arguments ($$) {
  my($sedir, $tool_name) = @_;
  my $exe= my_find_bin($bindir,
		       [$sedir, "bin"],
		       $tool_name);

  my $args;
  mtr_init_args(\$args);
  client_debug_arg($args, $tool_name);
  return mtr_args2str($exe, @$args);
}

# This is not used to actually start a mysqld server, just to allow test
# scripts to run the mysqld binary to test invalid server startup options.
sub mysqld_client_arguments () {
  my $default_mysqld= default_mysqld();
  my $exe = find_mysqld($bindir);
  my $args;
  mtr_init_args(\$args);
  mtr_add_arg($args, "--no-defaults");
  mtr_add_arg($args, "--basedir=%s", $basedir);
  mtr_add_arg($args, "--character-sets-dir=%s", $default_mysqld->value("character-sets-dir"));
  mtr_add_arg($args, "--language=%s", $default_mysqld->value("language"));
  return mtr_args2str($exe, @$args);
}


sub have_maria_support () {
  my $maria_var= $mysqld_variables{'aria-recover'};
  return defined $maria_var;
}

#
# Set environment to be used by childs of this process for
# things that are constant during the whole lifetime of mysql-test-run
#

sub find_plugin($$)
{
  my ($plugin, $location)  = @_;
  my $plugin_filename;

  if (IS_WINDOWS)
  {
     $plugin_filename = $plugin.".dll"; 
  }
  else 
  {
     $plugin_filename = $plugin.".so";
  }

  my $lib_plugin=
    mtr_file_exists(vs_config_dirs($location,$plugin_filename),
                    "$basedir/lib/plugin/".$plugin_filename,
                    "$basedir/lib64/plugin/".$plugin_filename,
                    "$basedir/$location/.libs/".$plugin_filename,
                    "$basedir/lib/mysql/plugin/".$plugin_filename,
                    "$basedir/lib64/mysql/plugin/".$plugin_filename,
                    );
  return $lib_plugin;
}

sub environment_setup {

  umask(022);

  my @ld_library_paths;

  if ($path_client_libdir)
  {
    # Use the --client-libdir passed on commandline
    push(@ld_library_paths, "$path_client_libdir");
  }
  else
  {
    # Setup LD_LIBRARY_PATH so the libraries from this distro/clone
    # are used in favor of the system installed ones
    if ( $source_dist )
    {
      push(@ld_library_paths, "$basedir/libmysql/.libs/",
	   "$basedir/libmysql_r/.libs/",
	   "$basedir/zlib/.libs/");
      if ($^O eq "darwin")
      {
        # it is MAC OS and we have to add dynamic libraries paths
        push @ld_library_paths, grep {<$_/*.dylib>} 
          (<$bindir/storage/*/.libs/>,<$bindir/plugin/*/.libs/>,
          <$bindir/plugin/*/*/.libs/>,<$bindir/storage/*/*/.libs>);
      }
    }
    else
    {
      push(@ld_library_paths, "$basedir/lib", "$basedir/lib/mysql");
    }
  }

  # --------------------------------------------------------------------------
  # Add the path where libndbclient can be found
  # --------------------------------------------------------------------------
  if ( $ndbcluster_enabled )
  {
    push(@ld_library_paths,  "$basedir/storage/ndb/src/.libs");
  }

  # --------------------------------------------------------------------------
  # Valgrind need to be run with debug libraries otherwise it's almost
  # impossible to add correct supressions, that means if "/usr/lib/debug"
  # is available, it should be added to
  # LD_LIBRARY_PATH
  #
  # But pthread is broken in libc6-dbg on Debian <= 3.1 (see Debian
  # bug 399035, http://bugs.debian.org/cgi-bin/bugreport.cgi?bug=399035),
  # so don't change LD_LIBRARY_PATH on that platform.
  # --------------------------------------------------------------------------
  my $debug_libraries_path= "/usr/lib/debug";
  my $deb_version;
  if (  $opt_valgrind and -d $debug_libraries_path and
        (! -e '/etc/debian_version' or
	 ($deb_version=
	    mtr_grab_file('/etc/debian_version')) !~ /^[0-9]+\.[0-9]$/ or
         $deb_version > 3.1 ) )
  {
    push(@ld_library_paths, $debug_libraries_path);
  }

  $ENV{'LD_LIBRARY_PATH'}= join(":", @ld_library_paths,
				$ENV{'LD_LIBRARY_PATH'} ?
				split(':', $ENV{'LD_LIBRARY_PATH'}) : ());
  mtr_debug("LD_LIBRARY_PATH: $ENV{'LD_LIBRARY_PATH'}");

  $ENV{'DYLD_LIBRARY_PATH'}= join(":", @ld_library_paths,
				  $ENV{'DYLD_LIBRARY_PATH'} ?
				  split(':', $ENV{'DYLD_LIBRARY_PATH'}) : ());
  mtr_debug("DYLD_LIBRARY_PATH: $ENV{'DYLD_LIBRARY_PATH'}");

  # The environment variable used for shared libs on AIX
  $ENV{'SHLIB_PATH'}= join(":", @ld_library_paths,
                           $ENV{'SHLIB_PATH'} ?
                           split(':', $ENV{'SHLIB_PATH'}) : ());
  mtr_debug("SHLIB_PATH: $ENV{'SHLIB_PATH'}");

  # The environment variable used for shared libs on hp-ux
  $ENV{'LIBPATH'}= join(":", @ld_library_paths,
                        $ENV{'LIBPATH'} ?
                        split(':', $ENV{'LIBPATH'}) : ());
  mtr_debug("LIBPATH: $ENV{'LIBPATH'}");

  $ENV{'UMASK'}=              "0660"; # The octal *string*
  $ENV{'UMASK_DIR'}=          "0770"; # The octal *string*

  #
  # MySQL tests can produce output in various character sets
  # (especially, ctype_xxx.test). To avoid confusing Perl
  # with output which is incompatible with the current locale
  # settings, we reset the current values of LC_ALL and LC_CTYPE to "C".
  # For details, please see
  # Bug#27636 tests fails if LC_* variables set to *_*.UTF-8
  #
  $ENV{'LC_ALL'}=             "C";
  $ENV{'LC_CTYPE'}=           "C";

  $ENV{'LC_COLLATE'}=         "C";
  $ENV{'USE_RUNNING_SERVER'}= using_extern();
  $ENV{'MYSQL_TEST_DIR'}=     $glob_mysql_test_dir;
  $ENV{'DEFAULT_MASTER_PORT'}= $mysqld_variables{'port'};
  $ENV{'MYSQL_TMP_DIR'}=      $opt_tmpdir;
  $ENV{'MYSQLTEST_VARDIR'}=   $opt_vardir;
  $ENV{'MYSQL_BINDIR'}=       $bindir;
  $ENV{'MYSQL_SHAREDIR'}=     $path_language;
  $ENV{'MYSQL_CHARSETSDIR'}=  $path_charsetsdir;
  
  if (IS_WINDOWS)
  {
    $ENV{'SECURE_LOAD_PATH'}= $glob_mysql_test_dir."\\std_data";
  }
  else
  {
    $ENV{'SECURE_LOAD_PATH'}= $glob_mysql_test_dir."/std_data";
  }

  #
  # Some stupid^H^H^H^H^H^Hignorant network providers set up "wildcard DNS"
  # servers that return some given web server address for any lookup of a
  # non-existent host name. This confuses test cases that want to test the
  # behaviour when connecting to a non-existing host, so we need to be able
  # to disable those tests when DNS is broken.
  #
  $ENV{HAVE_BROKEN_DNS}= defined(gethostbyname('invalid_hostname'));

  # ----------------------------------------------------
  # Setup env for NDB
  # ----------------------------------------------------
  if ( $ndbcluster_enabled )
  {
    $ENV{'NDB_MGM'}=
      my_find_bin($bindir,
		  ["storage/ndb/src/mgmclient", "bin"],
		  "ndb_mgm");

    $ENV{'NDB_TOOLS_DIR'}=
      my_find_dir($bindir,
		  ["storage/ndb/tools", "bin"]);

    $ENV{'NDB_EXAMPLES_DIR'}=
      my_find_dir($basedir,
		  ["storage/ndb/ndbapi-examples", "bin"]);

    $ENV{'NDB_EXAMPLES_BINARY'}=
      my_find_bin($bindir,
		  ["storage/ndb/ndbapi-examples/ndbapi_simple", "bin"],
		  "ndbapi_simple", NOT_REQUIRED);

    my $path_ndb_testrun_log= "$opt_vardir/log/ndb_testrun.log";
    $ENV{'NDB_TOOLS_OUTPUT'}=         $path_ndb_testrun_log;
    $ENV{'NDB_EXAMPLES_OUTPUT'}=      $path_ndb_testrun_log;
  }

  # ----------------------------------------------------
  # mysql clients
  # ----------------------------------------------------
  $ENV{'MYSQL_CHECK'}=              client_arguments("mysqlcheck");
  $ENV{'MYSQL_DUMP'}=               mysqldump_arguments(".1");
  $ENV{'MYSQL_DUMP_SLAVE'}=         mysqldump_arguments(".2");
  $ENV{'MYSQL_SLAP'}=               mysqlslap_arguments();
  $ENV{'MYSQL_IMPORT'}=             client_arguments("mysqlimport");
  $ENV{'MYSQL_SHOW'}=               client_arguments("mysqlshow");
  $ENV{'MYSQL_BINLOG'}=             mysqlbinlog_arguments();
  $ENV{'MYSQL'}=                    client_arguments("mysql");
  $ENV{'MYSQL_SLAVE'}=              client_arguments("mysql", ".2");
  $ENV{'MYSQL_UPGRADE'}=            client_arguments("mysql_upgrade");
  $ENV{'MYSQLADMIN'}=               client_arguments("mysqladmin");
  $ENV{'MYSQL_CLIENT_TEST'}=        mysql_client_test_arguments();
  $ENV{'EXE_MYSQL'}=                $exe_mysql;
  $ENV{'MYSQL_PLUGIN'}=             $exe_mysql_plugin;
  $ENV{'MYSQL_EMBEDDED'}=           $exe_mysql_embedded;

  my $exe_mysqld= find_mysqld($basedir);
  $ENV{'MYSQLD'}= $exe_mysqld;
  my $extra_opts= join (" ", @opt_extra_mysqld_opt);
  $ENV{'MYSQLD_CMD'}= "$exe_mysqld --defaults-group-suffix=.1 ".
    "--defaults-file=$path_config_file $extra_opts";

  # ----------------------------------------------------
  # bug25714 executable may _not_ exist in
  # some versions, test using it should be skipped
  # ----------------------------------------------------
  my $exe_bug25714=
      mtr_exe_maybe_exists("$bindir/tests$opt_vs_config/bug25714");
  $ENV{'MYSQL_BUG25714'}=  native_path($exe_bug25714);

  # ----------------------------------------------------
  # mysql_fix_privilege_tables.sql
  # ----------------------------------------------------
  my $file_mysql_fix_privilege_tables=
    mtr_file_exists("$bindir/scripts/mysql_fix_privilege_tables.sql",
		    "$bindir/share/mysql_fix_privilege_tables.sql",
		    "$bindir/share/mariadb/mysql_fix_privilege_tables.sql",
		    "$bindir/share/mysql/mysql_fix_privilege_tables.sql");
  $ENV{'MYSQL_FIX_PRIVILEGE_TABLES'}=  $file_mysql_fix_privilege_tables;

  # ----------------------------------------------------
  # my_print_defaults
  # ----------------------------------------------------
  my $exe_my_print_defaults=
    mtr_exe_exists("$bindir/extra$opt_vs_config/my_print_defaults",
		   "$path_client_bindir/my_print_defaults");
  $ENV{'MYSQL_MY_PRINT_DEFAULTS'}= native_path($exe_my_print_defaults);

  # ----------------------------------------------------
  # myisam tools
  # ----------------------------------------------------
  $ENV{'MYISAMLOG'}= tool_arguments("storage/myisam", "myisamlog", );
  $ENV{'MYISAMCHK'}= tool_arguments("storage/myisam", "myisamchk");
  $ENV{'MYISAMPACK'}= tool_arguments("storage/myisam", "myisampack");
  $ENV{'MYISAM_FTDUMP'}= tool_arguments("storage/myisam", "myisam_ftdump");

  # ----------------------------------------------------
  # aria tools
  # ----------------------------------------------------
  if (have_maria_support())
  {
    $ENV{'MARIA_CHK'}= tool_arguments("storage/maria", "aria_chk");
    $ENV{'MARIA_PACK'}= tool_arguments("storage/maria", "aria_pack");
  }

  # ----------------------------------------------------
  # mysqlaccess
  # ----------------------------------------------------
  my $mysqlaccess=
    mtr_pl_maybe_exists("$bindir/scripts/mysqlaccess") ||
    mtr_pl_maybe_exists("$path_client_bindir/mysqlaccess");
  if ($mysqlaccess)
  {
    $ENV{'MYSQLACCESS'}= $mysqlaccess;
  }

  # ----------------------------------------------------
  # mysqlhotcopy
  # ----------------------------------------------------
  my $mysqlhotcopy=
    mtr_pl_maybe_exists("$bindir/scripts/mysqlhotcopy") ||
    mtr_pl_maybe_exists("$path_client_bindir/mysqlhotcopy");
  if ($mysqlhotcopy)
  {
    $ENV{'MYSQLHOTCOPY'}= $mysqlhotcopy;
  }

  # ----------------------------------------------------
  # perror
  # ----------------------------------------------------
  my $exe_perror= mtr_exe_exists("$bindir/extra$opt_vs_config/perror",
				 "$path_client_bindir/perror");
  $ENV{'MY_PERROR'}= native_path($exe_perror);

  # ----------------------------------------------------
  # mysql_tzinfo_to_sql
  # ----------------------------------------------------
  my $exe_mysql_tzinfo_to_sql= mtr_exe_exists("$basedir/sql$opt_vs_config/mysql_tzinfo_to_sql",
                                 "$path_client_bindir/mysql_tzinfo_to_sql",
                                 "$bindir/sql$opt_vs_config/mysql_tzinfo_to_sql");
  $ENV{'MYSQL_TZINFO_TO_SQL'}= native_path($exe_mysql_tzinfo_to_sql);

  # ----------------------------------------------------
  # replace
  # ----------------------------------------------------
  my $exe_replace= mtr_exe_exists(vs_config_dirs('extra', 'replace'),
                                 "$basedir/extra/replace",
                                 "$bindir/extra$opt_vs_config/replace",
                                 "$path_client_bindir/replace");
  $ENV{'REPLACE'}= native_path($exe_replace);

  # Create an environment variable to make it possible
  # to detect that valgrind is being used from test cases
  $ENV{'VALGRIND_TEST'}= $opt_valgrind;

  # Add dir of this perl to aid mysqltest in finding perl
  my $perldir= dirname($^X);
  my $pathsep= ":";
  $pathsep= ";" if IS_WINDOWS && ! IS_CYGWIN;
  $ENV{'PATH'}= "$ENV{'PATH'}".$pathsep.$perldir;
}


sub remove_vardir_subs() {
  foreach my $sdir ( glob("$opt_vardir/*") ) {
    mtr_verbose("Removing subdir $sdir");
    rmtree($sdir);
  }
}

#
# Remove var and any directories in var/ created by previous
# tests
#
sub remove_stale_vardir () {

  mtr_report("Removing old var directory...");

  # Safety!
  mtr_error("No, don't remove the vardir when running with --extern")
    if using_extern();

  mtr_verbose("opt_vardir: $opt_vardir");
  if ( $opt_vardir eq $default_vardir )
  {
    #
    # Running with "var" in mysql-test dir
    #
    if ( -l $opt_vardir)
    {
      # var is a symlink

      if ( $opt_mem )
      {
	# Remove the directory which the link points at
	mtr_verbose("Removing " . readlink($opt_vardir));
	rmtree(readlink($opt_vardir));

	# Remove the "var" symlink
	mtr_verbose("unlink($opt_vardir)");
	unlink($opt_vardir);
      }
      else
      {
	# Some users creates a soft link in mysql-test/var to another area
	# - allow it, but remove all files in it

	mtr_report(" - WARNING: Using the 'mysql-test/var' symlink");

	# Make sure the directory where it points exist
        if (! -d readlink($opt_vardir))
        {
          mtr_report("The destination for symlink $opt_vardir does not exist; Removing it and creating a new var directory");
          unlink($opt_vardir);
        }
	remove_vardir_subs();
      }
    }
    else
    {
      # Remove the entire "var" dir
      mtr_verbose("Removing $opt_vardir/");
      rmtree("$opt_vardir/");
    }

    if ( $opt_mem )
    {
      # A symlink from var/ to $opt_mem will be set up
      # remove the $opt_mem dir to assure the symlink
      # won't point at an old directory
      mtr_verbose("Removing $opt_mem");
      rmtree($opt_mem);
    }

  }
  else
  {
    #
    # Running with "var" in some other place
    #

    # Don't remove the var/ dir in mysql-test dir as it may be in
    # use by another mysql-test-run run with --vardir
    # mtr_verbose("Removing $default_vardir");
    # rmtree($default_vardir);

    # Remove the "var" dir
    mtr_verbose("Removing $opt_vardir/");
    rmtree("$opt_vardir/");
  }
  # Remove the "tmp" dir
  mtr_verbose("Removing $opt_tmpdir/");
  rmtree("$opt_tmpdir/");
}

sub set_plugin_var($) {
  local $_ = $_[0];
  s/\.\w+$//;
  $ENV{"\U${_}_SO"} = $_[0];
}

#
# Create var and the directories needed in var
#
sub setup_vardir() {
  mtr_report("Creating var directory '$opt_vardir'...");

  if ( $opt_vardir eq $default_vardir )
  {
    #
    # Running with "var" in mysql-test dir
    #
    if ( -l $opt_vardir )
    {
      #  it's a symlink

      # Make sure the directory where it points exist
      if (! -d readlink($opt_vardir))
      {
        mtr_report("The destination for symlink $opt_vardir does not exist; Removing it and creating a new var directory");
        unlink($opt_vardir);
      }
    }
    elsif ( $opt_mem )
    {
      # Runinng with "var" as a link to some "memory" location, normally tmpfs
      mtr_verbose("Creating $opt_mem");
      mkpath($opt_mem);

      mtr_report(" - symlinking 'var' to '$opt_mem'");
      symlink($opt_mem, $opt_vardir);
    }
  }

  if ( ! -d $opt_vardir )
  {
    mtr_verbose("Creating $opt_vardir");
    mkpath($opt_vardir);
  }

  # Ensure a proper error message if vardir couldn't be created
  unless ( -d $opt_vardir and -w $opt_vardir )
  {
    mtr_error("Writable 'var' directory is needed, use the " .
	      "'--vardir=<path>' option");
  }

  mkpath("$opt_vardir/log");
  mkpath("$opt_vardir/run");

  # Create var/tmp and tmp - they might be different
  mkpath("$opt_vardir/tmp");
  mkpath($opt_tmpdir) if ($opt_tmpdir ne "$opt_vardir/tmp");

  # On some operating systems, there is a limit to the length of a
  # UNIX domain socket's path far below PATH_MAX.
  # Don't allow that to happen
  if (check_socket_path_length("$opt_tmpdir/testsocket.sock")){
    mtr_error("Socket path '$opt_tmpdir' too long, it would be ",
	      "truncated and thus not possible to use for connection to ",
	      "MySQL Server. Set a shorter with --tmpdir=<path> option");
  }

  # copy all files from std_data into var/std_data
  # and make them world readable
  copytree("$glob_mysql_test_dir/std_data", "$opt_vardir/std_data", "0022");

  # create a plugin dir and copy plugins into it
  if ($source_dist)
  {
    $plugindir="$opt_vardir/plugins";
    mkpath($plugindir);
    if (IS_WINDOWS && !$opt_embedded_server)
    {
      for (<$bindir/storage/*$opt_vs_config/*.dll>,
           <$bindir/plugin/*$opt_vs_config/*.dll>,
           <$bindir/sql$opt_vs_config/*.dll>)
      {
        my $pname=basename($_);
        copy rel2abs($_), "$plugindir/$pname";
        set_plugin_var($pname);
      }
    }
    else
    {
      for (<../storage/*/.libs/*.so>,
           <../plugin/*/.libs/*.so>,
           <../plugin/*/*/.libs/*.so>,
           <../sql/.libs/*.so>,
           <$bindir/storage/*/*.so>,
           <$bindir/plugin/*/*.so>,
           <$bindir/sql/*.so>)
      {
        my $pname=basename($_);
        symlink rel2abs($_), "$plugindir/$pname";
        set_plugin_var($pname);
      }
    }
  }
  else
  {
    $plugindir= $mysqld_variables{'plugin-dir'} || '.';
    # hm, what paths work for debs and for rpms ?
    for (<$bindir/lib64/mysql/plugin/*.so>,
         <$bindir/lib/mysql/plugin/*.so>,
         <$bindir/lib/plugin/*.so>,             # bintar
         <$bindir/lib/plugin/*.dll>)
    {
      my $pname=basename($_);
      set_plugin_var($pname);
    }
  }

  # Remove old log files
  foreach my $name (glob("r/*.progress r/*.log r/*.warnings"))
  {
    unlink($name);
  }
}


#
# Check if running as root
# i.e a file can be read regardless what mode we set it to
#
sub  check_running_as_root () {
  my $test_file= "$opt_vardir/test_running_as_root.txt";
  mtr_tofile($test_file, "MySQL");
  chmod(oct("0000"), $test_file);

  my $result="";
  if (open(FILE,"<",$test_file))
  {
    $result= join('', <FILE>);
    close FILE;
  }

  # Some filesystems( for example CIFS) allows reading a file
  # although mode was set to 0000, but in that case a stat on
  # the file will not return 0000
  my $file_mode= (stat($test_file))[2] & 07777;

  mtr_verbose("result: $result, file_mode: $file_mode");
  if ($result eq "MySQL" && $file_mode == 0)
  {
    mtr_warning("running this script as _root_ will cause some " .
                "tests to be skipped");
    $ENV{'MYSQL_TEST_ROOT'}= "1";
  }

  chmod(oct("0755"), $test_file);
  unlink($test_file);
}


sub check_ssl_support {
  if ($opt_skip_ssl)
  {
    mtr_report(" - skipping SSL");
    $opt_ssl_supported= 0;
    $opt_ssl= 0;
    return;
  }

  if ( ! $mysqld_variables{'ssl'} )
  {
    if ( $opt_ssl)
    {
      mtr_error("Couldn't find support for SSL");
      return;
    }
    mtr_report(" - skipping SSL, mysqld not compiled with SSL");
    $opt_ssl_supported= 0;
    $opt_ssl= 0;
    return;
  }
  mtr_report(" - SSL connections supported");
  $opt_ssl_supported= 1;
}

sub check_debug_support {
  if (defined $mysqld_variables{'debug-dbug'})
  {
    mtr_report(" - binaries are debug compiled");
  }
  elsif ($opt_debug_server)
  {
    mtr_error("Can't use --debug[-server], binary does not support it");
  }
}


#
# Helper function to find the correct value for the opt_vs_config
# if it was not set explicitly.
#
# the configuration with the most recent build dir in sql/ is selected.
#
# note: looking for all BuildLog.htm files everywhere in the tree with the
# help of File::Find would be possibly more precise, but it is also
# many times slower. Thus we are only looking at the server, client
# executables, and plugins - that is, something that can affect the test suite
#
sub fix_vs_config_dir () {
  return $opt_vs_config="" unless IS_WINDOWS;
  return $opt_vs_config="/$opt_vs_config" if $opt_vs_config;

  my $modified = 1e30;
  $opt_vs_config="";


  for (<$bindir/sql/*/mysqld.exe>) { #/
    if (-M $_ < $modified)
    {
      $modified = -M _;
      $opt_vs_config = basename(dirname($_));
    }
  }

  mtr_report("VS config: $opt_vs_config");
  $opt_vs_config="/$opt_vs_config" if $opt_vs_config;
}


#
# Helper function to handle configuration-based subdirectories which Visual
# Studio uses for storing binaries.  If opt_vs_config is set, this returns
# a path based on that setting; if not, it returns paths for the default
# /release/ and /debug/ subdirectories.
#
# $exe can be undefined, if the directory itself will be used
#
sub vs_config_dirs ($$) {
  my ($path_part, $exe) = @_;

  $exe = "" if not defined $exe;

  # Don't look in these dirs when not on windows
  return () unless IS_WINDOWS;

  if ($opt_vs_config)
  {
    return ("$basedir/$path_part/$opt_vs_config/$exe");
  }

  return ("$basedir/$path_part/release/$exe",
          "$basedir/$path_part/relwithdebinfo/$exe",
          "$basedir/$path_part/debug/$exe");
}


sub check_ndbcluster_support {

  my $ndbcluster_supported = 0;
  if ($mysqld_variables{'ndb-connectstring'})
  {
    $ndbcluster_supported = 1;
  }

  if ($opt_skip_ndbcluster && $opt_include_ndbcluster)
  {
    # User is ambivalent. Theoretically the arg which was
    # given last on command line should win, but that order is
    # unknown at this time.
    mtr_error("Ambigous command, both --include-ndbcluster " .
	      " and --skip-ndbcluster was specified");
  }

  # Check if this is MySQL Cluster, ie. mysql version string ends
  # with -ndb-Y.Y.Y[-status]
  if ( defined $mysql_version_extra &&
       $mysql_version_extra =~ /-ndb-([0-9]*)\.([0-9]*)\.([0-9]*)/ )
  {
    # MySQL Cluster tree
    mtr_report(" - MySQL Cluster detected");

    if ($opt_skip_ndbcluster)
    {
      mtr_report(" - skipping ndbcluster(--skip-ndbcluster)");
      return;
    }

    if (!$ndbcluster_supported)
    {
      # MySQL Cluster tree, but mysqld was not compiled with
      # ndbcluster -> fail unless --skip-ndbcluster was used
      mtr_error("This is MySQL Cluster but mysqld does not " .
		"support ndbcluster. Use --skip-ndbcluster to " .
		"force mtr to run without it.");
    }

    # mysqld was compiled with ndbcluster -> auto enable
  }
  else
  {
    # Not a MySQL Cluster tree
    if (!$ndbcluster_supported)
    {
      if ($opt_include_ndbcluster)
      {
	mtr_error("Could not detect ndbcluster support ".
		  "requested with --include-ndbcluster");
      }

      # Silently skip, mysqld was compiled without ndbcluster
      # which is the default case
      return;
    }

    if ($opt_skip_ndbcluster)
    {
      # Compiled with ndbcluster but ndbcluster skipped
      mtr_report(" - skipping ndbcluster(--skip-ndbcluster)");
      return;
    }


    # Not a MySQL Cluster tree, enable ndbcluster
    # if --include-ndbcluster was used
    if ($opt_include_ndbcluster)
    {
      # enable ndbcluster
    }
    else
    {
      mtr_report(" - skipping ndbcluster(disabled by default)");
      return;
    }
  }

  mtr_report(" - enabling ndbcluster");
  $ndbcluster_enabled= 1;
  # Add MySQL Cluster test suites
  push @DEFAULT_SUITES, qw(ndb ndb_binlog rpl_ndb ndb_rpl ndb_memcache);
  return;
}


sub ndbcluster_wait_started {
  my $cluster= shift;
  my $ndb_waiter_extra_opt= shift;
  my $path_waitlog= join('/', $opt_vardir, $cluster->name(), "ndb_waiter.log");

  my $args;
  mtr_init_args(\$args);
  mtr_add_arg($args, "--defaults-file=%s", $path_config_file);
  mtr_add_arg($args, "--defaults-group-suffix=%s", $cluster->suffix());
  mtr_add_arg($args, "--timeout=%d", $opt_start_timeout);

  if ($ndb_waiter_extra_opt)
  {
    mtr_add_arg($args, "$ndb_waiter_extra_opt");
  }

  # Start the ndb_waiter which will connect to the ndb_mgmd
  # and poll it for state of the ndbd's, will return when
  # all nodes in the cluster is started

  my $res= My::SafeProcess->run
    (
     name          => "ndb_waiter ".$cluster->name(),
     path          => $exe_ndb_waiter,
     args          => \$args,
     output        => $path_waitlog,
     error         => $path_waitlog,
     append        => 1,
    );

  # Check that ndb_mgmd(s) are still alive
  foreach my $ndb_mgmd ( in_cluster($cluster, ndb_mgmds()) )
  {
    my $proc= $ndb_mgmd->{proc};
    if ( ! $proc->wait_one(0) )
    {
      mtr_warning("$proc died");
      return 2;
    }
  }

  # Check that all started ndbd(s) are still alive
  foreach my $ndbd ( in_cluster($cluster, ndbds()) )
  {
    my $proc= $ndbd->{proc};
    next unless defined $proc;
    if ( ! $proc->wait_one(0) )
    {
      mtr_warning("$proc died");
      return 3;
    }
  }

  if ($res)
  {
    mtr_verbose("ndbcluster_wait_started failed");
    return 1;
  }
  return 0;
}


sub ndb_mgmd_wait_started($) {
  my ($cluster)= @_;

  my $retries= 100;
  while ($retries)
  {
    my $result= ndbcluster_wait_started($cluster, "--no-contact");
    if ($result == 0)
    {
      # ndb_mgmd is started
      mtr_verbose("ndb_mgmd is started");
      return 0;
    }
    elsif ($result > 1)
    {
      mtr_warning("Cluster process failed while waiting for start");
      return $result;
    }

    mtr_milli_sleep(100);
    $retries--;
  }

  return 1;
}

sub ndb_mgmd_stop{
  my $ndb_mgmd= shift or die "usage: ndb_mgmd_stop(<ndb_mgmd>)";

  my $host=$ndb_mgmd->value('HostName');
  my $port=$ndb_mgmd->value('PortNumber');
  mtr_verbose("Stopping cluster '$host:$port'");

  my $args;
  mtr_init_args(\$args);
  mtr_add_arg($args, "--ndb-connectstring=%s:%s", $host,$port);
  mtr_add_arg($args, "-e");
  mtr_add_arg($args, "shutdown");

  My::SafeProcess->run
    (
     name          => "ndb_mgm shutdown $host:$port",
     path          => $exe_ndb_mgm,
     args          => \$args,
     output         => "/dev/null",
    );
}

sub ndb_mgmd_start ($$) {
  my ($cluster, $ndb_mgmd)= @_;

  mtr_verbose("ndb_mgmd_start");

  my $dir= $ndb_mgmd->value("DataDir");
  mkpath($dir) unless -d $dir;

  my $args;
  mtr_init_args(\$args);
  mtr_add_arg($args, "--defaults-file=%s", $path_config_file);
  mtr_add_arg($args, "--defaults-group-suffix=%s", $cluster->suffix());
  mtr_add_arg($args, "--mycnf");
  mtr_add_arg($args, "--nodaemon");

  my $path_ndb_mgmd_log= "$dir/ndb_mgmd.log";

  $ndb_mgmd->{'proc'}= My::SafeProcess->new
    (
     name          => $ndb_mgmd->after('cluster_config.'),
     path          => $exe_ndb_mgmd,
     args          => \$args,
     output        => $path_ndb_mgmd_log,
     error         => $path_ndb_mgmd_log,
     append        => 1,
     verbose       => $opt_verbose,
     shutdown      => sub { ndb_mgmd_stop($ndb_mgmd) },
    );
  mtr_verbose("Started $ndb_mgmd->{proc}");

  # FIXME Should not be needed
  # Unfortunately the cluster nodes will fail to start
  # if ndb_mgmd has not started properly
  if (ndb_mgmd_wait_started($cluster))
  {
    mtr_warning("Failed to wait for start of ndb_mgmd");
    return 1;
  }

  return 0;
}

sub ndbd_stop {
  # Intentionally left empty, ndbd nodes will be shutdown
  # by sending "shutdown" to ndb_mgmd
}

our $exe_ndbmtd_counter= 0;

sub ndbd_start {
  my ($cluster, $ndbd)= @_;

  mtr_verbose("ndbd_start");

  my $dir= $ndbd->value("DataDir");
  mkpath($dir) unless -d $dir;

  my $args;
  mtr_init_args(\$args);
  mtr_add_arg($args, "--defaults-file=%s", $path_config_file);
  mtr_add_arg($args, "--defaults-group-suffix=%s", $cluster->suffix());
  mtr_add_arg($args, "--nodaemon");

# > 5.0 { 'character-sets-dir' => \&fix_charset_dir },

  my $exe= $exe_ndbd;
  if ($exe_ndbmtd and ($exe_ndbmtd_counter++ % 2) == 0)
  {
    # Use ndbmtd every other time
    $exe= $exe_ndbmtd;
  }

  my $path_ndbd_log= "$dir/ndbd.log";
  my $proc= My::SafeProcess->new
    (
     name          => $ndbd->after('cluster_config.'),
     path          => $exe,
     args          => \$args,
     output        => $path_ndbd_log,
     error         => $path_ndbd_log,
     append        => 1,
     verbose       => $opt_verbose,
     shutdown      => sub { ndbd_stop($ndbd) },
    );
  mtr_verbose("Started $proc");

  $ndbd->{proc}= $proc;

  return;
}


sub ndbcluster_start ($) {
  my ($cluster) = @_;

  mtr_verbose("ndbcluster_start '".$cluster->name()."'");

  foreach my $ndb_mgmd ( in_cluster($cluster, ndb_mgmds()) )
  {
    next if started($ndb_mgmd);
    ndb_mgmd_start($cluster, $ndb_mgmd);
  }

  foreach my $ndbd ( in_cluster($cluster, ndbds()) )
  {
    next if started($ndbd);
    ndbd_start($cluster, $ndbd);
  }

  return 0;
}


sub mysql_server_start($) {
  my ($mysqld, $tinfo) = @_;

  if ( $mysqld->{proc} )
  {
    # Already started

    # Write start of testcase to log file
    mark_log($mysqld->value('#log-error'), $tinfo);

    return;
  }

  my $datadir= $mysqld->value('datadir');
  if (not $opt_start_dirty)
  {

    my @options= ('log-bin', 'relay-log');
    foreach my $option_name ( @options )  {
      next unless $mysqld->option($option_name);

      my $file_name= $mysqld->value($option_name);
      next unless
        defined $file_name and
          -e $file_name;

      mtr_debug(" -removing '$file_name'");
      unlink($file_name) or die ("unable to remove file '$file_name'");
    }

    if (-d $datadir ) {
      mtr_verbose(" - removing '$datadir'");
      rmtree($datadir);
    }
  }

  my $mysqld_basedir= $mysqld->value('basedir');
  if ( $basedir eq $mysqld_basedir )
  {
    if (! $opt_start_dirty)	# If dirty, keep possibly grown system db
    {
      # Copy datadir from installed system db
      my $path= ($opt_parallel == 1) ? "$opt_vardir" : "$opt_vardir/..";
      my $install_db= "$path/install.db";
      copytree($install_db, $datadir) if -d $install_db;
      mtr_error("Failed to copy system db to '$datadir'") unless -d $datadir;
    }
  }
  else
  {
    mysql_install_db($mysqld); # For versional testing

    mtr_error("Failed to install system db to '$datadir'")
      unless -d $datadir;

  }

  # Create the servers tmpdir
  my $tmpdir= $mysqld->value('tmpdir');
  mkpath($tmpdir) unless -d $tmpdir;

  # Write start of testcase to log file
  mark_log($mysqld->value('#log-error'), $tinfo);

  # Run <tname>-master.sh
  if ($mysqld->option('#!run-master-sh') and
      defined $tinfo->{master_sh} and 
      run_system('/bin/sh ' . $tinfo->{master_sh}) )
  {
    $tinfo->{'comment'}= "Failed to execute '$tinfo->{master_sh}'";
    return 1;
  }

  # Run <tname>-slave.sh
  if ($mysqld->option('#!run-slave-sh') and
      defined $tinfo->{slave_sh} and
      run_system('/bin/sh ' . $tinfo->{slave_sh}))
  {
    $tinfo->{'comment'}= "Failed to execute '$tinfo->{slave_sh}'";
    return 1;
  }

  if (!$opt_embedded_server)
  {
    my $extra_opts= get_extra_opts($mysqld, $tinfo);
    mysqld_start($mysqld,$extra_opts);

    # Save this test case information, so next can examine it
    $mysqld->{'started_tinfo'}= $tinfo;
  }
}

sub mysql_server_wait {
  my ($mysqld) = @_;

  return not sleep_until_file_created($mysqld->value('pid-file'),
                                      $opt_start_timeout,
                                      $mysqld->{'proc'},
                                      $warn_seconds);
}

sub create_config_file_for_extern {
  my %opts=
    (
     socket     => '/tmp/mysqld.sock',
     port       => 3306,
     user       => $opt_user,
     password   => '',
     @_
    );

  mtr_report("Creating my.cnf file for extern server...");
  my $F= IO::File->new($path_config_file, "w")
    or mtr_error("Can't write to $path_config_file: $!");

  print $F "[client]\n";
  while (my ($option, $value)= each( %opts )) {
    print $F "$option= $value\n";
    mtr_report(" $option= $value");
  }

  print $F <<EOF

# binlog reads from [client] and [mysqlbinlog]
[mysqlbinlog]
character-sets-dir= $path_charsetsdir
local-load= $opt_tmpdir

EOF
;

  $F= undef; # Close file
}


#
# Kill processes left from previous runs, normally
# there should be none so make sure to warn
# if there is one
#
sub kill_leftovers ($) {
  my $rundir= shift;
  return unless ( -d $rundir );

  mtr_report("Checking leftover processes...");

  # Scan the "run" directory for process id's to kill
  opendir(RUNDIR, $rundir)
    or mtr_error("kill_leftovers, can't open dir \"$rundir\": $!");
  while ( my $elem= readdir(RUNDIR) )
  {
    # Only read pid from files that end with .pid
    if ( $elem =~ /.*[.]pid$/ )
    {
      my $pidfile= "$rundir/$elem";
      next unless -f $pidfile;
      my $pid= mtr_fromfile($pidfile);
      unlink($pidfile);
      unless ($pid=~ /^(\d+)/){
	# The pid was not a valid number
	mtr_warning("Got invalid pid '$pid' from '$elem'");
	next;
      }
      mtr_report(" - found old pid $pid in '$elem', killing it...");

      my $ret= kill("KILL", $pid);
      if ($ret == 0) {
	mtr_report("   process did not exist!");
	next;
      }

      my $check_counter= 100;
      while ($ret > 0 and $check_counter--) {
	mtr_milli_sleep(100);
	$ret= kill(0, $pid);
      }
      mtr_report($check_counter ? "   ok!" : "   failed!");
    }
    else
    {
      mtr_warning("Found non pid file '$elem' in '$rundir'")
	if -f "$rundir/$elem";
    }
  }
  closedir(RUNDIR);
}

#
# Check that all the ports that are going to
# be used are free
#
sub check_ports_free ($)
{
  my $bthread= shift;
  my $portbase = $bthread * 10 + 10000;
  for ($portbase..$portbase+9){
    if (mtr_ping_port($_)){
      mtr_report(" - 'localhost:$_' was not free");
      return 0; # One port was not free
    }
  }

  return 1; # All ports free
}


sub initialize_servers {

  if ( using_extern() )
  {
    # Running against an already started server, if the specified
    # vardir does not already exist it should be created
    if ( ! -d $opt_vardir )
    {
      setup_vardir();
    }
    else
    {
      mtr_verbose("No need to create '$opt_vardir' it already exists");
    }
  }
  else
  {
    # Kill leftovers from previous run
    # using any pidfiles found in var/run
    kill_leftovers("$opt_vardir/run");

    if ( ! $opt_start_dirty )
    {
      remove_stale_vardir();
      setup_vardir();
    }
  }
}


#
# Remove all newline characters expect after semicolon
#
sub sql_to_bootstrap {
  my ($sql) = @_;
  my @lines= split(/\n/, $sql);
  my $result= "\n";
  my $delimiter= ';';

  foreach my $line (@lines) {

    # Change current delimiter if line starts with "delimiter"
    if ( $line =~ /^delimiter (.*)/ ) {
      my $new= $1;
      # Remove old delimiter from end of new
      $new=~ s/\Q$delimiter\E$//;
      $delimiter = $new;
      mtr_debug("changed delimiter to $delimiter");
      # No need to add the delimiter to result
      next;
    }

    # Add newline if line ends with $delimiter
    # and convert the current delimiter to semicolon
    if ( $line =~ /\Q$delimiter\E$/ ){
      $line =~ s/\Q$delimiter\E$/;/;
      $result.= "$line\n";
      mtr_debug("Added default delimiter");
      next;
    }

    # Remove comments starting with --
    if ( $line =~ /^\s*--/ ) {
      mtr_debug("Discarded $line");
      next;
    }

    # Replace @HOSTNAME with localhost
    $line=~ s/\'\@HOSTNAME\@\'/localhost/;

    # Default, just add the line without newline
    # but with a space as separator
    $result.= "$line ";

  }
  return $result;
}


sub default_mysqld {
  # Generate new config file from template
  environment_setup();
  my $config= My::ConfigFactory->new_config
    ( {
       basedir         => $basedir,
       testdir         => $glob_mysql_test_dir,
       template_path   => "include/default_my.cnf",
       vardir          => $opt_vardir,
       tmpdir          => $opt_tmpdir,
       baseport        => 0,
       user            => $opt_user,
       password        => '',
      }
    );

  my $mysqld= $config->group('mysqld.1')
    or mtr_error("Couldn't find mysqld.1 in default config");
  return $mysqld;
}


sub mysql_install_db {
  my ($mysqld, $datadir)= @_;

  my $install_datadir= $datadir || $mysqld->value('datadir');
  my $install_basedir= $mysqld->value('basedir');
  my $install_lang= $mysqld->value('lc-messages-dir');
  my $install_chsdir= $mysqld->value('character-sets-dir');

  mtr_report("Installing system database...");

  my $args;
  mtr_init_args(\$args);
  mtr_add_arg($args, "--no-defaults");
  mtr_add_arg($args, "--bootstrap");
  mtr_add_arg($args, "--basedir=%s", $install_basedir);
  mtr_add_arg($args, "--datadir=%s", $install_datadir);
  mtr_add_arg($args, "--default-storage-engine=myisam");
  mtr_add_arg($args, "--skip-$_") for @optional_plugins;
  mtr_add_arg($args, "--disable-sync-frm");
  mtr_add_arg($args, "--tmpdir=%s", "$opt_vardir/tmp/");
  mtr_add_arg($args, "--core-file");

  if ( $opt_debug )
  {
    mtr_add_arg($args, "--debug-dbug=$debug_d:t:i:A,%s/log/bootstrap.trace",
		$path_vardir_trace);
  }

  mtr_add_arg($args, "--lc-messages-dir=%s", $install_lang);
  mtr_add_arg($args, "--character-sets-dir=%s", $install_chsdir);

  # InnoDB arguments that affect file location and sizes may
  # need to be given to the bootstrap process as well as the
  # server process.
  foreach my $extra_opt ( @opt_extra_mysqld_opt ) {
    if ($extra_opt =~ /--innodb/) {
      mtr_add_arg($args, $extra_opt);
    }
  }

  # If DISABLE_GRANT_OPTIONS is defined when the server is compiled (e.g.,
  # configure --disable-grant-options), mysqld will not recognize the
  # --bootstrap or --skip-grant-tables options.  The user can set
  # MYSQLD_BOOTSTRAP to the full path to a mysqld which does accept
  # --bootstrap, to accommodate this.
  my $exe_mysqld_bootstrap =
    $ENV{'MYSQLD_BOOTSTRAP'} || find_mysqld($install_basedir);

  # ----------------------------------------------------------------------
  # export MYSQLD_BOOTSTRAP_CMD variable containing <path>/mysqld <args>
  # ----------------------------------------------------------------------
  $ENV{'MYSQLD_BOOTSTRAP_CMD'}= "$exe_mysqld_bootstrap " . join(" ", @$args);



  # ----------------------------------------------------------------------
  # Create the bootstrap.sql file
  # ----------------------------------------------------------------------
  my $bootstrap_sql_file= "$opt_vardir/tmp/bootstrap.sql";

  if ($opt_boot_gdb) {
    gdb_arguments(\$args, \$exe_mysqld_bootstrap, $mysqld->name(),
		  $bootstrap_sql_file);
  }
  if ($opt_boot_dbx) {
    dbx_arguments(\$args, \$exe_mysqld_bootstrap, $mysqld->name(),
		  $bootstrap_sql_file);
  }
  if ($opt_boot_ddd) {
    ddd_arguments(\$args, \$exe_mysqld_bootstrap, $mysqld->name(),
		  $bootstrap_sql_file);
  }

  my $path_sql= my_find_file($install_basedir,
			     ["mysql", "sql/share", "share/mariadb",
			      "share/mysql", "share", "scripts"],
			     "mysql_system_tables.sql",
			     NOT_REQUIRED);

  if (-f $path_sql )
  {
    my $sql_dir= dirname($path_sql);
    # Use the mysql database for system tables
    mtr_tofile($bootstrap_sql_file, "use mysql\n");

    # Add the offical mysql system tables
    # for a production system
    mtr_appendfile_to_file("$sql_dir/mysql_system_tables.sql",
			   $bootstrap_sql_file);

    # Add the performance tables
    # for a production system
    mtr_appendfile_to_file("$sql_dir/mysql_performance_tables.sql",
                          $bootstrap_sql_file);

    # Add the mysql system tables initial data
    # for a production system
    mtr_appendfile_to_file("$sql_dir/mysql_system_tables_data.sql",
			   $bootstrap_sql_file);

    # Add test data for timezone - this is just a subset, on a real
    # system these tables will be populated either by mysql_tzinfo_to_sql
    # or by downloading the timezone table package from our website
    mtr_appendfile_to_file("$sql_dir/mysql_test_data_timezone.sql",
			   $bootstrap_sql_file);

    # Fill help tables, just an empty file when running from bk repo
    # but will be replaced by a real fill_help_tables.sql when
    # building the source dist
    mtr_appendfile_to_file("$sql_dir/fill_help_tables.sql",
			   $bootstrap_sql_file);

  }
  else
  {
    # Install db from init_db.sql that exist in early 5.1 and 5.0
    # versions of MySQL
    my $init_file= "$install_basedir/mysql-test/lib/init_db.sql";
    mtr_report(" - from '$init_file'");
    my $text= mtr_grab_file($init_file) or
      mtr_error("Can't open '$init_file': $!");

    mtr_tofile($bootstrap_sql_file,
	       sql_to_bootstrap($text));
  }

  # Remove anonymous users
  mtr_tofile($bootstrap_sql_file,
	     "DELETE FROM mysql.user where user= '';\n");

  # Create mtr database
  mtr_tofile($bootstrap_sql_file,
	     "CREATE DATABASE mtr;\n");

  # Add help tables and data for warning detection and supression
  mtr_tofile($bootstrap_sql_file,
             sql_to_bootstrap(mtr_grab_file("include/mtr_warnings.sql")));

  # Add procedures for checking server is restored after testcase
  mtr_tofile($bootstrap_sql_file,
             sql_to_bootstrap(mtr_grab_file("include/mtr_check.sql")));

  # Log bootstrap command
  my $path_bootstrap_log= "$opt_vardir/log/bootstrap.log";
  mtr_tofile($path_bootstrap_log,
	     "$exe_mysqld_bootstrap " . join(" ", @$args) . "\n");

  # Create directories mysql and test
  mkpath("$install_datadir/mysql");
  mkpath("$install_datadir/test");

  if ( My::SafeProcess->run
       (
	name          => "bootstrap",
	path          => $exe_mysqld_bootstrap,
	args          => \$args,
	input         => $bootstrap_sql_file,
	output        => $path_bootstrap_log,
	error         => $path_bootstrap_log,
	append        => 1,
	verbose       => $opt_verbose,
       ) != 0)
  {
    mtr_error("Error executing mysqld --bootstrap\n" .
              "Could not install system database from $bootstrap_sql_file\n" .
	      "see $path_bootstrap_log for errors");
  }
}


sub run_testcase_check_skip_test($)
{
  my ($tinfo)= @_;

  # ----------------------------------------------------------------------
  # Skip some tests silently
  # ----------------------------------------------------------------------

  my $start_from= $mtr_cases::start_from;
  if ( $start_from )
  {
    if ($tinfo->{'name'} eq $start_from ||
        $tinfo->{'shortname'} eq $start_from)
    {
      ## Found parting test. Run this test and all tests after this one
      $mtr_cases::start_from= "";
    }
    else
    {
      $tinfo->{'result'}= 'MTR_RES_SKIPPED';
      return 1;
    }
  }

  # ----------------------------------------------------------------------
  # If marked to skip, just print out and return.
  # Note that a test case not marked as 'skip' can still be
  # skipped later, because of the test case itself in cooperation
  # with the mysqltest program tells us so.
  # ----------------------------------------------------------------------

  if ( $tinfo->{'skip'} )
  {
    mtr_report_test_skipped($tinfo) unless $start_only;
    return 1;
  }

  return 0;
}


sub run_query {
  my ($tinfo, $mysqld, $query)= @_;

  my $args;
  mtr_init_args(\$args);
  mtr_add_arg($args, "--defaults-file=%s", $path_config_file);
  mtr_add_arg($args, "--defaults-group-suffix=%s", $mysqld->after('mysqld'));

  mtr_add_arg($args, "-e %s", $query);

  my $res= My::SafeProcess->run
    (
     name          => "run_query -> ".$mysqld->name(),
     path          => $exe_mysql,
     args          => \$args,
     output        => '/dev/null',
     error         => '/dev/null'
    );

  return $res
}


sub do_before_run_mysqltest($)
{
  my $tinfo= shift;
  my $resfile= $tinfo->{result_file};
  return unless defined $resfile;

  # Remove old files produced by mysqltest
  die "unsupported result file name $resfile, stoping" unless
         $resfile =~ /^(.*?)((?:,\w+)*)\.(rdiff|result|result~)$/;
  my ($base_file, $suites, $ext)= ($1, $2, $3);
  # if the result file is a diff, make a proper result file
  if ($ext eq 'rdiff') {
    my $base_result = $tinfo->{base_result};
    my $resdir= dirname($resfile);
    # we'll use a separate extension for generated result files
    # to be able to distinguish them from manually created
    # version-controlled results, and to ignore them in bzr.
    my $dest = "$base_file$suites.result~";
    my @cmd = ($exe_patch, qw/--binary -r - -f -s -o/,
               $dest, $base_result, $resfile);
    if (-w $resdir) {
      # don't rebuild a file if it's up to date
      unless (-e $dest and -M $dest < -M $resfile
                       and -M $dest < -M $base_result) {
        run_system(@cmd);
      }
    } else {
      $cmd[-3] = $dest = $opt_tmpdir . '/' . basename($dest);
      run_system(@cmd);
    }
    $tinfo->{result_file} = $dest;
  }

  unlink("$base_file.reject");
  unlink("$base_file.progress");
  unlink("$base_file.log");
  unlink("$base_file.warnings");
}


#
# Check all server for sideffects
#
# RETURN VALUE
#  0 ok
#  1 Check failed
#  >1 Fatal errro

sub check_testcase($$)
{
  my ($tinfo, $mode)= @_;
  my $tname= $tinfo->{name};

  # Start the mysqltest processes in parallel to save time
  # also makes it possible to wait for any process to exit during the check
  my %started;
  foreach my $mysqld ( mysqlds() )
  {
    # Skip if server has been restarted with additional options
    if ( defined $mysqld->{'proc'} && ! exists $mysqld->{'restart_opts'} )
    {
      my $proc= start_check_testcase($tinfo, $mode, $mysqld);
      $started{$proc->pid()}= $proc;
    }
  }

  # Return immediately if no check proceess was started
  return 0 unless ( keys %started );

  my $timeout= start_timer(check_timeout($tinfo));

  while (1){
    my $result;
    my $proc= My::SafeProcess->wait_any_timeout($timeout);
    mtr_report("Got $proc");

    if ( delete $started{$proc->pid()} ) {

      my $err_file= $proc->user_data();
      my $base_file= mtr_match_extension($err_file, "err"); # Trim extension

      # One check testcase process returned
      my $res= $proc->exit_status();

      if ( $res == 0){
	# Check completed without problem

	# Remove the .err file the check generated
	unlink($err_file);

	# Remove the .result file the check generated
	if ( $mode eq 'after' ){
	  unlink("$base_file.result");
	}

	if ( keys(%started) == 0){
	  # All checks completed
	  mark_time_used('check');
	  return 0;
	}
	# Wait for next process to exit
	next;
      }
      else
      {
	if ( $mode eq "after" and $res == 1 )
	{
	  # Test failed, grab the report mysqltest has created
	  my $report= mtr_grab_file($err_file);
	  $tinfo->{check}.=
	    "\nMTR's internal check of the test case '$tname' failed.
This means that the test case does not preserve the state that existed
before the test case was executed.  Most likely the test case did not
do a proper clean-up. It could also be caused by the previous test run
by this thread, if the server wasn't restarted.
This is the diff of the states of the servers before and after the
test case was executed:\n";
	  $tinfo->{check}.= $report;

	  # Check failed, mark the test case with that info
	  $tinfo->{'check_testcase_failed'}= 1;
	  $result= 1;
	}
	elsif ( $res )
	{
	  my $report= mtr_grab_file($err_file);
	  $tinfo->{comment}.=
	    "Could not execute 'check-testcase' $mode ".
	      "testcase '$tname' (res: $res):\n";
	  $tinfo->{comment}.= $report;

	  $result= 2;
	}
        else
        {
          # Remove the .result file the check generated
          unlink("$base_file.result");
        }
	# Remove the .err file the check generated
	unlink($err_file);

      }
    }
    elsif ( $proc->{timeout} ) {
      $tinfo->{comment}.= "Timeout for 'check-testcase' expired after "
	.check_timeout($tinfo)." seconds";
      $result= 4;
    }
    else {
      # Unknown process returned, most likley a crash, abort everything
      $tinfo->{comment}=
	"The server $proc crashed while running ".
	"'check testcase $mode test'".
	get_log_from_proc($proc, $tinfo->{name});
      $result= 3;
    }

    # Kill any check processes still running
    map($_->kill(), values(%started));

    mtr_warning("Check-testcase failed, this could also be caused by the" .
		" previous test run by this worker thread")
      if $result > 1 && $mode eq "before";
    mark_time_used('check');

    return $result;
  }

  mtr_error("INTERNAL_ERROR: check_testcase");
}


# Start run mysqltest on one server
#
# RETURN VALUE
#  0 OK
#  1 Check failed
#
sub start_run_one ($$) {
  my ($mysqld, $run)= @_;

  my $name= "$run-".$mysqld->name();

  my $args;
  mtr_init_args(\$args);

  mtr_add_arg($args, "--defaults-file=%s", $path_config_file);
  mtr_add_arg($args, "--defaults-group-suffix=%s", $mysqld->after('mysqld'));

  mtr_add_arg($args, "--silent");
  mtr_add_arg($args, "--test-file=%s", "include/$run.test");

  my $errfile= "$opt_vardir/tmp/$name.err";
  my $proc= My::SafeProcess->new
    (
     name          => $name,
     path          => $exe_mysqltest,
     error         => $errfile,
     output        => $errfile,
     args          => \$args,
     user_data     => $errfile,
     verbose       => $opt_verbose,
    );
  mtr_verbose("Started $proc");
  return $proc;
}


#
# Run script on all servers, collect results
#
# RETURN VALUE
#  0 ok
#  1 Failure

sub run_on_all($$)
{
  my ($tinfo, $run)= @_;

  # Start the mysqltest processes in parallel to save time
  # also makes it possible to wait for any process to exit during the check
  # and to have a timeout process
  my %started;
  foreach my $mysqld ( mysqlds() )
  {
    if ( defined $mysqld->{'proc'} )
    {
      my $proc= start_run_one($mysqld, $run);
      $started{$proc->pid()}= $proc;
    }
  }

  # Return immediately if no check proceess was started
  return 0 unless ( keys %started );

  my $timeout= start_timer(check_timeout($tinfo));

  while (1){
    my $result;
    my $proc= My::SafeProcess->wait_any_timeout($timeout);
    mtr_report("Got $proc");

    if ( delete $started{$proc->pid()} ) {

      # One mysqltest process returned
      my $err_file= $proc->user_data();
      my $res= $proc->exit_status();

      # Append the report from .err file
      $tinfo->{comment}.= " == $err_file ==\n";
      $tinfo->{comment}.= mtr_grab_file($err_file);
      $tinfo->{comment}.= "\n";

      # Remove the .err file
      unlink($err_file);

      if ( keys(%started) == 0){
	# All completed
	return 0;
      }

      # Wait for next process to exit
      next;
    }
    elsif ($proc->{timeout}) {
      $tinfo->{comment}.= "Timeout for '$run' expired after "
	.check_timeout($tinfo)." seconds";
    }
    else {
      # Unknown process returned, most likley a crash, abort everything
      $tinfo->{comment}.=
	"The server $proc crashed while running '$run'".
	get_log_from_proc($proc, $tinfo->{name});
    }

    # Kill any check processes still running
    map($_->kill(), values(%started));

    return 1;
  }
  mtr_error("INTERNAL_ERROR: run_on_all");
}


sub mark_log {
  my ($log, $tinfo)= @_;
  my $log_msg= "CURRENT_TEST: $tinfo->{name}\n";
  pre_write_errorlog($log, $tinfo->{name});
  mtr_tofile($log, $log_msg);
}


sub find_testcase_skipped_reason($)
{
  my ($tinfo)= @_;

  # Set default message
  $tinfo->{'comment'}= "Detected by testcase(no log file)";

  # Open the test log file
  my $F= IO::File->new($path_current_testlog)
    or return;
  my $reason;

  while ( my $line= <$F> )
  {
    # Look for "reason: <reason for skipping test>"
    if ( $line =~ /reason: (.*)/ )
    {
      $reason= $1;
    }
  }

  if ( ! $reason )
  {
    mtr_warning("Could not find reason for skipping test in $path_current_testlog");
    $reason= "Detected by testcase(reason unknown) ";
  }
  $tinfo->{'comment'}= $reason;
}


sub find_analyze_request
{
  # Open the test log file
  my $F= IO::File->new($path_current_testlog)
    or return;
  my $analyze;

  while ( my $line= <$F> )
  {
    # Look for "reason: <reason for skipping test>"
    if ( $line =~ /analyze: (.*)/ )
    {
      $analyze= $1;
    }
  }

  return $analyze;
}


# Return timezone value of tinfo or default value
sub timezone {
  my ($tinfo)= @_;
  local $_ = $tinfo->{timezone};
  return 'DEFAULT' unless defined $_;
  no warnings 'uninitialized';
  s/\$\{(\w+)\}/$ENV{$1}/ge;
  s/\$(\w+)/$ENV{$1}/ge;
  $_;
}

sub mycnf_create {
  my ($config) = @_;
  my $res;

  foreach my $group ($config->option_groups()) {
    $res .= "[$group->{name}]\n";

    foreach my $option ($group->options()) {
      $res .= $option->name();
      my $value= $option->value();
      if (defined $value) {
	$res .= "=$value";
      }
      $res .= "\n";
    }
    $res .= "\n";
  }
  $res;
}

sub config_files($) {
  my ($tinfo) = @_;
  (
    'my.cnf' => \&mycnf_create,
    $tinfo->{suite}->config_files()
  );
}

sub _like   { return $config ? $config->like($_[0]) : (); }
sub mysqlds { return _like('mysqld\.'); }
sub ndbds   { return _like('cluster_config\.ndbd\.');}
sub ndb_mgmds { return _like('cluster_config\.ndb_mgmd\.'); }

sub fix_servers($) {
  my ($tinfo) = @_;
  return () unless $config;
  my %servers = (
    qr/mysqld\./ => {
      SORT => 300,
      START => \&mysql_server_start,
      WAIT => \&mysql_server_wait,
    },
    qr/mysql_cluster\./ => {
      SORT => 200,
      START => \&ndbcluster_start,
      WAIT => \&ndbcluster_wait_started,
    },
    qr/cluster_config\.ndb_mgmd\./ => {
      SORT => 210,
      START => undef,
    },
    qr/cluster_config\.ndbd\./ => {
      SORT => 220,
      START => undef,
    },
    $tinfo->{suite}->servers()
  );
  for ($config->groups()) {
    while (my ($re,$prop) = each %servers) {
      @$_{keys %$prop} = values %$prop if $_->{name} =~ /^$re/;
    }
  }
}

sub all_servers {
  return unless $config;
  ( sort { $a->{SORT} <=> $b->{SORT} }
       grep { defined $_->{SORT} } $config->groups() );
}

# Storage for changed environment variables
our %old_env;

sub resfile_report_test ($) {
  my $tinfo=  shift;

  resfile_new_test();

  resfile_test_info("name", $tinfo->{name});
  resfile_test_info("variation", $tinfo->{combination})
    if $tinfo->{combination};
  resfile_test_info("start_time", isotime time);
}


#
# Run a single test case
#
# RETURN VALUE
#  0 OK
#  > 0 failure
#

sub run_testcase ($$) {
  my ($tinfo, $server_socket)= @_;
  my $print_freq=20;

  mtr_verbose("Running test:", $tinfo->{name});
  resfile_report_test($tinfo) if $opt_resfile;

  # Allow only alpanumerics pluss _ - + . in combination names,
  # or anything beginning with -- (the latter comes from --combination)
  my $combination= $tinfo->{combination};
  if ($combination && $combination !~ /^\w[-\w\.\+]*$/
                   && $combination !~ /^--/)
  {
    mtr_error("Combination '$combination' contains illegal characters");
  }
  # -------------------------------------------------------
  # Init variables that can change between each test case
  # -------------------------------------------------------
  my $timezone= timezone($tinfo);
  if ($timezone ne 'DEFAULT') {
    $ENV{'TZ'}= $timezone;
  } else {
    delete($ENV{'TZ'});
  }
  $ENV{MTR_SUITE_DIR} = $tinfo->{suite}->{dir};
  mtr_verbose("Setting timezone: $timezone");

  if ( ! using_extern() )
  {
    my @restart= servers_need_restart($tinfo);
    if ( @restart != 0) {
      # Remember that we restarted for this test case (count restarts)
      $tinfo->{'restarted'}= 1;
      stop_servers(reverse @restart);
      if ($opt_warnings) {
        check_warnings_post_shutdown($server_socket);
      }
    }

    if ( started(all_servers()) == 0 )
    {

      # Remove old datadirs
      clean_datadir() unless $opt_start_dirty;

      # Restore old ENV
      while (my ($option, $value)= each( %old_env )) {
	if (defined $value){
	  mtr_verbose("Restoring $option to $value");
	  $ENV{$option}= $value;

	} else {
	  mtr_verbose("Removing $option");
	  delete($ENV{$option});
	}
      }
      %old_env= ();

      mtr_verbose("Generating my.cnf from '$tinfo->{template_path}'");

      # Generate new config file from template
      $config= My::ConfigFactory->new_config
	( {
           testname        => $tinfo->{name},
	   basedir         => $basedir,
	   testdir         => $glob_mysql_test_dir,
	   template_path   => $tinfo->{template_path},
	   extra_template_path => $tinfo->{extra_template_path},
	   vardir          => $opt_vardir,
	   tmpdir          => $opt_tmpdir,
	   baseport        => $baseport,
	   user            => $opt_user,
	   password        => '',
	   ssl             => $opt_ssl_supported,
	   embedded        => $opt_embedded_server,
	  }
	);

      fix_servers($tinfo);

      # Write config files:
      my %config_files = config_files($tinfo);
      while (my ($file, $generate) = each %config_files) {
        next unless $generate;
        my ($path) = "$opt_vardir/$file";
        open (F, '>', $path) or die "Could not open '$path': $!";
        print F &$generate($config);
        close F;
      }

      # Remember current config so a restart can occur when a test need
      # to use a different one
      $current_config_name= $tinfo->{template_path};

      #
      # Set variables in the ENV section
      #
      foreach my $option ($config->options_in_group("ENV"))
      {
	# Save old value to restore it before next time
	$old_env{$option->name()}= $ENV{$option->name()};

	mtr_verbose($option->name(), "=",$option->value());
	$ENV{$option->name()}= $option->value();
      }
    }

    # Write start of testcase to log
    mark_log($path_current_testlog, $tinfo);

    # Make sure the safe_process also exits from now on
    if ($opt_start_exit) {
      My::SafeProcess->start_exit();
    }

    if (start_servers($tinfo))
    {
      report_failure_and_restart($tinfo);
      return 1;
    }
  }
  mark_time_used('restart');

  # --------------------------------------------------------------------
  # If --start or --start-dirty given, stop here to let user manually
  # run tests
  # If --wait-all is also given, do the same, but don't die if one
  # server exits
  # ----------------------------------------------------------------------

  if ( $start_only )
  {
    mtr_print("\nStarted", started(all_servers()));
    mtr_print("Using config for test", $tinfo->{name});
    mtr_print("Port and socket path for server(s):");
    foreach my $mysqld ( mysqlds() )
    {
      mtr_print ($mysqld->name() . "  " . $mysqld->value('port') .
	      "  " . $mysqld->value('socket'));
    }
    if ( $opt_start_exit )
    {
      mtr_print("Server(s) started, not waiting for them to finish");
      if (IS_WINDOWS)
      {
	POSIX::_exit(0);	# exit hangs here in ActiveState Perl
      }
      else
      {
	exit(0);
      }
    }
    mtr_print("Waiting for server(s) to exit...");
    if ( $opt_wait_all ) {
      My::SafeProcess->wait_all();
      mtr_print( "All servers exited" );
      exit(1);
    }
    else {
      my $proc= My::SafeProcess->wait_any();
      if ( grep($proc eq $_, started(all_servers())) )
      {
        mtr_print("Server $proc died");
        exit(1);
      }
      mtr_print("Unknown process $proc died");
      exit(1);
    }
  }

  my $test_timeout= start_timer(testcase_timeout($tinfo));

  do_before_run_mysqltest($tinfo);

  mark_time_used('admin');

  if ( $opt_check_testcases and check_testcase($tinfo, "before") ){
    # Failed to record state of server or server crashed
    report_failure_and_restart($tinfo);

    return 1;
  }

  my $test= $tinfo->{suite}->start_test($tinfo);
  # Set only when we have to keep waiting after expectedly died server
  my $keep_waiting_proc = 0;
  my $print_timeout= start_timer($print_freq * 60);

  while (1)
  {
    my $proc;
    if ($keep_waiting_proc)
    {
      # Any other process exited?
      $proc = My::SafeProcess->check_any();
      if ($proc)
      {
	mtr_verbose ("Found exited process $proc");
      }
      else
      {
	$proc = $keep_waiting_proc;
	# Also check if timer has expired, if so cancel waiting
	if ( has_expired($test_timeout) )
	{
	  $keep_waiting_proc = 0;
	}
      }
    }
    if (! $keep_waiting_proc)
    {
      if($test_timeout > $print_timeout)
      {
         $proc= My::SafeProcess->wait_any_timeout($print_timeout);
         if ( $proc->{timeout} )
         {
            #print out that the test is still on
            mtr_print("Test still running: $tinfo->{name}");
            #reset the timer
            $print_timeout= start_timer($print_freq * 60);
            next;
         }
      }
      else
      {
         $proc= My::SafeProcess->wait_any_timeout($test_timeout);
      }
    }

    # Will be restored if we need to keep waiting
    $keep_waiting_proc = 0;

    unless ( defined $proc )
    {
      mtr_error("wait_any failed");
    }
    mtr_verbose("Got $proc");

    mark_time_used('test');
    # ----------------------------------------------------
    # Was it the test program that exited
    # ----------------------------------------------------
    if ($proc eq $test)
    {
      my $res= $test->exit_status();

      if ($res == 0 and $opt_warnings and check_warnings($tinfo) )
      {
	# Test case suceeded, but it has produced unexpected
	# warnings, continue in $res == 1
	$res= 1;
	resfile_output($tinfo->{'warnings'}) if $opt_resfile;
      }

      if ( $res == 0 )
      {
	my $check_res;
	if ( $opt_check_testcases and
	     $check_res= check_testcase($tinfo, "after"))
	{
	  if ($check_res == 1) {
	    # Test case had sideeffects, not fatal error, just continue
            if ($opt_warnings) {
              # Checking error logs for warnings, so need to stop server
              # gracefully so that memory leaks etc. can be properly detected.
              stop_servers(reverse all_servers());
              check_warnings_post_shutdown($server_socket);
              # Even if we got warnings here, we should not fail this
              # particular test, as the warnings may be caused by an earlier
              # test.
            } else {
              # Not checking warnings, so can do a hard shutdown.
	      stop_all_servers($opt_shutdown_timeout);
            }
	    mtr_report("Resuming tests...\n");
	    resfile_output($tinfo->{'check'}) if $opt_resfile;
	  }
	  else {
	    # Test case check failed fatally, probably a server crashed
	    report_failure_and_restart($tinfo);
	    return 1;
	  }
	}
	mtr_report_test_passed($tinfo);
      }
      elsif ( $res == 62 )
      {
	# Testcase itself tell us to skip this one
	$tinfo->{skip_detected_by_test}= 1;
	# Try to get reason from test log file
	find_testcase_skipped_reason($tinfo);
	mtr_report_test_skipped($tinfo);
	# Restart if skipped due to missing perl, it may have had side effects
	if ( $tinfo->{'comment'} =~ /^perl not found/ )
	{
	  stop_all_servers($opt_shutdown_timeout);
	}
      }
      elsif ( $res == 65 )
      {
	# Testprogram killed by signal
	$tinfo->{comment}=
	  "testprogram crashed(returned code $res)";
	report_failure_and_restart($tinfo);
      }
      elsif ( $res == 1 )
      {
	# Check if the test tool requests that
	# an analyze script should be run
	my $analyze= find_analyze_request();
	if ($analyze){
	  run_on_all($tinfo, "analyze-$analyze");
	}

	# Wait a bit and see if a server died, if so report that instead
	mtr_milli_sleep(100);
	my $srvproc= My::SafeProcess::check_any();
	if ($srvproc && grep($srvproc eq $_, started(all_servers()))) {
	  $proc= $srvproc;
	  goto SRVDIED;
	}

	# Test case failure reported by mysqltest
	report_failure_and_restart($tinfo);
      }
      else
      {
	# mysqltest failed, probably crashed
	$tinfo->{comment}=
	  "mysqltest failed with unexpected return code $res\n";
	report_failure_and_restart($tinfo);
      }

      # Save info from this testcase run to mysqltest.log
      if( -f $path_current_testlog)
      {
	if ($opt_resfile && $res && $res != 62) {
	  resfile_output_file($path_current_testlog);
	}
	mtr_appendfile_to_file($path_current_testlog, $path_testlog);
	unlink($path_current_testlog);
      }

      return ($res == 62) ? 0 : $res;

    }

    # ----------------------------------------------------
    # Check if it was an expected crash
    # ----------------------------------------------------
    my $check_crash = check_expected_crash_and_restart($proc);
    if ($check_crash)
    {
      # Keep waiting if it returned 2, if 1 don't wait or stop waiting.
      $keep_waiting_proc = 0 if $check_crash == 1;
      $keep_waiting_proc = $proc if $check_crash == 2;
      next;
    }

  SRVDIED:
    # ----------------------------------------------------
    # Stop the test case timer
    # ----------------------------------------------------
    $test_timeout= 0;

    # ----------------------------------------------------
    # Check if it was a server that died
    # ----------------------------------------------------
    if ( grep($proc eq $_, started(all_servers())) )
    {
      # Server failed, probably crashed
      $tinfo->{comment}=
	"Server $proc failed during test run" .
	get_log_from_proc($proc, $tinfo->{name});

      # ----------------------------------------------------
      # It's not mysqltest that has exited, kill it
      # ----------------------------------------------------
      $test->kill();

      report_failure_and_restart($tinfo);
      return 1;
    }

    # Try to dump core for mysqltest and all servers
    foreach my $proc ($test, started(all_servers())) 
    {
      mtr_print("Trying to dump core for $proc");
      if ($proc->dump_core())
      {
	$proc->wait_one(20);
      }
    }

    # ----------------------------------------------------
    # It's not mysqltest that has exited, kill it
    # ----------------------------------------------------
    $test->kill();

    # ----------------------------------------------------
    # Check if testcase timer expired
    # ----------------------------------------------------
    if ( $proc->{timeout} )
    {
      my $log_file_name= $opt_vardir."/log/".$tinfo->{shortname}.".log";
      $tinfo->{comment}=
        "Test case timeout after ".testcase_timeout($tinfo).
	  " seconds\n\n";
      # Add 20 last executed commands from test case log file
      if  (-e $log_file_name)
      {
        $tinfo->{comment}.=
	   "== $log_file_name == \n".
	     mtr_lastlinesfromfile($log_file_name, 20)."\n";
      }
      $tinfo->{'timeout'}= testcase_timeout($tinfo); # Mark as timeout
      run_on_all($tinfo, 'analyze-timeout');

      report_failure_and_restart($tinfo);
      return 1;
    }

    mtr_error("Unhandled process $proc exited");
  }
  mtr_error("Should never come here");
}


# Keep track of last position in mysqld error log where we scanned for
# warnings, so we can attribute any warnings found to the correct test
# suite or server restart.
our $last_warning_position= { };

# Called just before a mysqld server is started or a testcase is run,
# to keep track of which tests have been run since last restart, and
# of when the error log is reset.
#
# Second argument $test_name is test name, or undef for server restart.
sub pre_write_errorlog {
  my ($error_log, $test_name)= @_;

  if (! -e $error_log) {
    # If the error log is moved away, reset the warning parse position.
    delete $last_warning_position->{$error_log};
  }

  if (defined($test_name)) {
    $last_warning_position->{$error_log}{test_names}= []
      unless exists($last_warning_position->{$error_log}{test_names});
    push @{$last_warning_position->{$error_log}{test_names}}, $test_name;
  } else {
    # Server restart, so clear the list of tests run since last restart.
    # (except the last one (if any), which is the test about to be run).
    if (defined($last_warning_position->{$error_log}{test_names}) &&
        @{$last_warning_position->{$error_log}{test_names}}) {
      $last_warning_position->{$error_log}{test_names}=
        [$last_warning_position->{$error_log}{test_names}[-1]];
    } else {
      $last_warning_position->{$error_log}{test_names}= [];
    }
  }
}

# Extract server log from after the last occurrence of named test
# Return as an array of lines
#

sub extract_server_log ($$) {
  my ($error_log, $tname) = @_;
  
  return unless $error_log;

  # Open the servers .err log file and read all lines
  # belonging to current test into @lines
  my $Ferr = IO::File->new($error_log)
    or mtr_error("Could not open file '$error_log' for reading: $!");

  my @lines;
  my $found_test= 0;		# Set once we've found the log of this test
  while ( my $line = <$Ferr> )
  {
    if ($found_test)
    {
      # If test wasn't last after all, discard what we found, test again.
      if ( $line =~ /^CURRENT_TEST:/)
      {
	@lines= ();
	$found_test= $line =~ /^CURRENT_TEST: $tname/;
      }
      else
      {
	push(@lines, $line);
	if (scalar(@lines) > 1000000) {
	  $Ferr = undef;
	  mtr_warning("Too much log from test, bailing out from extracting");
	  return ();
	}
      }
    }
    else
    {
      # Search for beginning of test, until found
      $found_test= 1 if ($line =~ /^CURRENT_TEST: $tname/);
    }
  }
  $Ferr = undef; # Close error log file

  return @lines;
}

# Get log from server identified from its $proc object, from named test
# Return as a single string
#

sub get_log_from_proc ($$) {
  my ($proc, $name)= @_;
  my $srv_log= "";

  foreach my $mysqld (all_servers()) {
    if ($mysqld->{proc} eq $proc) {
      my @srv_lines= extract_server_log($mysqld->if_exist('#log-error'), $name);
      $srv_log= "\nServer log from this test:\n" .
	"----------SERVER LOG START-----------\n". join ("", @srv_lines) .
	"----------SERVER LOG END-------------\n";
      last;
    }
  }
  return $srv_log;
}

#
# Perform a rough examination of the servers
# error log and write all lines that look
# suspicious into $error_log.warnings
#

sub extract_warning_lines ($$) {
  my ($error_log, $append) = @_;

  # Open the servers .err log file and read all lines
  # belonging to current tets into @lines
  my $Ferr = IO::File->new($error_log)
    or return [];
  my $last_pos= $last_warning_position->{$error_log}{seek_pos};
  $Ferr->seek($last_pos, 0) if defined($last_pos);
  # If the seek fails, we will parse the whole error log, at least we will not
  # miss any warnings.

  my @lines= <$Ferr>;
  $last_warning_position->{$error_log}{seek_pos}= $Ferr->tell();
  $Ferr = undef; # Close error log file

  # mysql_client_test.test sends a COM_DEBUG packet to the server
  # to provoke a safemalloc leak report, ignore any warnings
  # between "Begin/end safemalloc memory dump"
  if ( grep(/Begin safemalloc memory dump:/, @lines) > 0)
  {
    my $discard_lines= 1;
    foreach my $line ( @lines )
    {
      if ($line =~ /Begin safemalloc memory dump:/){
	$discard_lines = 1;
      } elsif ($line =~ /End safemalloc memory dump./){
	$discard_lines = 0;
      }

      if ($discard_lines){
	$line = "ignored";
      }
    }
  }

  # Write all suspicious lines to $error_log.warnings file
  my $warning_log = "$error_log.warnings";
  my $Fwarn = IO::File->new($warning_log, $append ? "a+" : "w")
    or die("Could not open file '$warning_log' for writing: $!");
  if (!$append)
  {
    print $Fwarn "Suspicious lines from $error_log\n";
  }

  my @patterns =
    (
     qr/^Warning|mysqld: Warning|\[Warning\]/,
     qr/^Error:|\[ERROR\]/,
     qr/^==\d+==\s+\S/, # valgrind errors
     qr/InnoDB: Warning|InnoDB: Error/,
     qr/^safe_mutex:|allocated at line/,
     qr/missing DBUG_RETURN/,
     qr/Attempting backtrace/,
     qr/Assertion .* failed/,
    );
  # These are taken from the include/mtr_warnings.sql global suppression
  # list. They occur delayed, so they can be parsed during shutdown rather
  # than during the per-test check.
  #
  # ToDo: having the warning suppressions inside the mysqld we are trying to
  # check is in any case horrible. We should change it to all be done here
  # within the Perl code, which is both simpler, easier, faster, and more
  # robust. We could still have individual test cases put in suppressions by
  # parsing statically or by writing dynamically to a CSV table read by the
  # Perl code.
  my @antipatterns =
    (
     qr/error .*connecting to master/,
     qr/Plugin 'ndbcluster' will be forced to shutdown/,
     qr/InnoDB: Error: in ALTER TABLE `test`.`t[12]`/,
     qr/InnoDB: Error: table `test`.`t[12]` .*does not exist in the InnoDB internal/,
     qr/InnoDB: Warning: a long semaphore wait:/,
     qr/Slave: Unknown table 't1' Error_code: 1051/,
     qr/Slave SQL:.*(Error_code: [[:digit:]]+|Query:.*)/,
     qr/slave SQL thread aborted/,
     qr/unknown option '--loose[-_]/,
     qr/unknown variable 'loose[-_]/,
     qr/Invalid .*old.* table or database name/,
     qr/Now setting lower_case_table_names to [02]/,
     qr/Setting lower_case_table_names=2/,
     qr/You have forced lower_case_table_names to 0/,
     qr/Plugin 'ndbcluster' will be forced to shutdow/,
     qr/deprecated/,
     qr/Slave SQL thread retried transaction/,
     qr/Slave \(additional info\)/,
     qr/Incorrect information in file/,
     qr/Incorrect key file for table .*crashed.*/,
     qr/Slave I\/O: Get master SERVER_ID failed with error:.*/,
     qr/Slave I\/O: Get master clock failed with error:.*/,
     qr/Slave I\/O: Get master COLLATION_SERVER failed with error:.*/,
     qr/Slave I\/O: Get master TIME_ZONE failed with error:.*/,
     qr/Slave I\/O: error reconnecting to master '.*' - retry-time: [1-3]  retries/,
     qr/Slave I\/0: Master command COM_BINLOG_DUMP failed/,
     qr/Error reading packet/,
     qr/Lost connection to MySQL server at 'reading initial communication packet'/,
     qr/Failed on request_dump/,
     qr/Slave: Can't drop database.* database doesn't exist/,
     qr/Slave: Operation DROP USER failed for 'create_rout_db'/,
     qr|Checking table:   '\..mtr.test_suppressions'|,
     qr|Table \./test/bug53592 has a primary key in InnoDB data dictionary, but not in MySQL|,
     qr|Table '\..mtr.test_suppressions' is marked as crashed and should be repaired|,
     qr|Can't open shared library.*ha_archive|,
     qr|InnoDB: Error: table 'test/bug39438'|,
     qr| entry '.*' ignored in --skip-name-resolve mode|,
     qr|mysqld got signal 6|,
     qr|Error while setting value 'pool-of-threads' to 'thread_handling'|,
     qr|Access denied for user|,
     qr|Aborted connection|,
     qr|table.*is full|,
     qr|Linux Native AIO|, # warning that aio does not work on /dev/shm
     qr|Error: io_setup\(\) failed|,
     qr|Warning: io_setup\(\) failed|,
     qr|Warning: io_setup\(\) attempt|,
     qr|setrlimit could not change the size of core files to 'infinity';|,
     qr|feedback plugin: failed to retrieve the MAC address|,
     qr|Plugin 'FEEDBACK' init function returned error|,
     qr|Plugin 'FEEDBACK' registration as a INFORMATION SCHEMA failed|,
     qr|Failed to setup SSL|,
     qr|SSL error: Failed to set ciphers to use|,
     qr/Plugin 'InnoDB' will be forced to shutdown/,
    );

  my $matched_lines= [];
  LINE: foreach my $line ( @lines )
  {
    PAT: foreach my $pat ( @patterns )
    {
      if ( $line =~ /$pat/ )
      {
        foreach my $apat (@antipatterns)
        {
          next LINE if $line =~ $apat;
        }
	print $Fwarn $line;
        push @$matched_lines, $line;
	last PAT;
      }
    }
  }
  $Fwarn = undef; # Close file

  if (scalar(@$matched_lines) > 0 &&
      defined($last_warning_position->{$error_log}{test_names})) {
    return ($last_warning_position->{$error_log}{test_names}, $matched_lines);
  } else {
    return ([], $matched_lines);
  }
}


# Run include/check-warnings.test
#
# RETURN VALUE
#  0 OK
#  1 Check failed
#
sub start_check_warnings ($$) {
  my $tinfo=    shift;
  my $mysqld=   shift;

  my $name= "warnings-".$mysqld->name();

  my $log_error= $mysqld->value('#log-error');
  # To be communicated to the test
  $ENV{MTR_LOG_ERROR}= $log_error;
  extract_warning_lines($log_error, 0);

  my $args;
  mtr_init_args(\$args);

  mtr_add_arg($args, "--defaults-file=%s", $path_config_file);
  mtr_add_arg($args, "--defaults-group-suffix=%s", $mysqld->after('mysqld'));
  mtr_add_arg($args, "--test-file=%s", "include/check-warnings.test");

  if ( $opt_embedded_server )
  {

    # Get the args needed for the embedded server
    # and append them to args prefixed
    # with --sever-arg=

    my $mysqld=  $config->group('embedded')
      or mtr_error("Could not get [embedded] section");

    my $mysqld_args;
    mtr_init_args(\$mysqld_args);
    my $extra_opts= get_extra_opts($mysqld, $tinfo);
    mysqld_arguments($mysqld_args, $mysqld, $extra_opts);
    mtr_add_arg($args, "--server-arg=%s", $_) for @$mysqld_args;
  }

  my $errfile= "$opt_vardir/tmp/$name.err";
  my $proc= My::SafeProcess->new
    (
     name          => $name,
     path          => $exe_mysqltest,
     error         => $errfile,
     output        => $errfile,
     args          => \$args,
     user_data     => [$errfile, $mysqld],
     verbose       => $opt_verbose,
    );
  mtr_verbose("Started $proc");
  return $proc;
}


#
# Loop through our list of processes and check the error log
# for unexpected errors and warnings
#
sub check_warnings ($) {
  my ($tinfo)= @_;
  my $res= 0;

  my $tname= $tinfo->{name};

  # Clear previous warnings
  delete($tinfo->{warnings});

  # Start the mysqltest processes in parallel to save time
  # also makes it possible to wait for any process to exit during the check
  my %started;
  foreach my $mysqld ( mysqlds() )
  {
    if ( defined $mysqld->{'proc'} )
    {
      my $proc= start_check_warnings($tinfo, $mysqld);
      $started{$proc->pid()}= $proc;
    }
  }

  # Return immediately if no check proceess was started
  return 0 unless ( keys %started );

  my $timeout= start_timer(check_timeout($tinfo));

  while (1){
    my $result= 0;
    my $proc= My::SafeProcess->wait_any_timeout($timeout);
    mtr_report("Got $proc");

    if ( delete $started{$proc->pid()} ) {
      # One check warning process returned
      my $res= $proc->exit_status();
      my ($err_file, $mysqld)= @{$proc->user_data()};

      if ( $res == 0 or $res == 62 ){

	if ( $res == 0 ) {
	  # Check completed with problem
	  my $report= mtr_grab_file($err_file);
	  # Log to var/log/warnings file
	  mtr_tofile("$opt_vardir/log/warnings",
		     $tname."\n".$report);

	  $tinfo->{'warnings'}.= $report;
	  $result= 1;
	}

	if ( $res == 62 ) {
	  # Test case was ok and called "skip"
	  # Remove the .err file the check generated
	  unlink($err_file);
	}

	if ( keys(%started) == 0){
	  # All checks completed
	  mark_time_used('ch-warn');
	  return $result;
	}
	# Wait for next process to exit
	next;
      }
      else
      {
	my $report= mtr_grab_file($err_file);
	$tinfo->{comment}.=
	  "Could not execute 'check-warnings' for ".
	    "testcase '$tname' (res: $res) server: '".
              $mysqld->name() .":\n";
	$tinfo->{comment}.= $report;

	$result= 2;
      }
    }
    elsif ( $proc->{timeout} ) {
      $tinfo->{comment}.= "Timeout for 'check warnings' expired after "
	.check_timeout($tinfo)." seconds";
      $result= 4;
    }
    else {
      # Unknown process returned, most likley a crash, abort everything
      $tinfo->{comment}=
	"The server $proc crashed while running 'check warnings'".
	get_log_from_proc($proc, $tinfo->{name});
      $result= 3;
    }

    # Kill any check processes still running
    map($_->kill(), values(%started));

    mark_time_used('ch-warn');
    return $result;
  }

  mtr_error("INTERNAL_ERROR: check_warnings");
}

# Check for warnings generated during shutdown of a mysqld server.
# If any, report them to master server, and return true; else just return
# false.

sub check_warnings_post_shutdown {
  my ($server_socket)= @_;
  my $testname_hash= { };
  my $report= '';
  foreach my $mysqld ( mysqlds())
  {
    my ($testlist, $match_lines)=
        extract_warning_lines($mysqld->value('#log-error'), 1);
    $testname_hash->{$_}= 1 for @$testlist;
    $report.= join('', @$match_lines);
  }
  my @warning_tests= keys(%$testname_hash);
  if (@warning_tests) {
    my $fake_test= My::Test->new(testnames => \@warning_tests);
    $fake_test->{'warnings'}= $report;
    $fake_test->write_test($server_socket, 'WARNINGS');
  }
}

#
# Loop through our list of processes and look for and entry
# with the provided pid, if found check for the file indicating
# expected crash and restart it.
#
sub check_expected_crash_and_restart {
  my ($proc)= @_;

  foreach my $mysqld ( mysqlds() )
  {
    next unless ( $mysqld->{proc} and $mysqld->{proc} eq $proc );

    # Check if crash expected by looking at the .expect file
    # in var/tmp
    my $expect_file= "$opt_vardir/tmp/".$mysqld->name().".expect";
    if ( -f $expect_file )
    {
      mtr_verbose("Crash was expected, file '$expect_file' exists");

      for (my $waits = 0;  $waits < 50;  mtr_milli_sleep(100), $waits++)
      {
	# Race condition seen on Windows: try again until file not empty
	next if -z $expect_file;
	# If last line in expect file starts with "wait"
	# sleep a little and try again, thus allowing the
	# test script to control when the server should start
	# up again. Keep trying for up to 5s at a time.
	my $last_line= mtr_lastlinesfromfile($expect_file, 1);
	if ($last_line =~ /^wait/ )
	{
	  mtr_verbose("Test says wait before restart") if $waits == 0;
	  next;
	}

	# Ignore any partial or unknown command
	next unless $last_line =~ /^restart/;
	# If last line begins "restart:", the rest of the line is read as
        # extra command line options to add to the restarted mysqld.
        # Anything other than 'wait' or 'restart:' (with a colon) will
        # result in a restart with original mysqld options.
	if ($last_line =~ /restart:(.+)/) {
	  my @rest_opt= split(' ', $1);
	  $mysqld->{'restart_opts'}= \@rest_opt;
	} else {
	  delete $mysqld->{'restart_opts'};
	}
	unlink($expect_file);

	# Start server with same settings as last time
	mysqld_start($mysqld, $mysqld->{'started_opts'});

	return 1;
      }
      # Loop ran through: we should keep waiting after a re-check
      return 2;
    }
  }

  # Not an expected crash
  return 0;
}


# Remove all files and subdirectories of a directory
sub clean_dir {
  my ($dir)= @_;
  mtr_verbose("clean_dir: $dir");
  finddepth(
	  { no_chdir => 1,
	    wanted => sub {
	      if (-d $_){
		# A dir
		if ($_ eq $dir){
		  # The dir to clean
		  return;
		} else {
		  mtr_verbose("rmdir: '$_'");
		  rmdir($_) or mtr_warning("rmdir($_) failed: $!");
		}
	      } else {
		# Hopefully a file
		mtr_verbose("unlink: '$_'");
		unlink($_) or mtr_warning("unlink($_) failed: $!");
	      }
	    }
	  },
	    $dir);
}


sub clean_datadir {
  mtr_verbose("Cleaning datadirs...");

  if (started(all_servers()) != 0){
    mtr_error("Trying to clean datadir before all servers stopped");
  }

  for (all_servers())
  {
    my $dir= "$opt_vardir/".$_->{name};
    mtr_verbose(" - removing '$dir'");
    rmtree($dir);
  }

  # Remove all files in tmp and var/tmp
  clean_dir("$opt_vardir/tmp");
  if ($opt_tmpdir ne "$opt_vardir/tmp"){
    clean_dir($opt_tmpdir);
  }
}


#
# Save datadir before it's removed
#
sub save_datadir_after_failure($$) {
  my ($dir, $savedir)= @_;

  mtr_report(" - saving '$dir'");
  my $dir_name= basename($dir);
  rename("$dir", "$savedir/$dir_name");
}


sub after_failure ($) {
  my ($tinfo)= @_;

  mtr_report("Saving datadirs...");

  my $save_dir= "$opt_vardir/log/";
  $save_dir.= $tinfo->{name};
  # Add combination name if any
  $save_dir.= '-' . join(',', sort @{$tinfo->{combinations}})
    if defined $tinfo->{combinations};

  # Save savedir  path for server
  $tinfo->{savedir}= $save_dir;

  mkpath($save_dir) if ! -d $save_dir;

  #
  # Create a log of files in vardir (good for buildbot)
  #
  if (!IS_WINDOWS)
  {
    my $Flog= IO::File->new("$opt_vardir/log/files.log", "w");
    if ($Flog)
    {
      print $Flog scalar(`/bin/ls -Rl $opt_vardir/*`);
      close($Flog);
    }
  }

  # Save the used config files
  my %config_files = config_files($tinfo);
  while (my ($file, $generate) = each %config_files) {
    copy("$opt_vardir/$file", $save_dir);
  }

  # Copy the tmp dir
  copytree("$opt_vardir/tmp/", "$save_dir/tmp/");

  foreach (all_servers()) {
    my $dir= "$opt_vardir/".$_->{name};
    save_datadir_after_failure($dir, $save_dir);
  }
}


sub report_failure_and_restart ($) {
  my $tinfo= shift;

  if ($opt_valgrind_mysqld && ($tinfo->{'warnings'} || $tinfo->{'timeout'})) {
    # In these cases we may want valgrind report from normal termination
    $tinfo->{'dont_kill_server'}= 1;
  }
  # Shotdown properly if not to be killed (for valgrind)
  stop_all_servers($tinfo->{'dont_kill_server'} ? $opt_shutdown_timeout : 0);

  $tinfo->{'result'}= 'MTR_RES_FAILED';

  my $test_failures= $tinfo->{'failures'} || 0;
  $tinfo->{'failures'}=  $test_failures + 1;


  if ( $tinfo->{comment} )
  {
    # The test failure has been detected by mysql-test-run.pl
    # when starting the servers or due to other error, the reason for
    # failing the test is saved in "comment"
    ;
  }

  if ( !defined $tinfo->{logfile} )
  {
    my $logfile= $path_current_testlog;
    if ( defined $logfile )
    {
      if ( -f $logfile )
      {
	# Test failure was detected by test tool and its report
	# about what failed has been saved to file. Save the report
	# in tinfo
	$tinfo->{logfile}= mtr_fromfile($logfile);
	# If no newlines in the test log:
	# (it will contain the CURRENT_TEST written by mtr, so is not empty)
	if ($tinfo->{logfile} !~ /\n/)
	{
	  # Show how far it got before suddenly failing
	  $tinfo->{comment}.= "mysqltest failed but provided no output\n";
	  my $log_file_name= $opt_vardir."/log/".$tinfo->{shortname}.".log";
	  if (-e $log_file_name) {
	    $tinfo->{comment}.=
	      "The result from queries just before the failure was:".
	      "\n< snip >\n".
	      mtr_lastlinesfromfile($log_file_name, 20)."\n";
	  }
	}
      }
      else
      {
	# The test tool report didn't exist, display an
	# error message
	$tinfo->{logfile}= "Could not open test tool report '$logfile'";
      }
    }
  }

  after_failure($tinfo);

  mtr_report_test($tinfo);

}


sub run_system(@) {
  mtr_verbose("Running '$_[0]'");
  my $ret= system(@_) >> 8;
  return $ret;
}


sub mysqld_stop {
  my $mysqld= shift or die "usage: mysqld_stop(<mysqld>)";

  my $args;
  mtr_init_args(\$args);

  mtr_add_arg($args, "--no-defaults");
  mtr_add_arg($args, "--character-sets-dir=%s", $mysqld->value('character-sets-dir'));
  mtr_add_arg($args, "--user=%s", $opt_user);
  mtr_add_arg($args, "--password=");
  mtr_add_arg($args, "--port=%d", $mysqld->value('port'));
  mtr_add_arg($args, "--host=%s", $mysqld->value('#host'));
  mtr_add_arg($args, "--connect_timeout=20");
  mtr_add_arg($args, "--protocol=tcp");

  mtr_add_arg($args, "shutdown");

  My::SafeProcess->run
    (
     name          => "mysqladmin shutdown ".$mysqld->name(),
     path          => $exe_mysqladmin,
     args          => \$args,
     error         => "$opt_vardir/log/mysqladmin.err",

    );
}


sub mysqld_arguments ($$$) {
  my $args=              shift;
  my $mysqld=            shift;
  my $extra_opts=        shift;

  my @defaults = grep(/^--defaults-file=/, @$extra_opts);
  if (@defaults > 0) {
    mtr_add_arg($args, pop(@defaults))
  }
  else {
    mtr_add_arg($args, "--defaults-file=%s",  $path_config_file);
  }

  # When mysqld is run by a root user(euid is 0), it will fail
  # to start unless we specify what user to run as, see BUG#30630
  my $euid= $>;
  if (!IS_WINDOWS and $euid == 0 and
      (grep(/^--user/, @$extra_opts)) == 0) {
    mtr_add_arg($args, "--user=root");
  }

  if (!using_extern() and !$opt_user_args)
  {
    # Turn on logging to file
    mtr_add_arg($args, "%s--log-output=file");
  }

  # Check if "extra_opt" contains --log-bin
  my $skip_binlog= not grep /^--(loose-)?log-bin/, @$extra_opts;

  # Indicate to mysqld it will be debugged in debugger
  if ( $glob_debugger )
  {
    mtr_add_arg($args, "--gdb");
  }

  my $found_skip_core= 0;
  my @plugins;
  my %seen;
  my $plugin;
  foreach my $arg ( @$extra_opts )
  {
    # Skip --defaults-file option since it's handled above.
    next if $arg =~ /^--defaults-file/;

    # Allow --skip-core-file to be set in <testname>-[master|slave].opt file
    if ($arg eq "--skip-core-file")
    {
      $found_skip_core= 1;
    }
    elsif ($skip_binlog and mtr_match_prefix($arg, "--binlog-format"))
    {
      ; # Dont add --binlog-format when running without binlog
    }
    elsif ($arg eq "--loose-skip-log-bin" and
           $mysqld->option("log-slave-updates"))
    {
      ; # Dont add --skip-log-bin when mysqld have --log-slave-updates in config
    }
    elsif ($plugin = mtr_match_prefix($arg,  "--plugin-load="))
    {
      next if $plugin =~ /=$/;
      push @plugins, $plugin unless $seen{$plugin};
      $seen{$plugin} = 1;
    }
    else
    {
      mtr_add_arg($args, "%s", $arg);
    }
  }
  $opt_skip_core = $found_skip_core;
  if ( !$found_skip_core && !$opt_user_args )
  {
    mtr_add_arg($args, "%s", "--core-file");
  }

  # Enable the debug sync facility, set default wait timeout.
  # Facility stays disabled if timeout value is zero.
  mtr_add_arg($args, "--loose-debug-sync-timeout=%s",
              $opt_debug_sync_timeout) unless $opt_user_args;

  if (@plugins) {
    my $sep = (IS_WINDOWS) ? ';' : ':';
    mtr_add_arg($args, "--plugin-load=%s" .  join($sep, @plugins));
  }

  return $args;
}



sub mysqld_start ($$) {
  my $mysqld=            shift;
  my $extra_opts=        shift;

  mtr_verbose(My::Options::toStr("mysqld_start", @$extra_opts));

  my $exe= find_mysqld($mysqld->value('basedir'));
  my $wait_for_pid_file= 1;

  mtr_error("Internal error: mysqld should never be started for embedded")
    if $opt_embedded_server;

  my $args;
  mtr_init_args(\$args);

  if ( $opt_valgrind_mysqld )
  {
    valgrind_arguments($args, \$exe);
  }
  if ( $opt_strace)
  {
    strace_arguments($args, \$exe, $mysqld->name());
  }

  mtr_add_arg($args, "--defaults-group-suffix=%s", $mysqld->after('mysqld'));

  # Add any additional options from an in-test restart
  my @all_opts= @$extra_opts;
  if (exists $mysqld->{'restart_opts'}) {
    push (@all_opts, @{$mysqld->{'restart_opts'}});
    mtr_verbose(My::Options::toStr("mysqld_start restart",
				   @{$mysqld->{'restart_opts'}}));
  }
  mysqld_arguments($args,$mysqld,\@all_opts);

  if ( $opt_debug )
  {
    mtr_add_arg($args, "--debug-dbug=$debug_d:t:i:A,%s/log/%s.trace",
		$path_vardir_trace, $mysqld->name());
  }

  if (IS_WINDOWS)
  {
    # Trick the server to send output to stderr, with --console
    if (!(grep(/^--log-error/, @$args))) {
      mtr_add_arg($args, "--console");
    }
  }

  if ( $opt_gdb || $opt_manual_gdb )
  {
    gdb_arguments(\$args, \$exe, $mysqld->name());
  }
  elsif ( $opt_manual_lldb )
  {
    lldb_arguments(\$args, \$exe, $mysqld->name());
  }
  elsif ( $opt_ddd || $opt_manual_ddd )
  {
    ddd_arguments(\$args, \$exe, $mysqld->name());
  }
  elsif ( $opt_dbx || $opt_manual_dbx ) {
    dbx_arguments(\$args, \$exe, $mysqld->name());
  }
  elsif ( $opt_debugger )
  {
    debugger_arguments(\$args, \$exe, $mysqld->name());
  }
  elsif ( $opt_manual_debug )
  {
     print "\nStart " .$mysqld->name()." in your debugger\n" .
           "dir: $glob_mysql_test_dir\n" .
           "exe: $exe\n" .
	   "args:  " . join(" ", @$args)  . "\n\n" .
	   "Waiting ....\n";

     # Indicate the exe should not be started
    $exe= undef;
  }
  else
  {
    # Default to not wait until pid file has been created
    $wait_for_pid_file= 0;
  }

  # Remove the old pidfile if any
  unlink($mysqld->value('pid-file'));

  my $output= $mysqld->value('#log-error');

  if ( $opt_valgrind and $opt_debug )
  {
    # When both --valgrind and --debug is selected, send
    # all output to the trace file, making it possible to
    # see the exact location where valgrind complains

    # Write a message about this to the normal log file
    my $trace_name= "$opt_vardir/log/".$mysqld->name().".trace";
    mtr_tofile($output,
               "NOTE: When running with --valgrind --debug the output from ",
	       "mysqld (where the valgrind messages shows up) is stored ",
	       "together with the trace file to make it ",
	       "easier to find the exact position of valgrind errors.",
	       "See trace file $trace_name.\n");
    $output= $trace_name;

  }
  # Remember this log file for valgrind error report search
  $mysqld_logs{$output}= 1 if $opt_valgrind;
  # Remember data dir for gmon.out files if using gprof
  $gprof_dirs{$mysqld->value('datadir')}= 1 if $opt_gprof;

  if ( defined $exe )
  {
    pre_write_errorlog($output);
    $mysqld->{'proc'}= My::SafeProcess->new
      (
       name          => $mysqld->name(),
       path          => $exe,
       args          => \$args,
       output        => $output,
       error         => $output,
       append        => 1,
       verbose       => $opt_verbose,
       nocore        => $opt_skip_core,
       host          => undef,
       shutdown      => sub { mysqld_stop($mysqld) },
       envs          => \@opt_mysqld_envs,
      );
    mtr_verbose("Started $mysqld->{proc}");
  }

  if ( $wait_for_pid_file &&
       !sleep_until_file_created($mysqld->value('pid-file'),
				 $opt_start_timeout,
				 $mysqld->{'proc'},
                                 $warn_seconds))
  {
    my $mname= $mysqld->name();
    mtr_error("Failed to start mysqld $mname with command $exe");
  }

  # Remember options used when starting
  $mysqld->{'started_opts'}= $extra_opts;

  return;
}


sub stop_all_servers () {
  my $shutdown_timeout = $_[0] or 0;

  mtr_verbose("Stopping all servers...");

  # Kill all started servers
  My::SafeProcess::shutdown($shutdown_timeout,
			    started(all_servers()));

  # Remove pidfiles
  foreach my $server ( all_servers() )
  {
    my $pid_file= $server->if_exist('pid-file');
    unlink($pid_file) if defined $pid_file;
  }

  # Mark servers as stopped
  map($_->{proc}= undef, all_servers());

}


# Find out if server should be restarted for this test
sub server_need_restart {
  my ($tinfo, $server)= @_;

  if ( using_extern() )
  {
    mtr_verbose_restart($server, "no restart for --extern server");
    return 0;
  }

  if ( $opt_force_restart ) {
    mtr_verbose_restart($server, "forced restart turned on");
    return 1;
  }

  if ( $tinfo->{template_path} ne $current_config_name)
  {
    mtr_verbose_restart($server, "using different config file");
    return 1;
  }

  if ( $tinfo->{'master_sh'}  || $tinfo->{'slave_sh'} )
  {
    mtr_verbose_restart($server, "sh script to run");
    return 1;
  }

  if ( ! started($server) )
  {
    mtr_verbose_restart($server, "not started");
    return 1;
  }

  my $started_tinfo= $server->{'started_tinfo'};
  if ( defined $started_tinfo )
  {

    # Check if timezone of  test that server was started
    # with differs from timezone of next test
    if ( timezone($started_tinfo) ne timezone($tinfo) )
    {
      mtr_verbose_restart($server, "different timezone");
      return 1;
    }
  }

  if ($server->name() =~ /^mysqld\./)
  {

    # Check that running process was started with same options
    # as the current test requires
    my $extra_opts= get_extra_opts($server, $tinfo);
    my $started_opts= $server->{'started_opts'};

    # Also, always restart if server had been restarted with additional
    # options within test.
    if (!My::Options::same($started_opts, $extra_opts) ||
        exists $server->{'restart_opts'})
    {
      my $use_dynamic_option_switch= 0;
      if (!$use_dynamic_option_switch)
      {
	mtr_verbose_restart($server, "running with different options '" .
			    join(" ", @{$extra_opts}) . "' != '" .
			    join(" ", @{$started_opts}) . "'" );
	return 1;
      }

      mtr_verbose(My::Options::toStr("started_opts", @$started_opts));
      mtr_verbose(My::Options::toStr("extra_opts", @$extra_opts));

      # Get diff and check if dynamic switch is possible
      my @diff_opts= My::Options::diff($started_opts, $extra_opts);
      mtr_verbose(My::Options::toStr("diff_opts", @diff_opts));

      my $query= My::Options::toSQL(@diff_opts);
      mtr_verbose("Attempting dynamic switch '$query'");
      if (run_query($tinfo, $server, $query)){
	mtr_verbose("Restart: running with different options '" .
		    join(" ", @{$extra_opts}) . "' != '" .
		    join(" ", @{$started_opts}) . "'" );
	return 1;
      }

      # Remember the dynamically set options
      $server->{'started_opts'}= $extra_opts;
    }
  }

  # Default, no restart
  return 0;
}


sub servers_need_restart($) {
  my ($tinfo)= @_;
  return grep { server_need_restart($tinfo, $_); } all_servers();
}



############################################

############################################

#
# Filter a list of servers and return only those that are part
# of the specified cluster
#
sub in_cluster {
  my ($cluster)= shift;
  # Return only processes for a specific cluster
  return grep { $_->suffix() eq $cluster->suffix() } @_;
}



#
# Filter a list of servers and return the SafeProcess
# for only those that are started or stopped
#
sub started { return grep(defined $_, map($_->{proc}, @_));  }
sub stopped { return grep(!defined $_, map($_->{proc}, @_)); }


sub get_extra_opts {
  # No extra options if --user-args
  return \@opt_extra_mysqld_opt if $opt_user_args;

  my ($mysqld, $tinfo)= @_;

  my $opts=
    $mysqld->option("#!use-slave-opt") ?
      $tinfo->{slave_opt} : $tinfo->{master_opt};

  # Expand environment variables
  foreach my $opt ( @$opts )
  {
    no warnings 'uninitialized';
    $opt =~ s/\$\{(\w+)\}/$ENV{$1}/ge;
    $opt =~ s/\$(\w+)/$ENV{$1}/ge;
  }
  return $opts;
}


sub stop_servers($$) {
  my (@servers)= @_;

  mtr_report("Restarting ", started(@servers));

  My::SafeProcess::shutdown($opt_shutdown_timeout,
                             started(@servers));

  foreach my $server (@servers)
  {
    # Mark server as stopped
    $server->{proc}= undef;

    # Forget history
    delete $server->{'started_tinfo'};
    delete $server->{'started_opts'};
    delete $server->{'started_cnf'};
  }
}


#
# start_servers
#
# Start servers not already started
#
# RETURN
#  0 OK
#  1 Start failed
#
sub start_servers($) {
  my ($tinfo)= @_;

  for (all_servers()) {
    $_->{START}->($_, $tinfo) if $_->{START};
  }

  for (all_servers()) {
    next unless $_->{WAIT} and started($_);
    if ($_->{WAIT}->($_)) {
      $tinfo->{comment}= "Failed to start ".$_->name() . "\n";
      return 1;
    }
  }
  return 0;
}


#
# Run include/check-testcase.test
# Before a testcase, run in record mode and save result file to var/tmp
# After testcase, run and compare with the recorded file, they should be equal!
#
# RETURN VALUE
#  The newly started process
#
sub start_check_testcase ($$$) {
  my $tinfo=    shift;
  my $mode=     shift;
  my $mysqld=   shift;

  my $name= "check-".$mysqld->name();
  # Replace dots in name with underscore to avoid that mysqltest
  # misinterpret's what the filename extension is :(
  $name=~ s/\./_/g;

  my $args;
  mtr_init_args(\$args);

  mtr_add_arg($args, "--defaults-file=%s", $path_config_file);
  mtr_add_arg($args, "--defaults-group-suffix=%s", $mysqld->after('mysqld'));
  mtr_add_arg($args, "--result-file=%s", "$opt_vardir/tmp/$name.result");
  mtr_add_arg($args, "--test-file=%s", "include/check-testcase.test");
  mtr_add_arg($args, "--verbose");

  if ( $mode eq "before" )
  {
    mtr_add_arg($args, "--record");
  }
  my $errfile= "$opt_vardir/tmp/$name.err";
  my $proc= My::SafeProcess->new
    (
     name          => $name,
     path          => $exe_mysqltest,
     error         => $errfile,
     output        => $errfile,
     args          => \$args,
     user_data     => $errfile,
     verbose       => $opt_verbose,
    );

  mtr_report("Started $proc");
  return $proc;
}


sub run_mysqltest ($) {
  my $proc= start_mysqltest(@_);
  $proc->wait();
}


sub start_mysqltest ($) {
  my ($tinfo)= @_;
  my $exe= $exe_mysqltest;
  my $args;

  mark_time_used('admin');

  mtr_init_args(\$args);

  mtr_add_arg($args, "--defaults-file=%s", $path_config_file);
  mtr_add_arg($args, "--silent");
  mtr_add_arg($args, "--tmpdir=%s", $opt_tmpdir);
  mtr_add_arg($args, "--character-sets-dir=%s", $path_charsetsdir);
  mtr_add_arg($args, "--logdir=%s/log", $opt_vardir);

  # Log line number and time  for each line in .test file
  mtr_add_arg($args, "--mark-progress")
    if $opt_mark_progress;

  mtr_add_arg($args, "--database=test");

  if ( $opt_ps_protocol )
  {
    mtr_add_arg($args, "--ps-protocol");
  }

  if ( $opt_sp_protocol )
  {
    mtr_add_arg($args, "--sp-protocol");
  }

  if ( $opt_view_protocol )
  {
    mtr_add_arg($args, "--view-protocol");
  }

  if ( $opt_cursor_protocol )
  {
    mtr_add_arg($args, "--cursor-protocol");
  }

  if ( $opt_non_blocking_api )
  {
    mtr_add_arg($args, "--non-blocking-api");
  }

  if ( $opt_strace_client )
  {
    $exe=  $opt_strace_client || "strace";
    mtr_add_arg($args, "-o");
    mtr_add_arg($args, "%s/log/mysqltest.strace", $opt_vardir);
    mtr_add_arg($args, "$exe_mysqltest");
  }

  mtr_add_arg($args, "--timer-file=%s/log/timer", $opt_vardir);

  if ( $opt_compress )
  {
    mtr_add_arg($args, "--compress");
  }

  if ( $opt_sleep )
  {
    mtr_add_arg($args, "--sleep=%d", $opt_sleep);
  }

  if ( $opt_ssl )
  {
    # Turn on SSL for _all_ test cases if option --ssl was used
    mtr_add_arg($args, "--ssl");
  }

  if ( $opt_max_connections ) {
    mtr_add_arg($args, "--max-connections=%d", $opt_max_connections);
  }

  if ( $opt_embedded_server )
  {

    # Get the args needed for the embedded server
    # and append them to args prefixed
    # with --sever-arg=

    my $mysqld=  $config->group('embedded')
      or mtr_error("Could not get [embedded] section");

    my $mysqld_args;
    mtr_init_args(\$mysqld_args);
    my $extra_opts= get_extra_opts($mysqld, $tinfo);
    mysqld_arguments($mysqld_args, $mysqld, $extra_opts);
    mtr_add_arg($args, "--server-arg=%s", $_) for @$mysqld_args;

    if (IS_WINDOWS)
    {
      # Trick the server to send output to stderr, with --console
      if (!(grep(/^--server-arg=--log-error/, @$args))) {
        mtr_add_arg($args, "--server-arg=--console");
      }
    }
  }

  # ----------------------------------------------------------------------
  # export MYSQL_TEST variable containing <path>/mysqltest <args>
  # ----------------------------------------------------------------------
  $ENV{'MYSQL_TEST'}= mtr_args2str($exe_mysqltest, @$args);

  # ----------------------------------------------------------------------
  # Add arguments that should not go into the MYSQL_TEST env var
  # ----------------------------------------------------------------------
  if ( $opt_valgrind_mysqltest )
  {
    # Prefix the Valgrind options to the argument list.
    # We do this here, since we do not want to Valgrind the nested invocations
    # of mysqltest; that would mess up the stderr output causing test failure.
    my @args_saved = @$args;
    mtr_init_args(\$args);
    valgrind_arguments($args, \$exe);
    mtr_add_arg($args, "%s", $_) for @args_saved;
  }

  if ($opt_force > 1)
  {
    mtr_add_arg($args, "--continue-on-error");
  }

  my $suite = $tinfo->{suite};
  if ($suite->{parent}) {
    mtr_add_arg($args, "--overlay-dir=%s/", $suite->{dir});
    mtr_add_arg($args, "--suite-dir=%s/", $suite->{parent}->{dir});
  } else {
    mtr_add_arg($args, "--suite-dir=%s/", $suite->{dir});
  }

  mtr_add_arg($args, "--test-file=%s", $tinfo->{'path'});

  # Number of lines of resut to include in failure report
  mtr_add_arg($args, "--tail-lines=20");

  if ( defined $tinfo->{'result_file'} ) {
    mtr_add_arg($args, "--result-file=%s", $tinfo->{'result_file'});
  }

  client_debug_arg($args, "mysqltest");

  if ( $opt_record )
  {
    mtr_add_arg($args, "--record");

    # When recording to a non existing result file
    # the name of that file is in "record_file"
    if ( defined $tinfo->{'record_file'} ) {
      mtr_add_arg($args, "--result-file=%s", $tinfo->{record_file});
    }
  }

  if ( $opt_client_gdb )
  {
    gdb_arguments(\$args, \$exe, "client");
  }
  elsif ( $opt_client_ddd )
  {
    ddd_arguments(\$args, \$exe, "client");
  }
  if ( $opt_client_dbx ) {
    dbx_arguments(\$args, \$exe, "client");
  }
  elsif ( $opt_client_debugger )
  {
    debugger_arguments(\$args, \$exe, "client");
  }

  my $proc= My::SafeProcess->new
    (
     name          => "mysqltest",
     path          => $exe,
     args          => \$args,
     append        => 1,
     error         => $path_current_testlog,
     verbose       => $opt_verbose,
    );
  mtr_verbose("Started $proc");
  return $proc;
}

#
# Modify the exe and args so that program is run in gdb in xterm
#
sub gdb_arguments {
  my $args= shift;
  my $exe=  shift;
  my $type= shift;
  my $input= shift;

  my $gdb_init_file= "$opt_vardir/tmp/gdbinit.$type";

  # Remove the old gdbinit file
  unlink($gdb_init_file);

  # Put $args into a single string
  my $str= join(" ", @$$args);
  $input = $input ? "< $input" : "";

  # write init file for mysqld or client
  mtr_tofile($gdb_init_file, "set args $str $input\n");

  if ( $opt_manual_gdb )
  {
     print "\nTo start gdb for $type, type in another window:\n";
     print "gdb -cd $glob_mysql_test_dir -x $gdb_init_file $$exe\n";

     # Indicate the exe should not be started
     $$exe= undef;
     return;
  }

  $$args= [];
  mtr_add_arg($$args, "-title");
  mtr_add_arg($$args, "$type");
  mtr_add_arg($$args, "-e");

  if ( $exe_libtool )
  {
    mtr_add_arg($$args, $exe_libtool);
    mtr_add_arg($$args, "--mode=execute");
  }

  mtr_add_arg($$args, "gdb");
  mtr_add_arg($$args, "-x");
  mtr_add_arg($$args, "$gdb_init_file");
  mtr_add_arg($$args, "$$exe");

  $$exe= "xterm";
}

#
# Modify the exe and args so that program is run in lldb
#
sub lldb_arguments {
  my $args= shift;
  my $exe= shift;
  my $type= shift;
  my $input= shift;

  my $lldb_init_file= "$opt_vardir/tmp/lldbinit.$type";
  unlink($lldb_init_file);

  # Put $args into a single string
  my $str= join(" ", @$$args);
  $input = $input ? "< $input" : "";

  # write init file for mysqld or client
  mtr_tofile($lldb_init_file, "set args $str $input\n");

    print "\nTo start lldb for $type, type in another window:\n";
    print "cd $glob_mysql_test_dir && lldb -s $lldb_init_file $$exe\n";

    # Indicate the exe should not be started
    $$exe= undef;
    return;
}

#
# Modify the exe and args so that program is run in ddd
#
sub ddd_arguments {
  my $args= shift;
  my $exe=  shift;
  my $type= shift;
  my $input= shift;

  my $gdb_init_file= "$opt_vardir/tmp/gdbinit.$type";

  # Remove the old gdbinit file
  unlink($gdb_init_file);

  # Put $args into a single string
  my $str= join(" ", @$$args);
  $input = $input ? "< $input" : "";

  # write init file for mysqld or client
  mtr_tofile($gdb_init_file, "file $$exe\nset args $str $input\n");

  if ( $opt_manual_ddd )
  {
     print "\nTo start ddd for $type, type in another window:\n";
     print "ddd -cd $glob_mysql_test_dir -x $gdb_init_file $$exe\n";

     # Indicate the exe should not be started
     $$exe= undef;
     return;
  }

  my $save_exe= $$exe;
  $$args= [];
  if ( $exe_libtool )
  {
    $$exe= $exe_libtool;
    mtr_add_arg($$args, "--mode=execute");
    mtr_add_arg($$args, "ddd");
  }
  else
  {
    $$exe= "ddd";
  }
  mtr_add_arg($$args, "--command=$gdb_init_file");
  mtr_add_arg($$args, "$save_exe");
}


#
# Modify the exe and args so that program is run in dbx in xterm
#
sub dbx_arguments {
  my $args= shift;
  my $exe=  shift;
  my $type= shift;
  my $input= shift;

  # Put $args into a single string
  my $str= join " ", @$$args;
  my $runline= $input ? "run $str < $input" : "run $str";

  if ( $opt_manual_dbx ) {
    print "\nTo start dbx for $type, type in another window:\n";
    print "cd $glob_mysql_test_dir; dbx -c \"stop in main; " .
          "$runline\" $$exe\n";

    # Indicate the exe should not be started
    $$exe= undef;
    return;
  }

  $$args= [];
  mtr_add_arg($$args, "-title");
  mtr_add_arg($$args, "$type");
  mtr_add_arg($$args, "-e");

  if ( $exe_libtool ) {
    mtr_add_arg($$args, $exe_libtool);
    mtr_add_arg($$args, "--mode=execute");
  }

  mtr_add_arg($$args, "dbx");
  mtr_add_arg($$args, "-c");
  mtr_add_arg($$args, "stop in main; $runline");
  mtr_add_arg($$args, "$$exe");

  $$exe= "xterm";
}


#
# Modify the exe and args so that program is run in the selected debugger
#
sub debugger_arguments {
  my $args= shift;
  my $exe=  shift;
  my $debugger= $opt_debugger || $opt_client_debugger;

  if ( $debugger =~ /vcexpress|vc|devenv/ )
  {
    # vc[express] /debugexe exe arg1 .. argn

    # Add name of the exe and /debugexe before args
    unshift(@$$args, "$$exe");
    unshift(@$$args, "/debugexe");

    # Set exe to debuggername
    $$exe= $debugger;

  }
  elsif ( $debugger =~ /windbg/ )
  {
    # windbg exe arg1 .. argn

    # Add name of the exe before args
    unshift(@$$args, "$$exe");

    # Set exe to debuggername
    $$exe= $debugger;

  }
  else
  {
    mtr_error("Unknown argument \"$debugger\" passed to --debugger");
  }
}


#
# Modify the exe and args so that program is run in valgrind
#
sub valgrind_arguments {
  my $args= shift;
  my $exe=  shift;

  if ( $opt_callgrind)
  {
    mtr_add_arg($args, "--tool=callgrind");
    mtr_add_arg($args, "--base=$opt_vardir/log");
  }
  else
  {
    mtr_add_arg($args, "--tool=memcheck"); # From >= 2.1.2 needs this option
    mtr_add_arg($args, "--leak-check=yes");
    mtr_add_arg($args, "--num-callers=16");
    mtr_add_arg($args, "--suppressions=%s/valgrind.supp", $glob_mysql_test_dir)
      if -f "$glob_mysql_test_dir/valgrind.supp";
    my $exe_mysqld= find_mysqld($bindir) || "";
    my $temp= `ldd $exe_mysqld | grep 'libjemalloc'`;
    if ($temp)
    {
      mtr_add_arg($args, "--soname-synonyms=somalloc=libjemalloc*");
    }
    else
    {
      mtr_add_arg($args, "--soname-synonyms=somalloc=NONE");
    }
  }

  # Add valgrind options, can be overriden by user
  mtr_add_arg($args, '%s', $_) for (@valgrind_args);

  mtr_add_arg($args, $$exe);

  $$exe= $opt_valgrind_path || "valgrind";

  if ($exe_libtool)
  {
    # Add "libtool --mode-execute" before the test to execute
    # if running in valgrind(to avoid valgrinding bash)
    unshift(@$args, "--mode=execute", $$exe);
    $$exe= $exe_libtool;
  }
}

#
# Modify the exe and args so that program is run in strace
#
sub strace_arguments {
  my $args= shift;
  my $exe=  shift;
  my $mysqld_name= shift;

  mtr_add_arg($args, "-f");
  mtr_add_arg($args, "-o%s/var/log/%s.strace", $glob_mysql_test_dir, $mysqld_name);

  # Add strace options, can be overriden by user
  mtr_add_arg($args, '%s', $_) for (@strace_args);

  mtr_add_arg($args, $$exe);

  $$exe= "strace";

  if ($exe_libtool)
  {
    # Add "libtool --mode-execute" before the test to execute
    # if running in valgrind(to avoid valgrinding bash)
    unshift(@$args, "--mode=execute", $$exe);
    $$exe= $exe_libtool;
  }
}

#
# Search server logs for valgrind reports printed at mysqld termination
#
sub valgrind_exit_reports() {
  my $found_err= 0;

  foreach my $log_file (keys %mysqld_logs)
  {
    my @culprits= ();
    my $valgrind_rep= "";
    my $found_report= 0;
    my $err_in_report= 0;

    my $LOGF = IO::File->new($log_file)
      or mtr_error("Could not open file '$log_file' for reading: $!");

    while ( my $line = <$LOGF> )
    {
      if ($line =~ /^CURRENT_TEST: (.+)$/)
      {
        my $testname= $1;
        # If we have a report, report it if needed and start new list of tests
        if ($found_report)
        {
          if ($err_in_report)
          {
            mtr_print ("Valgrind report from $log_file after tests:\n",
                        @culprits);
            mtr_print_line();
            print ("$valgrind_rep\n");
            $found_err= 1;
            $err_in_report= 0;
          }
          # Make ready to collect new report
          @culprits= ();
          $found_report= 0;
          $valgrind_rep= "";
        }
        push (@culprits, $testname);
        next;
      }
      # This line marks the start of a valgrind report
      $found_report= 1 if $line =~ /^==\d+== .* SUMMARY:/;

      if ($found_report) {
        $line=~ s/^==\d+== //;
        $valgrind_rep .= $line;
        $err_in_report= 1 if $line =~ /ERROR SUMMARY: [1-9]/;
        $err_in_report= 1 if $line =~ /definitely lost: [1-9]/;
        $err_in_report= 1 if $line =~ /possibly lost: [1-9]/;
      }
    }

    $LOGF= undef;

    if ($err_in_report) {
      mtr_print ("Valgrind report from $log_file after tests:\n", @culprits);
      mtr_print_line();
      print ("$valgrind_rep\n");
      $found_err= 1;
    }
  }

  return $found_err;
}

#
# Usage
#
sub usage ($) {
  my ($message)= @_;

  if ( $message )
  {
    print STDERR "$message\n";
    print STDERR "For full list of options, use $0 --help\n";
    exit;      
  }

  local $"= ','; # for @DEFAULT_SUITES below

  print <<HERE;

$0 [ OPTIONS ] [ TESTCASE ]

Options to control what engine/variation to run

  embedded-server       Use the embedded server, i.e. no mysqld daemons
  ps-protocol           Use the binary protocol between client and server
  cursor-protocol       Use the cursor protocol between client and server
                        (implies --ps-protocol)
  view-protocol         Create a view to execute all non updating queries
  sp-protocol           Create a stored procedure to execute all queries
  non-blocking-api      Use the non-blocking client API
  compress              Use the compressed protocol between client and server
  ssl                   Use ssl protocol between client and server
  skip-ssl              Dont start server with support for ssl connections
  vs-config             Visual Studio configuration used to create executables
                        (default: MTR_VS_CONFIG environment variable)
  parallel=#            How many parallell test should be run
  defaults-file=<config template> Use fixed config template for all
                        tests
  defaults-extra-file=<config template> Extra config template to add to
                        all generated configs
  combination=<opt>     Use at least twice to run tests with specified
                        options to mysqld

Options to control directories to use
  tmpdir=DIR            The directory where temporary files are stored
                        (default: ./var/tmp).
  vardir=DIR            The directory where files generated from the test run
                        is stored (default: ./var). Specifying a ramdisk or
                        tmpfs will speed up tests.
  mem                   Run testsuite in "memory" using tmpfs or ramdisk
                        Attempts to find a suitable location
                        using a builtin list of standard locations
                        for tmpfs (/run/shm, /dev/shm, /tmp)
                        The option can also be set using environment
                        variable MTR_MEM=[DIR]
  clean-vardir          Clean vardir if tests were successful and if
                        running in "memory". Otherwise this option is ignored
  client-bindir=PATH    Path to the directory where client binaries are located
  client-libdir=PATH    Path to the directory where client libraries are located


Options to control what test suites or cases to run

  force                 Continue after a failure. When specified once, a
                        failure in a test file will abort this test file, and
                        the execution will continue from the next test file.
                        When specified twice, execution will continue executing
                        the failed test file from the next command.
  with-ndbcluster-only  Run only tests that include "ndb" in the filename
  skip-ndb[cluster]     Skip all tests that need cluster. Default.
  include-ndb[cluster]  Enable all tests that need cluster
  do-test=PREFIX or REGEX
                        Run test cases which name are prefixed with PREFIX
                        or fulfills REGEX
  skip-test=PREFIX or REGEX
                        Skip test cases which name are prefixed with PREFIX
                        or fulfills REGEX
  start-from=PREFIX     Run test cases starting test prefixed with PREFIX where
                        prefix may be suite.testname or just testname
  suite[s]=NAME1,..,NAMEN
                        Collect tests in suites from the comma separated
                        list of suite names.
                        The default is: "@DEFAULT_SUITES"
  skip-rpl              Skip the replication test cases.
  big-test              Also run tests marked as "big". Repeat this option
                        twice to run only "big" tests.
  staging-run           Run a limited number of tests (no slow tests). Used
                        for running staging trees with valgrind.
  enable-disabled       Run also tests marked as disabled
  print-testcases       Don't run the tests but print details about all the
                        selected tests, in the order they would be run.
  skip-test-list=FILE   Skip the tests listed in FILE. Each line in the file
                        is an entry and should be formatted as: 
                        <TESTNAME> : <COMMENT>

Options that specify ports

  mtr-port-base=#       Base for port numbers, ports from this number to
  port-base=#           number+9 are reserved. Should be divisible by 10;
                        if not it will be rounded down. May be set with
                        environment variable MTR_PORT_BASE. If this value is
                        set and is not "auto", it overrides build-thread.
  mtr-build-thread=#    Specify unique number to calculate port number(s) from.
  build-thread=#        Can be set in environment variable MTR_BUILD_THREAD.
                        Set  MTR_BUILD_THREAD="auto" to automatically aquire
                        a build thread id that is unique to current host

Options for test case authoring

  record TESTNAME       (Re)genereate the result file for TESTNAME
  check-testcases       Check testcases for sideeffects
  mark-progress         Log line number and elapsed time to <testname>.progress

Options that pass on options (these may be repeated)

  mysqld=ARGS           Specify additional arguments to "mysqld"
  mysqld-env=VAR=VAL    Specify additional environment settings for "mysqld"

Options to run test on running server

  extern option=value   Run only the tests against an already started server
                        the options to use for connection to the extern server
                        must be specified using name-value pair notation
                        For example:
                         ./$0 --extern socket=/tmp/mysqld.sock

Options for debugging the product

  boot-dbx              Start bootstrap server in dbx
  boot-ddd              Start bootstrap server in ddd
  boot-gdb              Start bootstrap server in gdb
  client-dbx            Start mysqltest client in dbx
  client-ddd            Start mysqltest client in ddd
  client-debugger=NAME  Start mysqltest in the selected debugger
  client-gdb            Start mysqltest client in gdb
  dbx                   Start the mysqld(s) in dbx
  ddd                   Start the mysqld(s) in ddd
  debug                 Dump trace output for all servers and client programs
  debug-common          Same as debug, but sets 'd' debug flags to
                        "query,info,error,enter,exit"
  debug-server          Use debug version of server, but without turning on
                        tracing
  debugger=NAME         Start mysqld in the selected debugger
  gdb                   Start the mysqld(s) in gdb
  manual-debug          Let user manually start mysqld in debugger, before
                        running test(s)
  manual-gdb            Let user manually start mysqld in gdb, before running
                        test(s)
  manual-ddd            Let user manually start mysqld in ddd, before running
                        test(s)
  manual-dbx            Let user manually start mysqld in dbx, before running
                        test(s)
  manual-lldb           Let user manually start mysqld in lldb, before running 
                        test(s)
  max-save-core         Limit the number of core files saved (to avoid filling
                        up disks for heavily crashing server). Defaults to
                        $opt_max_save_core, set to 0 for no limit. Set
                        it's default with MTR_MAX_SAVE_CORE
  max-save-datadir      Limit the number of datadir saved (to avoid filling
                        up disks for heavily crashing server). Defaults to
                        $opt_max_save_datadir, set to 0 for no limit. Set
                        it's default with MTR_MAX_SAVE_DATADIR
  max-test-fail         Limit the number of test failurs before aborting
                        the current test run. Defaults to
                        $opt_max_test_fail, set to 0 for no limit. Set
                        it's default with MTR_MAX_TEST_FAIL

Options for valgrind

  valgrind              Run the "mysqltest" and "mysqld" executables using
                        valgrind with default options
  valgrind-all          Synonym for --valgrind
  valgrind-mysqltest    Run the "mysqltest" and "mysql_client_test" executable
                        with valgrind
  valgrind-mysqld       Run the "mysqld" executable with valgrind
  valgrind-options=ARGS Deprecated, use --valgrind-option
  valgrind-option=ARGS  Option to give valgrind, replaces default option(s),
                        can be specified more then once
  valgrind-path=<EXE>   Path to the valgrind executable
  callgrind             Instruct valgrind to use callgrind

Options for strace

  strace                Run the "mysqld" executables using strace. Default
                        options are -f -o var/log/'mysqld-name'.strace
  strace-option=ARGS    Option to give strace, replaces default option(s),
  strace-client=[path]  Create strace output for mysqltest client, optionally
                        specifying name and path to the trace program to use.
                        Example: $0 --strace-client=ktrace

Misc options
  user=USER             User for connecting to mysqld(default: $opt_user)
  comment=STR           Write STR to the output
  timer                 Show test case execution time.
  verbose               More verbose output(use multiple times for even more)
  verbose-restart       Write when and why servers are restarted
  start                 Only initialize and start the servers, using the
                        startup settings for the first specified test case
                        Example:
                         $0 --start alias &
  start-and-exit        Same as --start, but mysql-test-run terminates and
                        leaves just the server running
  start-dirty           Only start the servers (without initialization) for
                        the first specified test case
  user-args             In combination with start* and no test name, drops
                        arguments to mysqld except those speficied with
                        --mysqld (if any)
  wait-all              If --start or --start-dirty option is used, wait for all
                        servers to exit before finishing the process
  fast                  Run as fast as possible, dont't wait for servers
                        to shutdown etc.
  force-restart         Always restart servers between tests
  parallel=N            Run tests in N parallel threads (default 1)
                        Use parallel=auto for auto-setting of N
  repeat=N              Run each test N number of times
  retry=N               Retry tests that fail up to N times (default $opt_retry).
                        Retries are also limited by the maximum number of
                        failures before stopping, set with the --retry-failure
                        option
  retry-failure=N       When using the --retry option to retry failed tests,
                        stop when N failures have occured (default $opt_retry_failure)
  reorder               Reorder tests to get fewer server restarts
  help                  Get this help text

  testcase-timeout=MINUTES Max test case run time (default $opt_testcase_timeout)
  suite-timeout=MINUTES Max test suite run time (default $opt_suite_timeout)
  shutdown-timeout=SECONDS Max number of seconds to wait for server shutdown
                        before killing servers (default $opt_shutdown_timeout)
  warnings              Scan the log files for warnings. Use --nowarnings
                        to turn off.

  stop-file=file        (also MTR_STOP_FILE environment variable) if this
                        file detected mysql test will not start new tests
                        until the file will be removed.
  stop-keep-alive=sec   (also MTR_STOP_KEEP_ALIVE environment variable)
                        works with stop-file, print messages every sec
                        seconds when mysql test is waiting to removing
                        the file (for buildbot)

  sleep=SECONDS         Passed to mysqltest, will be used as fixed sleep time
  debug-sync-timeout=NUM Set default timeout for WAIT_FOR debug sync
                        actions. Disable facility with NUM=0.
  gcov                  Collect coverage information after the test.
                        The result is a gcov file per source and header file.
  gcov-src-dir=subdir   Colllect coverage only within the given subdirectory.
                        For example, if you're only developing the SQL layer, 
                        it makes sense to use --gcov-src-dir=sql
  gprof                 Collect profiling information using gprof.
  experimental=<file>   Refer to list of tests considered experimental;
                        failures will be marked exp-fail instead of fail.
  timestamp             Print timestamp before each test report line
  timediff              With --timestamp, also print time passed since
                        *previous* test started
  max-connections=N     Max number of open connection to server in mysqltest
  default-myisam        Set default storage engine to MyISAM for non-innodb
                        tests. This is needed after switching default storage
                        engine to InnoDB.
  report-times          Report how much time has been spent on different
                        phases of test execution.
  stress=ARGS           Run stress test, providing options to
                        mysql-stress-test.pl. Options are separated by comma.

Some options that control enabling a feature for normal test runs,
can be turned off by prepending 'no' to the option, e.g. --notimer.
This applies to reorder, timer, check-testcases and warnings.

HERE
  exit(1);

}

sub list_options ($) {
  my $hash= shift;

  for (keys %$hash) {
    s/([:=].*|[+!])$//;
    s/\|/\n--/g;
    print "--$_\n";
  }

  exit(1);
}

sub time_format($) {
  sprintf '%d:%02d:%02d', $_[0]/3600, ($_[0]/60)%60, $_[0]%60;
}

our $num_tests;

sub xterm_stat {
  if (-t STDOUT and defined $ENV{TERM} and $ENV{TERM} =~ /xterm/) {
    my ($left) = @_;

    # 2.5 -> best by test
    $num_tests = $left + 2.5 unless $num_tests;

    my $done = $num_tests - $left;
    my $spent = time - $^T;

    printf "\e];mtr: spent %s on %d tests. %s (%d tests) left\a",
           time_format($spent), $done,
           time_format($spent/$done * $left), $left;
  }
}<|MERGE_RESOLUTION|>--- conflicted
+++ resolved
@@ -1,12 +1,8 @@
 #!/usr/bin/perl
 # -*- cperl -*-
 
-<<<<<<< HEAD
 # Copyright (c) 2004, 2014, Oracle and/or its affiliates.
-# Copyright (c) 2009, 2014, Monty Program Ab
-=======
-# Copyright (c) 2004, 2017, Oracle and/or its affiliates. All rights reserved.
->>>>>>> 34cd74e5
+# Copyright (c) 2009, 2017, MariaDB Corporation
 #
 # This program is free software; you can redistribute it and/or modify
 # it under the terms of the GNU General Public License as published by
@@ -2443,17 +2439,6 @@
   {
     $ENV{'MARIA_CHK'}= tool_arguments("storage/maria", "aria_chk");
     $ENV{'MARIA_PACK'}= tool_arguments("storage/maria", "aria_pack");
-  }
-
-  # ----------------------------------------------------
-  # mysqlaccess
-  # ----------------------------------------------------
-  my $mysqlaccess=
-    mtr_pl_maybe_exists("$bindir/scripts/mysqlaccess") ||
-    mtr_pl_maybe_exists("$path_client_bindir/mysqlaccess");
-  if ($mysqlaccess)
-  {
-    $ENV{'MYSQLACCESS'}= $mysqlaccess;
   }
 
   # ----------------------------------------------------

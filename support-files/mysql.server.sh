--- conflicted
+++ resolved
@@ -25,11 +25,7 @@
 # Description: MariaDB is a very fast and reliable SQL database engine.
 ### END INIT INFO
 
-<<<<<<< HEAD
-# If you install MySQL on some other places than @prefix@, then you
-=======
 # If you install MariaDB on some other places than @prefix@, then you
->>>>>>> 96cb428b
 # have to do one of the following things for this script to work:
 #
 # - Run this script from within the MariaDB installation directory
@@ -443,11 +439,7 @@
   *)
       # usage
       basename=`basename "$0"`
-<<<<<<< HEAD
-      echo "Usage: $basename  {start|stop|restart|reload|force-reload|status|configtest|bootstrap}  [ MySQL server options ]"
-=======
-      echo "Usage: $basename  {start|stop|restart|reload|force-reload|status|configtest}  [ MariaDB server options ]"
->>>>>>> 96cb428b
+      echo "Usage: $basename  {start|stop|restart|reload|force-reload|status|configtest|bootstrap}  [ MariaDB server options ]"
       exit 1
     ;;
 esac

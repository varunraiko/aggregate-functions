--- conflicted
+++ resolved
@@ -369,10 +369,6 @@
 		--with-client-ldflags='-all-static' \
 		$USE_OTHER_LIBC_DIR \
 %else
-<<<<<<< HEAD
-		--with-zlib-dir=bundled \
-=======
->>>>>>> 5bfd3bf1
 %endif
 		--with-zlib-dir=bundled \
 		--with-comment=\"MySQL Community Edition - Standard (GPL)\" \
@@ -380,22 +376,12 @@
 		--with-archive-storage-engine \
 		--with-innodb \
 		--with-big-tables"
-<<<<<<< HEAD
-nm --numeric-sort sql/mysqld > sql/mysqld.sym
-=======
 if test -f sql/.libs/mysqld
 then
 	nm --numeric-sort sql/.libs/mysqld > sql/mysqld.sym
 else
 	nm --numeric-sort sql/mysqld > sql/mysqld.sym
 fi
-
-# We might want to save the config log file
-if test -n "$MYSQL_CONFLOG_DEST"
-then
-  cp -fp config.log "$MYSQL_CONFLOG_DEST"
-fi
->>>>>>> 5bfd3bf1
 
 # We might want to save the config log file
 if test -n "$MYSQL_CONFLOG_DEST"
@@ -733,8 +719,6 @@
 # itself - note that they must be ordered by date (important when
 # merging BK trees)
 %changelog 
-<<<<<<< HEAD
-=======
 * Fri Dec 12 2005 Rodrigo Novo <rodrigo@mysql.com>
 
 - Added zlib to the list of (static) libraries installed
@@ -742,7 +726,6 @@
 - Compile MySQL with bundled zlib
 - Fixed %packager name to "MySQL Production Engineering Team"
 
->>>>>>> 5bfd3bf1
 * Mon Dec 05 2005 Joerg Bruehe <joerg@mysql.com>
 
 - Avoid using the "bundled" zlib on "shared" builds: 

/* Copyright (C) 2000 MySQL AB

   This program is free software; you can redistribute it and/or modify
   it under the terms of the GNU General Public License as published by
   the Free Software Foundation; either version 2 of the License, or
   (at your option) any later version.

   This program is distributed in the hope that it will be useful,
   but WITHOUT ANY WARRANTY; without even the implied warranty of
   MERCHANTABILITY or FITNESS FOR A PARTICULAR PURPOSE.  See the
   GNU General Public License for more details.

   You should have received a copy of the GNU General Public License
   along with this program; if not, write to the Free Software
   Foundation, Inc., 59 Temple Place, Suite 330, Boston, MA  02111-1307  USA */

/*
  Code for generell handling of priority Queues.
  Implemention of queues from "Algoritms in C" by Robert Sedgewick.
*/

#include "mysys_priv.h"
#include "mysys_err.h"
#include <queues.h>


/*
  Init queue

  SYNOPSIS
    init_queue()
    queue		Queue to initialise
    max_elements	Max elements that will be put in queue
    offset_to_key	Offset to key in element stored in queue
			Used when sending pointers to compare function
    max_at_top		Set to 1 if you want biggest element on top.
    compare		Compare function for elements, takes 3 arguments.
    first_cmp_arg	First argument to compare function

  NOTES
    Will allocate max_element pointers for queue array

  RETURN
    0	ok
    1	Could not allocate memory
*/

int init_queue(QUEUE *queue, uint max_elements, uint offset_to_key,
	       pbool max_at_top, int (*compare) (void *, byte *, byte *),
	       void *first_cmp_arg)
{
  DBUG_ENTER("init_queue");
  if ((queue->root= (byte **) my_malloc((max_elements+1)*sizeof(void*),
					 MYF(MY_WME))) == 0)
    DBUG_RETURN(1);
  queue->elements=0;
  queue->compare=compare;
  queue->first_cmp_arg=first_cmp_arg;
  queue->max_elements=max_elements;
  queue->offset_to_key=offset_to_key;
  queue->max_at_top= max_at_top ? (-1 ^ 1) : 0;
  DBUG_RETURN(0);
}


/*
<<<<<<< HEAD
  Reinitialize queue for other usage (deletes all elements)

  SYNOPSIS
    reinit_queue()
    queue		Queue to initialise
    max_elements	Max elements that will be put in queue
    offset_to_key	Offset to key in element stored in queue
			Used when sending pointers to compare function
    max_at_top		Set to 1 if you want biggest element on top.
    compare		Compare function for elements, takes 3 arguments.
    first_cmp_arg	First argument to compare function

  NOTES
    You can't currently resize the number of elements!  If you need this,
    fix it :)

  RETURN
    0			ok
    EE_OUTOFMEMORY	Wrong max_elements
=======
  Reinitialize queue for new usage;
>>>>>>> 74b13743
*/

int reinit_queue(QUEUE *queue, uint max_elements, uint offset_to_key,
		 pbool max_at_top, int (*compare) (void *, byte *, byte *),
		 void *first_cmp_arg)
{
  DBUG_ENTER("reinit_queue");
  queue->elements=0;
  queue->compare=compare;
  queue->first_cmp_arg=first_cmp_arg;
  queue->offset_to_key=offset_to_key;
  queue->max_at_top= max_at_top ? (-1 ^ 1) : 0;
  resize_queue(queue, max_elements);
  DBUG_RETURN(0);
}


/*
<<<<<<< HEAD
  Delete queue

  SYNOPSIS
   delete_queue()
   queue		Queue to delete

  IMPLEMENTATION
    Just free allocated memory.

  NOTES
    Can be called safely multiple times
*/

=======
  Resize queue

  SYNOPSIS
    resize_queue()
    queue			Queue
    max_elements		New max size for queue

  NOTES
    If you resize queue to be less than the elements you have in it,
    the extra elements will be deleted

  RETURN
    0	ok
    1	Error.  In this case the queue is unchanged
*/

int resize_queue(QUEUE *queue, uint max_elements)
{
  byte **new_root;
  DBUG_ENTER("resize_queue");
  if (queue->max_elements == max_elements)
    DBUG_RETURN(0);
  if ((new_root= (byte **) my_realloc((void *)queue->root,
				      (max_elements+1)*sizeof(void*),
				      MYF(MY_WME))) == 0)
    DBUG_RETURN(1);
  set_if_smaller(queue->elements, max_elements);
  queue->max_elements= max_elements;
  queue->root= new_root;
  DBUG_RETURN(0);
}


>>>>>>> 74b13743
void delete_queue(QUEUE *queue)
{
  DBUG_ENTER("delete_queue");
  if (queue->root)
  {
    my_free((gptr) queue->root,MYF(0));
    queue->root=0;
  }
  DBUG_VOID_RETURN;
}


	/* Code for insert, search and delete of elements */

void queue_insert(register QUEUE *queue, byte *element)
{
  reg2 uint idx,next;
  int cmp;

#ifndef DBUG_OFF
  if (queue->elements < queue->max_elements)
#endif
  {
    queue->root[0]=element;
    idx= ++queue->elements;

    /* max_at_top swaps the comparison if we want to order by desc */
    while ((cmp=queue->compare(queue->first_cmp_arg,
			       element+queue->offset_to_key,
			       queue->root[(next=idx >> 1)] +
			       queue->offset_to_key)) &&
	   (cmp ^ queue->max_at_top) < 0)
    {
      queue->root[idx]=queue->root[next];
      idx=next;
    }
    queue->root[idx]=element;
  }
}

	/* Remove item from queue */
	/* Returns pointer to removed element */

byte *queue_remove(register QUEUE *queue, uint idx)
{
#ifndef DBUG_OFF
  if (idx >= queue->max_elements)
    return 0;
#endif
  {
    byte *element=queue->root[++idx];	/* Intern index starts from 1 */
    queue->root[idx]=queue->root[queue->elements--];
    _downheap(queue,idx);
    return element;
  }
}

	/* Fix when element on top has been replaced */

#ifndef queue_replaced
void queue_replaced(QUEUE *queue)
{
  _downheap(queue,1);
}
#endif

	/* Fix heap when index have changed */

void _downheap(register QUEUE *queue, uint idx)
{
  byte *element;
  uint elements,half_queue,next_index,offset_to_key;
  int cmp;

  offset_to_key=queue->offset_to_key;
  element=queue->root[idx];
  half_queue=(elements=queue->elements) >> 1;

  while (idx <= half_queue)
  {
    next_index=idx+idx;
    if (next_index < elements &&
	(queue->compare(queue->first_cmp_arg,
			queue->root[next_index]+offset_to_key,
			queue->root[next_index+1]+offset_to_key) ^
	 queue->max_at_top) > 0)
      next_index++;
    if ((cmp=queue->compare(queue->first_cmp_arg,
			    queue->root[next_index]+offset_to_key,
			    element+offset_to_key)) == 0 ||
	(cmp ^ queue->max_at_top) > 0)
      break;
    queue->root[idx]=queue->root[next_index];
    idx=next_index;
  }
  queue->root[idx]=element;
}


static int queue_fix_cmp(QUEUE *queue, void **a, void **b)
{
  return queue->compare(queue->first_cmp_arg,
			(byte*) (*a)+queue->offset_to_key,
			(byte*) (*b)+queue->offset_to_key);
}

/*
  Fix heap when every element was changed,
  actually, it can be done better, in linear time, not in n*log(n)
*/

void queue_fix(QUEUE *queue)
{
  qsort2(queue->root+1,queue->elements, sizeof(void *),
	 (qsort2_cmp)queue_fix_cmp, queue);
}<|MERGE_RESOLUTION|>--- conflicted
+++ resolved
@@ -64,8 +64,7 @@
 
 
 /*
-<<<<<<< HEAD
-  Reinitialize queue for other usage (deletes all elements)
+  Reinitialize queue for other usage
 
   SYNOPSIS
     reinit_queue()
@@ -78,15 +77,12 @@
     first_cmp_arg	First argument to compare function
 
   NOTES
-    You can't currently resize the number of elements!  If you need this,
-    fix it :)
+    This will delete all elements from the queue.  If you don't want this,
+    use resize_queue() instead.
 
   RETURN
     0			ok
     EE_OUTOFMEMORY	Wrong max_elements
-=======
-  Reinitialize queue for new usage;
->>>>>>> 74b13743
 */
 
 int reinit_queue(QUEUE *queue, uint max_elements, uint offset_to_key,
@@ -105,21 +101,6 @@
 
 
 /*
-<<<<<<< HEAD
-  Delete queue
-
-  SYNOPSIS
-   delete_queue()
-   queue		Queue to delete
-
-  IMPLEMENTATION
-    Just free allocated memory.
-
-  NOTES
-    Can be called safely multiple times
-*/
-
-=======
   Resize queue
 
   SYNOPSIS
@@ -153,7 +134,20 @@
 }
 
 
->>>>>>> 74b13743
+/*
+  Delete queue
+
+  SYNOPSIS
+   delete_queue()
+   queue		Queue to delete
+
+  IMPLEMENTATION
+    Just free allocated memory.
+
+  NOTES
+    Can be called safely multiple times
+*/
+
 void delete_queue(QUEUE *queue)
 {
   DBUG_ENTER("delete_queue");

/* Copyright (C) 2000-2003 MySQL AB

   This program is free software; you can redistribute it and/or modify
   it under the terms of the GNU General Public License as published by
   the Free Software Foundation; version 2 of the License.

   This program is distributed in the hope that it will be useful,
   but WITHOUT ANY WARRANTY; without even the implied warranty of
   MERCHANTABILITY or FITNESS FOR A PARTICULAR PURPOSE.  See the
   GNU General Public License for more details.

   You should have received a copy of the GNU General Public License
   along with this program; if not, write to the Free Software
   Foundation, Inc., 59 Temple Place, Suite 330, Boston, MA  02111-1307  USA */

/* Functions to get threads more portable */

#define DONT_REMAP_PTHREAD_FUNCTIONS

#include "mysys_priv.h"
#ifdef THREAD
#include <signal.h>
#include <m_string.h>
#include <thr_alarm.h>

#if (defined(__BSD__) || defined(_BSDI_VERSION)) && !defined(HAVE_mit_thread)
#define SCHED_POLICY SCHED_RR
#else
#define SCHED_POLICY SCHED_OTHER
#endif

uint thd_lib_detected;
<<<<<<< HEAD
=======
uint thr_client_alarm;
>>>>>>> 73e61944

#ifndef my_pthread_setprio
void my_pthread_setprio(pthread_t thread_id,int prior)
{
#ifdef HAVE_PTHREAD_SETSCHEDPARAM
  struct sched_param tmp_sched_param;
  bzero((char*) &tmp_sched_param,sizeof(tmp_sched_param));
  tmp_sched_param.sched_priority=prior;
  VOID(pthread_setschedparam(thread_id,SCHED_POLICY,&tmp_sched_param));
#endif
}
#endif

#ifndef my_pthread_getprio
int my_pthread_getprio(pthread_t thread_id)
{
#ifdef HAVE_PTHREAD_SETSCHEDPARAM
  struct sched_param tmp_sched_param;
  int policy;
  if (!pthread_getschedparam(thread_id,&policy,&tmp_sched_param))
  {
    DBUG_PRINT("thread",("policy: %d  priority: %d",
			 policy,tmp_sched_param.sched_priority));
    return tmp_sched_param.sched_priority;
  }
#endif
  return -1;
}
#endif

#ifndef my_pthread_attr_setprio
void my_pthread_attr_setprio(pthread_attr_t *attr, int priority)
{
#ifdef HAVE_PTHREAD_SETSCHEDPARAM
  struct sched_param tmp_sched_param;
  bzero((char*) &tmp_sched_param,sizeof(tmp_sched_param));
  tmp_sched_param.sched_priority=priority;
  VOID(pthread_attr_setschedparam(attr,&tmp_sched_param));
#endif
}
#endif


/* To allow use of pthread_getspecific with two arguments */

#ifdef HAVE_NONPOSIX_PTHREAD_GETSPECIFIC
#undef pthread_getspecific
#ifdef HAVE_UNIXWARE7_THREADS
#define pthread_getspecific thr_getspecific
#endif

void *my_pthread_getspecific_imp(pthread_key_t key)
{
  void *value;
  if (pthread_getspecific(key,(void *) &value))
    return 0;
  return value;
}
#endif

#ifdef __NETWARE__
/*
  Don't kill the LibC Reaper thread or the main thread
*/
#include <nks/thread.h>
#undef pthread_exit
void my_pthread_exit(void *status)
{
  NXThreadId_t tid;
  NXContext_t ctx;
  char name[NX_MAX_OBJECT_NAME_LEN+1] = "";

  tid= NXThreadGetId();
  if (tid == NX_INVALID_THREAD_ID || !tid)
    return;
  if (NXThreadGetContext(tid, &ctx) ||
      NXContextGetName(ctx, name, sizeof(name)-1))
    return;

  /*
    "MYSQLD.NLM's LibC Reaper" or "MYSQLD.NLM's main thread"
    with a debug build of LibC the reaper can have different names
  */
  if (!strindex(name, "\'s"))
    pthread_exit(status);
}
#endif

/*
  Some functions for RTS threads, AIX, Siemens Unix and UnixWare 7
  (and DEC OSF/1 3.2 too)
*/

int my_pthread_create_detached=1;

#if defined(HAVE_NONPOSIX_SIGWAIT) || defined(HAVE_DEC_3_2_THREADS)

int my_sigwait(const sigset_t *set,int *sig)
{
  int signal=sigwait((sigset_t*) set);
  if (signal < 0)
    return errno;
  *sig=signal;
  return 0;
}
#endif

/* localtime_r for SCO 3.2V4.2 */

#if !defined(HAVE_LOCALTIME_R) || !defined(HAVE_GMTIME_R)

extern pthread_mutex_t LOCK_localtime_r;

#endif

#if !defined(HAVE_LOCALTIME_R)
struct tm *localtime_r(const time_t *clock, struct tm *res)
{
  struct tm *tmp;
  pthread_mutex_lock(&LOCK_localtime_r);
  tmp=localtime(clock);
  *res= *tmp;
  pthread_mutex_unlock(&LOCK_localtime_r);
  return res;
}
#endif

#if !defined(HAVE_GMTIME_R)
/* 
  Reentrant version of standard gmtime() function. 
  Needed on some systems which don't implement it.
*/

struct tm *gmtime_r(const time_t *clock, struct tm *res)
{
  struct tm *tmp;
  pthread_mutex_lock(&LOCK_localtime_r);
  tmp= gmtime(clock);
  *res= *tmp;
  pthread_mutex_unlock(&LOCK_localtime_r);
  return res;
}
#endif

/****************************************************************************
** Replacement of sigwait if the system doesn't have one (like BSDI 3.0)
**
** Note:
** This version of sigwait() is assumed to called in a loop so the signalmask
** is permanently modified to reflect the signal set. This is done to get
** a much faster implementation.
**
** This implementation isn't thread safe: It assumes that only one
** thread is using sigwait.
**
** If one later supplies a different signal mask, all old signals that
** was used before are unblocked and set to SIGDFL.
**
** Author: Gary Wisniewski <garyw@spidereye.com.au>, much modified by Monty
****************************************************************************/

#if !defined(HAVE_SIGWAIT) && !defined(HAVE_mit_thread) && !defined(sigwait) && !defined(__WIN__) && !defined(HAVE_rts_threads) && !defined(HAVE_NONPOSIX_SIGWAIT) && !defined(HAVE_DEC_3_2_THREADS) && !defined(OS2)

#if !defined(DONT_USE_SIGSUSPEND)

static sigset_t sigwait_set,rev_sigwait_set,px_recd;

void px_handle_sig(int sig)
{
  sigaddset(&px_recd, sig);
}


void sigwait_setup(sigset_t *set)
{
  int i;
  struct sigaction sact,sact1;
  sigset_t unblock_mask;

  sact.sa_flags = 0;
  sact.sa_handler = px_handle_sig;
  memcpy_fixed(&sact.sa_mask,set,sizeof(*set));	/* handler isn't thread_safe */
  sigemptyset(&unblock_mask);
  pthread_sigmask(SIG_UNBLOCK,(sigset_t*) 0,&rev_sigwait_set);

  for (i = 1; i <= sizeof(sigwait_set)*8; i++)
  {
    if (sigismember(set,i))
    {
      sigdelset(&rev_sigwait_set,i);
      if (!sigismember(&sigwait_set,i))
	sigaction(i, &sact, (struct sigaction*) 0);
    }
    else
    {
      sigdelset(&px_recd,i);			/* Don't handle this */
      if (sigismember(&sigwait_set,i))
      {						/* Remove the old handler */
	sigaddset(&unblock_mask,i);
	sigdelset(&rev_sigwait_set,i);
	sact1.sa_flags = 0;
	sact1.sa_handler = SIG_DFL;
	sigemptyset(&sact1.sa_mask);
	sigaction(i, &sact1, 0);
      }
    }
  }
  memcpy_fixed(&sigwait_set,set,sizeof(*set));
  pthread_sigmask(SIG_BLOCK,(sigset_t*) set,(sigset_t*) 0);
  pthread_sigmask(SIG_UNBLOCK,&unblock_mask,(sigset_t*) 0);
}


int sigwait(sigset_t *setp, int *sigp)
{
  if (memcmp(setp,&sigwait_set,sizeof(sigwait_set)))
    sigwait_setup(setp);			/* Init or change of set */

  for (;;)
  {
    /*
      This is a fast, not 100% portable implementation to find the signal.
      Because the handler is blocked there should be at most 1 bit set, but
      the specification on this is somewhat shady so we use a set instead a
      single variable.
      */

    ulong *ptr= (ulong*) &px_recd;
    ulong *end=ptr+sizeof(px_recd)/sizeof(ulong);

    for ( ; ptr != end ; ptr++)
    {
      if (*ptr)
      {
	ulong set= *ptr;
	int found= (int) ((char*) ptr - (char*) &px_recd)*8+1;
	while (!(set & 1))
	{
	  found++;
	  set>>=1;
	}
	*sigp=found;
	sigdelset(&px_recd,found);
	return 0;
      }
    }
    sigsuspend(&rev_sigwait_set);
  }
  return 0;
}
#else  /* !DONT_USE_SIGSUSPEND */

/****************************************************************************
** Replacement of sigwait if the system doesn't have one (like BSDI 3.0)
**
** Note:
** This version of sigwait() is assumed to called in a loop so the signalmask
** is permanently modified to reflect the signal set. This is done to get
** a much faster implementation.
**
** This implementation uses a extra thread to handle the signals and one
** must always call sigwait() with the same signal mask!
**
** BSDI 3.0 NOTE:
**
** pthread_kill() doesn't work on a thread in a select() or sleep() loop?
** After adding the sleep to sigwait_thread, all signals are checked and
** delivered every second. This isn't that terrible performance vice, but
** someone should report this to BSDI and ask for a fix!
** Another problem is that when the sleep() ends, every select() in other
** threads are interrupted!
****************************************************************************/

static sigset_t pending_set;
static bool inited=0;
static pthread_cond_t  COND_sigwait;
static pthread_mutex_t LOCK_sigwait;


void sigwait_handle_sig(int sig)
{
  pthread_mutex_lock(&LOCK_sigwait);
  sigaddset(&pending_set, sig);
  VOID(pthread_cond_signal(&COND_sigwait)); /* inform sigwait() about signal */
  pthread_mutex_unlock(&LOCK_sigwait);
}

extern pthread_t alarm_thread;

void *sigwait_thread(void *set_arg)
{
  sigset_t *set=(sigset_t*) set_arg;

  int i;
  struct sigaction sact;
  sact.sa_flags = 0;
  sact.sa_handler = sigwait_handle_sig;
  memcpy_fixed(&sact.sa_mask,set,sizeof(*set));	/* handler isn't thread_safe */
  sigemptyset(&pending_set);

  for (i = 1; i <= sizeof(pending_set)*8; i++)
  {
    if (sigismember(set,i))
    {
      sigaction(i, &sact, (struct sigaction*) 0);
    }
  }
<<<<<<< HEAD
  sigaddset(set, thd_lib_detected == THD_LIB_LT ? SIGALRM : SIGUSR1);
=======
  /* Ensure that init_thr_alarm() is called */
  DBUG_ASSERT(thr_client_alarm);
  sigaddset(set, thr_client_alarm);
>>>>>>> 73e61944
  pthread_sigmask(SIG_UNBLOCK,(sigset_t*) set,(sigset_t*) 0);
  alarm_thread=pthread_self();			/* For thr_alarm */

  for (;;)
  {						/* Wait for signals */
#ifdef HAVE_NOT_BROKEN_SELECT
    fd_set fd;
    FD_ZERO(&fd);
    select(0,&fd,0,0,0);
#else
    sleep(1);					/* Because of broken BSDI */
#endif
  }
}


int sigwait(sigset_t *setp, int *sigp)
{
  if (!inited)
  {
    pthread_attr_t thr_attr;
    pthread_t sigwait_thread_id;
    inited=1;
    sigemptyset(&pending_set);
    pthread_mutex_init(&LOCK_sigwait,MY_MUTEX_INIT_FAST);
    pthread_cond_init(&COND_sigwait,NULL);

    pthread_attr_init(&thr_attr);
    pthread_attr_setscope(&thr_attr,PTHREAD_SCOPE_PROCESS);
    pthread_attr_setdetachstate(&thr_attr,PTHREAD_CREATE_DETACHED);
    pthread_attr_setstacksize(&thr_attr,8196);
    my_pthread_attr_setprio(&thr_attr,100);	/* Very high priority */
    VOID(pthread_create(&sigwait_thread_id,&thr_attr,sigwait_thread,setp));
    VOID(pthread_attr_destroy(&thr_attr));
  }

  pthread_mutex_lock(&LOCK_sigwait);
  for (;;)
  {
    ulong *ptr= (ulong*) &pending_set;
    ulong *end=ptr+sizeof(pending_set)/sizeof(ulong);

    for ( ; ptr != end ; ptr++)
    {
      if (*ptr)
      {
	ulong set= *ptr;
	int found= (int) ((char*) ptr - (char*) &pending_set)*8+1;
	while (!(set & 1))
	{
	  found++;
	  set>>=1;
	}
	*sigp=found;
	sigdelset(&pending_set,found);
	pthread_mutex_unlock(&LOCK_sigwait);
	return 0;
      }
    }
    VOID(pthread_cond_wait(&COND_sigwait,&LOCK_sigwait));
  }
  return 0;
}

#endif /* DONT_USE_SIGSUSPEND */
#endif /* HAVE_SIGWAIT */


/****************************************************************************
 The following functions fixes that all pthread functions should work
 according to latest posix standard
****************************************************************************/

/* Undefined wrappers set my_pthread.h so that we call os functions */
#undef pthread_mutex_init
#undef pthread_mutex_lock
#undef pthread_mutex_unlock
#undef pthread_mutex_destroy
#undef pthread_mutex_wait
#undef pthread_mutex_timedwait
#undef pthread_mutex_trylock
#undef pthread_mutex_t
#undef pthread_cond_init
#undef pthread_cond_wait
#undef pthread_cond_timedwait
#undef pthread_cond_t
#undef pthread_attr_getstacksize

/*****************************************************************************
** Patches for AIX and DEC OSF/1 3.2
*****************************************************************************/

#if (defined(HAVE_NONPOSIX_PTHREAD_MUTEX_INIT) && !defined(HAVE_UNIXWARE7_THREADS)) || defined(HAVE_DEC_3_2_THREADS)

#include <netdb.h>

int my_pthread_mutex_init(pthread_mutex_t *mp, const pthread_mutexattr_t *attr)
{
  int error;
  if (!attr)
    error=pthread_mutex_init(mp,pthread_mutexattr_default);
  else
    error=pthread_mutex_init(mp,*attr);
  return error;
}

int my_pthread_cond_init(pthread_cond_t *mp, const pthread_condattr_t *attr)
{
  int error;
  if (!attr)
    error=pthread_cond_init(mp,pthread_condattr_default);
  else
    error=pthread_cond_init(mp,*attr);
  return error;
}

#endif


/*****************************************************************************
  Patches for HPUX
  We need these because the pthread_mutex.. code returns -1 on error,
  instead of the error code.

  Note that currently we only remap pthread_ functions used by MySQL.
  If we are depending on the value for some other pthread_xxx functions,
  this has to be added here.
****************************************************************************/

#if defined(HPUX10) || defined(HAVE_BROKEN_PTHREAD_COND_TIMEDWAIT)

int my_pthread_cond_timedwait(pthread_cond_t *cond, pthread_mutex_t *mutex,
			      struct timespec *abstime)
{
  int error=pthread_cond_timedwait(cond, mutex, abstime);
  if (error == -1)			/* Safety if the lib is fixed */
  {
    if (!(error=errno))
      error= ETIMEDOUT;			/* Can happen on HPUX */
  }
  if (error == EAGAIN)			/* Correct errno to Posix */
    error= ETIMEDOUT;
  return error;
}
#endif

#if defined(HPUX10)

void my_pthread_attr_getstacksize(pthread_attr_t *connection_attrib,
				  size_t *stack_size)
{
  *stack_size= pthread_attr_getstacksize(*connection_attrib);
}
#endif


#ifdef HAVE_POSIX1003_4a_MUTEX
/*
  In HP-UX-10.20 and other old Posix 1003.4a Draft 4 implementations
  pthread_mutex_trylock returns 1 on success, not 0 like
  pthread_mutex_lock

  From the HP-UX-10.20 man page:
  RETURN VALUES
      If the function fails, errno may be set to one of the following
      values:
           Return | Error    | Description
           _______|__________|_________________________________________
              1   |          | Successful completion.
              0   |          | The mutex is  locked; therefore, it was
                  |          | not acquired.
             -1   | [EINVAL] | The value specified by mutex is invalid.

*/

/*
  Convert pthread_mutex_trylock to return values according to latest POSIX

  RETURN VALUES
  0		If we are able successfully lock the mutex.
  EBUSY		Mutex was locked by another thread
  #		Other error number returned by pthread_mutex_trylock()
		(Not likely)  
*/

int my_pthread_mutex_trylock(pthread_mutex_t *mutex)
{
  int error= pthread_mutex_trylock(mutex);
  if (error == 1)
    return 0;				/* Got lock on mutex */
  if (error == 0)			/* Someon else is locking mutex */
    return EBUSY;
  if (error == -1)			/* Safety if the lib is fixed */
    error= errno;			/* Probably invalid parameter */
   return error;
}
#endif /* HAVE_POSIX1003_4a_MUTEX */

/* Some help functions */

int pthread_no_free(void *not_used __attribute__((unused)))
{
  return 0;
}

int pthread_dummy(int ret)
{
  return ret;
}
#endif /* THREAD */<|MERGE_RESOLUTION|>--- conflicted
+++ resolved
@@ -30,10 +30,7 @@
 #endif
 
 uint thd_lib_detected;
-<<<<<<< HEAD
-=======
 uint thr_client_alarm;
->>>>>>> 73e61944
 
 #ifndef my_pthread_setprio
 void my_pthread_setprio(pthread_t thread_id,int prior)
@@ -341,13 +338,9 @@
       sigaction(i, &sact, (struct sigaction*) 0);
     }
   }
-<<<<<<< HEAD
-  sigaddset(set, thd_lib_detected == THD_LIB_LT ? SIGALRM : SIGUSR1);
-=======
   /* Ensure that init_thr_alarm() is called */
   DBUG_ASSERT(thr_client_alarm);
   sigaddset(set, thr_client_alarm);
->>>>>>> 73e61944
   pthread_sigmask(SIG_UNBLOCK,(sigset_t*) set,(sigset_t*) 0);
   alarm_thread=pthread_self();			/* For thr_alarm */
 

--- conflicted
+++ resolved
@@ -15,30 +15,19 @@
 # Foundation, Inc., 59 Temple Place, Suite 330, Boston, MA  02111-1307  USA
 # Process this file with automake to create Makefile.in
 
-<<<<<<< HEAD
 if HAVE_YASSL
   yassl_dummy_link_fix= $(top_srcdir)/extra/yassl/src/dummy.cpp
 else
   yassl_dummy_link_fix=
 endif
-INCLUDES=-I$(top_srcdir)/include $(openssl_includes) \
-	-I$(top_builddir)/include
-LDADD=  @CLIENT_EXTRA_LDFLAGS@ \
-        $(top_builddir)/libmysql_r/libmysqlclient_r.la \
-        @openssl_libs@ @ZLIB_LIBS@ 
+INCLUDES=	-I$(top_builddir)/include -I$(top_srcdir)/include \
+		$(openssl_includes)
+LDADD=		@CLIENT_EXTRA_LDFLAGS@ \
+		$(top_builddir)/libmysql_r/libmysqlclient_r.la \
+		@openssl_libs@ @ZLIB_LIBS@ 
 bin_PROGRAMS=		mysqltestmanager
 mysqltestmanager_SOURCES=	mysqlmanager.c $(yassl_dummy_link_fix)
 mysqltestmanager_DEPENDENCIES=	$(LIBRARIES) $(pkglib_LTLIBRARIES)
-=======
-INCLUDES=		@MT_INCLUDES@ -I$(top_builddir)/include \
-			-I$(top_srcdir)/include $(openssl_includes)
-LDADD=			@CLIENT_EXTRA_LDFLAGS@ @openssl_libs@ \
-			$(top_builddir)/libmysql_r/libmysqlclient_r.la \
-			@ZLIB_LIBS@ 
-bin_PROGRAMS=		mysqlmanager
-mysqlmanager_SOURCES=	mysqlmanager.c
-mysqlmanager_DEPENDENCIES=	$(LIBRARIES) $(pkglib_LTLIBRARIES)
->>>>>>> a7be4216
 DEF=			-DUNDEF_THREADS_HACK
 
 # Don't update the files from bitkeeper

/* Copyright (C) 2000 MySQL AB

   This program is free software; you can redistribute it and/or modify
   it under the terms of the GNU General Public License as published by
   the Free Software Foundation; version 2 of the License.

   This program is distributed in the hope that it will be useful,
   but WITHOUT ANY WARRANTY; without even the implied warranty of
   MERCHANTABILITY or FITNESS FOR A PARTICULAR PURPOSE.  See the
   GNU General Public License for more details.

   You should have received a copy of the GNU General Public License
   along with this program; if not, write to the Free Software
   Foundation, Inc., 59 Temple Place, Suite 330, Boston, MA  02111-1307  USA */

/* Defines to make different thread packages compatible */

#ifndef _my_pthread_h
#define _my_pthread_h

#include <errno.h>
#ifndef ETIME
#define ETIME ETIMEDOUT				/* For FreeBSD */
#endif

#ifdef  __cplusplus
#define EXTERNC extern "C"
extern "C" {
#else
#define EXTERNC
#endif /* __cplusplus */ 

/*
  BUG#24507: Race conditions inside current NPTL pthread_exit() implementation.
  
  If macro NPTL_PTHREAD_EXIT_HACK is defined then a hack described in the bug
  report will be implemented inside my_thread_global_init() in my_thr_init.c.
   
  This amounts to spawning a dummy thread which does nothing but executes 
  pthread_exit(0). 
  
  This bug is fixed in version 2.5 of glibc library.
  
  TODO: Remove this code when fixed versions of glibc6 are in common use. 
 */

#if defined(TARGET_OS_LINUX) && defined(HAVE_NPTL) && \
    defined(__GLIBC__) && ( __GLIBC__ < 2 || __GLIBC__ == 2 && __GLIBC_MINOR__ < 5 )
#define NPTL_PTHREAD_EXIT_BUG	1
#endif 

<<<<<<< HEAD
#if defined(__WIN__)
=======
#if defined(__WIN__) || defined(OS2)

#ifdef OS2
typedef ULONG     HANDLE;
typedef ULONG     DWORD;
typedef int sigset_t;
#endif

#ifdef OS2
typedef HMTX             pthread_mutex_t;
#else
>>>>>>> 41555dcd
typedef CRITICAL_SECTION pthread_mutex_t;
typedef HANDLE		 pthread_t;
typedef struct thread_attr {
    DWORD dwStackSize ;
    DWORD dwCreatingFlag ;
    int priority ;
} pthread_attr_t ;

typedef struct { int dummy; } pthread_condattr_t;

/* Implementation of posix conditions */

typedef struct st_pthread_link {
  DWORD thread_id;
  struct st_pthread_link *next;
} pthread_link;

typedef struct {
  uint32 waiting;
  HANDLE semaphore;
} pthread_cond_t;


typedef int pthread_mutexattr_t;
#define win_pthread_self my_thread_var->pthread_self
#define pthread_handler_t EXTERNC void * __cdecl
typedef void * (__cdecl *pthread_handler)(void *);

/*
  Struct and macros to be used in combination with the
  windows implementation of pthread_cond_timedwait
*/

/*
   Declare a union to make sure FILETIME is properly aligned
   so it can be used directly as a 64 bit value. The value
   stored is in 100ns units.
 */
 union ft64 {
  FILETIME ft;
  __int64 i64;
 };
struct timespec {
  union ft64 tv;
  /* The max timeout value in millisecond for pthread_cond_timedwait */
  long max_timeout_msec;
};
#define set_timespec(ABSTIME,SEC) { \
  GetSystemTimeAsFileTime(&((ABSTIME).tv.ft)); \
  (ABSTIME).tv.i64+= (__int64)(SEC)*10000000; \
  (ABSTIME).max_timeout_msec= (long)((SEC)*1000); \
}
#define set_timespec_nsec(ABSTIME,NSEC) { \
  GetSystemTimeAsFileTime(&((ABSTIME).tv.ft)); \
  (ABSTIME).tv.i64+= (__int64)(NSEC)/100; \
  (ABSTIME).max_timeout_msec= (long)((NSEC)/1000000); \
}

void win_pthread_init(void);
int win_pthread_setspecific(void *A,void *B,uint length);
int pthread_create(pthread_t *,pthread_attr_t *,pthread_handler,void *);
int pthread_cond_init(pthread_cond_t *cond, const pthread_condattr_t *attr);
int pthread_cond_wait(pthread_cond_t *cond, pthread_mutex_t *mutex);
int pthread_cond_timedwait(pthread_cond_t *cond, pthread_mutex_t *mutex,
			   struct timespec *abstime);
int pthread_cond_signal(pthread_cond_t *cond);
int pthread_cond_broadcast(pthread_cond_t *cond);
int pthread_cond_destroy(pthread_cond_t *cond);
int pthread_attr_init(pthread_attr_t *connect_att);
int pthread_attr_setstacksize(pthread_attr_t *connect_att,DWORD stack);
int pthread_attr_setprio(pthread_attr_t *connect_att,int priority);
int pthread_attr_destroy(pthread_attr_t *connect_att);
struct tm *localtime_r(const time_t *timep,struct tm *tmp);
struct tm *gmtime_r(const time_t *timep,struct tm *tmp);


void pthread_exit(void *a);	 /* was #define pthread_exit(A) ExitThread(A)*/

#define ETIMEDOUT 145		    /* Win32 doesn't have this */
#define getpid() GetCurrentThreadId()
#define pthread_self() win_pthread_self
#define HAVE_LOCALTIME_R		1
#define _REENTRANT			1
#define HAVE_PTHREAD_ATTR_SETSTACKSIZE	1

/*
  Windows has two ways to use thread local storage. The most efficient
  is using __declspec(thread), but that does not work properly when
  used in a .dll that is loaded at runtime, after program load. So for
  libmysql.dll and libmysqld.dll we define USE_TLS in order to use the
  TlsXxx() API instead, which works in all cases.
*/
#ifdef USE_TLS					/* For LIBMYSQL.DLL */
#undef SAFE_MUTEX				/* This will cause conflicts */
#define pthread_key(T,V)  DWORD V
#define pthread_key_create(A,B) ((*A=TlsAlloc())==0xFFFFFFFF)
#define pthread_key_delete(A) TlsFree(A)
#define pthread_getspecific(A) (TlsGetValue(A))
#define my_pthread_getspecific(T,A) ((T) TlsGetValue(A))
#define my_pthread_getspecific_ptr(T,V) ((T) TlsGetValue(V))
#define my_pthread_setspecific_ptr(T,V) (!TlsSetValue((T),(V)))
#define pthread_setspecific(A,B) (!TlsSetValue((A),(B)))
#else
#define pthread_key(T,V) __declspec(thread) T V
#define pthread_key_create(A,B) pthread_dummy(0)
#define pthread_key_delete(A) pthread_dummy(0)
#define pthread_getspecific(A) (&(A))
#define my_pthread_getspecific(T,A) (&(A))
#define my_pthread_getspecific_ptr(T,V) (V)
#define my_pthread_setspecific_ptr(T,V) ((T)=(V),0)
#define pthread_setspecific(A,B) win_pthread_setspecific(&(A),(B),sizeof(A))
#endif /* USE_TLS */

#define pthread_equal(A,B) ((A) == (B))
#define pthread_mutex_init(A,B)  (InitializeCriticalSection(A),0)
#define pthread_mutex_lock(A)	 (EnterCriticalSection(A),0)
#define pthread_mutex_trylock(A) (WaitForSingleObject((A), 0) == WAIT_TIMEOUT)
#define pthread_mutex_unlock(A)  LeaveCriticalSection(A)
#define pthread_mutex_destroy(A) DeleteCriticalSection(A)
#define my_pthread_setprio(A,B)  SetThreadPriority(GetCurrentThread(), (B))
#define pthread_kill(A,B) pthread_dummy(0)

#define pthread_join(A,B) \
  ((WaitForSingleObject((A), INFINITE) != WAIT_OBJECT_0) || !CloseHandle(A))

/* Dummy defines for easier code */
#define pthread_attr_setdetachstate(A,B) pthread_dummy(0)
#define my_pthread_attr_setprio(A,B) pthread_attr_setprio(A,B)
#define pthread_attr_setscope(A,B)
#define pthread_detach_this_thread()
#define pthread_condattr_init(A)
#define pthread_condattr_destroy(A)

#define my_pthread_getprio(thread_id) pthread_dummy(0)

#else /* Normal threads */

#ifdef HAVE_rts_threads
#define sigwait org_sigwait
#include <signal.h>
#undef sigwait
#endif
#include <pthread.h>
#ifndef _REENTRANT
#define _REENTRANT
#endif
#ifdef HAVE_THR_SETCONCURRENCY
#include <thread.h>			/* Probably solaris */
#endif
#ifdef HAVE_SCHED_H
#include <sched.h>
#endif
#ifdef HAVE_SYNCH_H
#include <synch.h>
#endif

#ifdef __NETWARE__
void my_pthread_exit(void *status);
#define pthread_exit(A) my_pthread_exit(A)
#endif

extern int my_pthread_getprio(pthread_t thread_id);

#define pthread_key(T,V) pthread_key_t V
#define my_pthread_getspecific_ptr(T,V) my_pthread_getspecific(T,(V))
#define my_pthread_setspecific_ptr(T,V) pthread_setspecific(T,(void*) (V))
#define pthread_detach_this_thread()
#define pthread_handler_t EXTERNC void *
typedef void *(* pthread_handler)(void *);

/* Test first for RTS or FSU threads */

#if defined(PTHREAD_SCOPE_GLOBAL) && !defined(PTHREAD_SCOPE_SYSTEM)
#define HAVE_rts_threads
extern int my_pthread_create_detached;
#define pthread_sigmask(A,B,C) sigprocmask((A),(B),(C))
#define PTHREAD_CREATE_DETACHED &my_pthread_create_detached
#define PTHREAD_SCOPE_SYSTEM  PTHREAD_SCOPE_GLOBAL
#define PTHREAD_SCOPE_PROCESS PTHREAD_SCOPE_LOCAL
#define USE_ALARM_THREAD
#endif /* defined(PTHREAD_SCOPE_GLOBAL) && !defined(PTHREAD_SCOPE_SYSTEM) */

#if defined(_BSDI_VERSION) && _BSDI_VERSION < 199910
int sigwait(sigset_t *set, int *sig);
#endif

#ifndef HAVE_NONPOSIX_SIGWAIT
#define my_sigwait(A,B) sigwait((A),(B))
#else
int my_sigwait(const sigset_t *set,int *sig);
#endif

#ifdef HAVE_NONPOSIX_PTHREAD_MUTEX_INIT
#ifndef SAFE_MUTEX
#define pthread_mutex_init(a,b) my_pthread_mutex_init((a),(b))
extern int my_pthread_mutex_init(pthread_mutex_t *mp,
				 const pthread_mutexattr_t *attr);
#endif /* SAFE_MUTEX */
#define pthread_cond_init(a,b) my_pthread_cond_init((a),(b))
extern int my_pthread_cond_init(pthread_cond_t *mp,
				const pthread_condattr_t *attr);
#endif /* HAVE_NONPOSIX_PTHREAD_MUTEX_INIT */

#if defined(HAVE_SIGTHREADMASK) && !defined(HAVE_PTHREAD_SIGMASK)
#define pthread_sigmask(A,B,C) sigthreadmask((A),(B),(C))
#endif

#if !defined(HAVE_SIGWAIT) && !defined(HAVE_rts_threads) && !defined(sigwait) && !defined(alpha_linux_port) && !defined(HAVE_NONPOSIX_SIGWAIT) && !defined(HAVE_DEC_3_2_THREADS) && !defined(_AIX)
int sigwait(sigset_t *setp, int *sigp);		/* Use our implemention */
#endif


/*
  We define my_sigset() and use that instead of the system sigset() so that
  we can favor an implementation based on sigaction(). On some systems, such
  as Mac OS X, sigset() results in flags such as SA_RESTART being set, and
  we want to make sure that no such flags are set.
*/
#if defined(HAVE_SIGACTION) && !defined(my_sigset)
#define my_sigset(A,B) do { struct sigaction s; sigset_t set; int rc;      \
                            DBUG_ASSERT((A) != 0);                         \
                            sigemptyset(&set);                             \
                            s.sa_handler = (B);                            \
                            s.sa_mask    = set;                            \
                            s.sa_flags   = 0;                              \
                            rc= sigaction((A), &s, (struct sigaction *) NULL);\
                            DBUG_ASSERT(rc == 0);                          \
                          } while (0)
#elif defined(HAVE_SIGSET) && !defined(my_sigset)
#define my_sigset(A,B) sigset((A),(B))
#elif !defined(my_sigset)
#define my_sigset(A,B) signal((A),(B))
#endif

#ifndef my_pthread_setprio
#if defined(HAVE_PTHREAD_SETPRIO_NP)		/* FSU threads */
#define my_pthread_setprio(A,B) pthread_setprio_np((A),(B))
#elif defined(HAVE_PTHREAD_SETPRIO)
#define my_pthread_setprio(A,B) pthread_setprio((A),(B))
#else
extern void my_pthread_setprio(pthread_t thread_id,int prior);
#endif
#endif

#ifndef my_pthread_attr_setprio
#ifdef HAVE_PTHREAD_ATTR_SETPRIO
#define my_pthread_attr_setprio(A,B) pthread_attr_setprio((A),(B))
#else
extern void my_pthread_attr_setprio(pthread_attr_t *attr, int priority);
#endif
#endif

#if !defined(HAVE_PTHREAD_ATTR_SETSCOPE) || defined(HAVE_DEC_3_2_THREADS)
#define pthread_attr_setscope(A,B)
#undef	HAVE_GETHOSTBYADDR_R			/* No definition */
#endif

#if defined(HAVE_BROKEN_PTHREAD_COND_TIMEDWAIT) && !defined(SAFE_MUTEX)
extern int my_pthread_cond_timedwait(pthread_cond_t *cond,
				     pthread_mutex_t *mutex,
				     struct timespec *abstime);
#define pthread_cond_timedwait(A,B,C) my_pthread_cond_timedwait((A),(B),(C))
#endif

#if !defined( HAVE_NONPOSIX_PTHREAD_GETSPECIFIC)
#define my_pthread_getspecific(A,B) ((A) pthread_getspecific(B))
#else
#define my_pthread_getspecific(A,B) ((A) my_pthread_getspecific_imp(B))
void *my_pthread_getspecific_imp(pthread_key_t key);
#endif

#ifndef HAVE_LOCALTIME_R
struct tm *localtime_r(const time_t *clock, struct tm *res);
#endif

#ifndef HAVE_GMTIME_R
struct tm *gmtime_r(const time_t *clock, struct tm *res);
#endif

#ifdef HAVE_PTHREAD_CONDATTR_CREATE
/* DCE threads on HPUX 10.20 */
#define pthread_condattr_init pthread_condattr_create
#define pthread_condattr_destroy pthread_condattr_delete
#endif

/* FSU THREADS */
#if !defined(HAVE_PTHREAD_KEY_DELETE) && !defined(pthread_key_delete)
#define pthread_key_delete(A) pthread_dummy(0)
#endif

#ifdef HAVE_CTHREADS_WRAPPER			/* For MacOSX */
#define pthread_cond_destroy(A) pthread_dummy(0)
#define pthread_mutex_destroy(A) pthread_dummy(0)
#define pthread_attr_delete(A) pthread_dummy(0)
#define pthread_condattr_delete(A) pthread_dummy(0)
#define pthread_attr_setstacksize(A,B) pthread_dummy(0)
#define pthread_equal(A,B) ((A) == (B))
#define pthread_cond_timedwait(a,b,c) pthread_cond_wait((a),(b))
#define pthread_attr_init(A) pthread_attr_create(A)
#define pthread_attr_destroy(A) pthread_attr_delete(A)
#define pthread_attr_setdetachstate(A,B) pthread_dummy(0)
#define pthread_create(A,B,C,D) pthread_create((A),*(B),(C),(D))
#define pthread_sigmask(A,B,C) sigprocmask((A),(B),(C))
#define pthread_kill(A,B) pthread_dummy(0)
#undef	pthread_detach_this_thread
#define pthread_detach_this_thread() { pthread_t tmp=pthread_self() ; pthread_detach(&tmp); }
#endif

#ifdef HAVE_DARWIN5_THREADS
#define pthread_sigmask(A,B,C) sigprocmask((A),(B),(C))
#define pthread_kill(A,B) pthread_dummy(0)
#define pthread_condattr_init(A) pthread_dummy(0)
#define pthread_condattr_destroy(A) pthread_dummy(0)
#undef	pthread_detach_this_thread
#define pthread_detach_this_thread() { pthread_t tmp=pthread_self() ; pthread_detach(tmp); }
#endif

#if ((defined(HAVE_PTHREAD_ATTR_CREATE) && !defined(HAVE_SIGWAIT)) || defined(HAVE_DEC_3_2_THREADS)) && !defined(HAVE_CTHREADS_WRAPPER)
/* This is set on AIX_3_2 and Siemens unix (and DEC OSF/1 3.2 too) */
#define pthread_key_create(A,B) \
		pthread_keycreate(A,(B) ?\
				  (pthread_destructor_t) (B) :\
				  (pthread_destructor_t) pthread_dummy)
#define pthread_attr_init(A) pthread_attr_create(A)
#define pthread_attr_destroy(A) pthread_attr_delete(A)
#define pthread_attr_setdetachstate(A,B) pthread_dummy(0)
#define pthread_create(A,B,C,D) pthread_create((A),*(B),(C),(D))
#ifndef pthread_sigmask
#define pthread_sigmask(A,B,C) sigprocmask((A),(B),(C))
#endif
#define pthread_kill(A,B) pthread_dummy(0)
#undef	pthread_detach_this_thread
#define pthread_detach_this_thread() { pthread_t tmp=pthread_self() ; pthread_detach(&tmp); }
#elif !defined(__NETWARE__) /* HAVE_PTHREAD_ATTR_CREATE && !HAVE_SIGWAIT */
#define HAVE_PTHREAD_KILL
#endif

#endif /* defined(__WIN__) */

#if defined(HPUX10) && !defined(DONT_REMAP_PTHREAD_FUNCTIONS)
#undef pthread_cond_timedwait
#define pthread_cond_timedwait(a,b,c) my_pthread_cond_timedwait((a),(b),(c))
int my_pthread_cond_timedwait(pthread_cond_t *cond, pthread_mutex_t *mutex,
			      struct timespec *abstime);
#endif

#if defined(HPUX10)
#define pthread_attr_getstacksize(A,B) my_pthread_attr_getstacksize(A,B)
void my_pthread_attr_getstacksize(pthread_attr_t *attrib, size_t *size);
#endif

#if defined(HAVE_POSIX1003_4a_MUTEX) && !defined(DONT_REMAP_PTHREAD_FUNCTIONS)
#undef pthread_mutex_trylock
#define pthread_mutex_trylock(a) my_pthread_mutex_trylock((a))
int my_pthread_mutex_trylock(pthread_mutex_t *mutex);
#endif

/*
  The defines set_timespec and set_timespec_nsec should be used
  for calculating an absolute time at which
  pthread_cond_timedwait should timeout
*/
#ifdef HAVE_TIMESPEC_TS_SEC
#ifndef set_timespec
#define set_timespec(ABSTIME,SEC) \
{ \
  (ABSTIME).ts_sec=time(0) + (time_t) (SEC); \
  (ABSTIME).ts_nsec=0; \
}
#endif /* !set_timespec */
#ifndef set_timespec_nsec
#define set_timespec_nsec(ABSTIME,NSEC) \
{ \
  ulonglong now= my_getsystime() + (NSEC/100); \
  (ABSTIME).ts_sec=  (now / ULL(10000000)); \
  (ABSTIME).ts_nsec= (now % ULL(10000000) * 100 + ((NSEC) % 100)); \
}
#endif /* !set_timespec_nsec */
#else
#ifndef set_timespec
#define set_timespec(ABSTIME,SEC) \
{\
  struct timeval tv;\
  gettimeofday(&tv,0);\
  (ABSTIME).tv_sec=tv.tv_sec+(time_t) (SEC);\
  (ABSTIME).tv_nsec=tv.tv_usec*1000;\
}
#endif /* !set_timespec */
#ifndef set_timespec_nsec
#define set_timespec_nsec(ABSTIME,NSEC) \
{\
  ulonglong now= my_getsystime() + (NSEC/100); \
  (ABSTIME).tv_sec=  (time_t) (now / ULL(10000000));                  \
  (ABSTIME).tv_nsec= (long) (now % ULL(10000000) * 100 + ((NSEC) % 100)); \
}
#endif /* !set_timespec_nsec */
#endif /* HAVE_TIMESPEC_TS_SEC */

	/* safe_mutex adds checking to mutex for easier debugging */

#if defined(__NETWARE__) && !defined(SAFE_MUTEX_DETECT_DESTROY)
#define SAFE_MUTEX_DETECT_DESTROY
#endif

typedef struct st_safe_mutex_t
{
  pthread_mutex_t global,mutex;
  const char *file;
  uint line,count;
  pthread_t thread;
#ifdef SAFE_MUTEX_DETECT_DESTROY
  struct st_safe_mutex_info_t *info;	/* to track destroying of mutexes */
#endif
} safe_mutex_t;

#ifdef SAFE_MUTEX_DETECT_DESTROY
/*
  Used to track the destroying of mutexes. This needs to be a seperate
  structure because the safe_mutex_t structure could be freed before
  the mutexes are destroyed.
*/

typedef struct st_safe_mutex_info_t
{
  struct st_safe_mutex_info_t *next;
  struct st_safe_mutex_info_t *prev;
  const char *init_file;
  uint32 init_line;
} safe_mutex_info_t;
#endif /* SAFE_MUTEX_DETECT_DESTROY */

int safe_mutex_init(safe_mutex_t *mp, const pthread_mutexattr_t *attr,
                    const char *file, uint line);
int safe_mutex_lock(safe_mutex_t *mp,const char *file, uint line);
int safe_mutex_unlock(safe_mutex_t *mp,const char *file, uint line);
int safe_mutex_destroy(safe_mutex_t *mp,const char *file, uint line);
int safe_cond_wait(pthread_cond_t *cond, safe_mutex_t *mp,const char *file,
		   uint line);
int safe_cond_timedwait(pthread_cond_t *cond, safe_mutex_t *mp,
			struct timespec *abstime, const char *file, uint line);
void safe_mutex_global_init(void);
void safe_mutex_end(FILE *file);

	/* Wrappers if safe mutex is actually used */
#ifdef SAFE_MUTEX
#undef pthread_mutex_init
#undef pthread_mutex_lock
#undef pthread_mutex_unlock
#undef pthread_mutex_destroy
#undef pthread_mutex_wait
#undef pthread_mutex_timedwait
#undef pthread_mutex_t
#undef pthread_cond_wait
#undef pthread_cond_timedwait
#undef pthread_mutex_trylock
#define pthread_mutex_init(A,B) safe_mutex_init((A),(B),__FILE__,__LINE__)
#define pthread_mutex_lock(A) safe_mutex_lock((A),__FILE__,__LINE__)
#define pthread_mutex_unlock(A) safe_mutex_unlock((A),__FILE__,__LINE__)
#define pthread_mutex_destroy(A) safe_mutex_destroy((A),__FILE__,__LINE__)
#define pthread_cond_wait(A,B) safe_cond_wait((A),(B),__FILE__,__LINE__)
#define pthread_cond_timedwait(A,B,C) safe_cond_timedwait((A),(B),(C),__FILE__,__LINE__)
#define pthread_mutex_trylock(A) pthread_mutex_lock(A)
#define pthread_mutex_t safe_mutex_t
#define safe_mutex_assert_owner(mp) \
          DBUG_ASSERT((mp)->count > 0 && \
                      pthread_equal(pthread_self(), (mp)->thread))
#define safe_mutex_assert_not_owner(mp) \
          DBUG_ASSERT(! (mp)->count || \
                      ! pthread_equal(pthread_self(), (mp)->thread))
#else
#define safe_mutex_assert_owner(mp)
#define safe_mutex_assert_not_owner(mp)
#endif /* SAFE_MUTEX */

#if defined(MY_PTHREAD_FASTMUTEX) && !defined(SAFE_MUTEX)
typedef struct st_my_pthread_fastmutex_t
{
  pthread_mutex_t mutex;
  uint spins;
} my_pthread_fastmutex_t;

int my_pthread_fastmutex_init(my_pthread_fastmutex_t *mp, 
                              const pthread_mutexattr_t *attr);
int my_pthread_fastmutex_lock(my_pthread_fastmutex_t *mp);

#undef pthread_mutex_init
#undef pthread_mutex_lock
#undef pthread_mutex_unlock
#undef pthread_mutex_destroy
#undef pthread_mutex_wait
#undef pthread_mutex_timedwait
#undef pthread_mutex_t
#undef pthread_cond_wait
#undef pthread_cond_timedwait
#undef pthread_mutex_trylock
#define pthread_mutex_init(A,B) my_pthread_fastmutex_init((A),(B))
#define pthread_mutex_lock(A) my_pthread_fastmutex_lock(A)
#define pthread_mutex_unlock(A) pthread_mutex_unlock(&(A)->mutex)
#define pthread_mutex_destroy(A) pthread_mutex_destroy(&(A)->mutex)
#define pthread_cond_wait(A,B) pthread_cond_wait((A),&(B)->mutex)
#define pthread_cond_timedwait(A,B,C) pthread_cond_timedwait((A),&(B)->mutex,(C))
#define pthread_mutex_trylock(A) pthread_mutex_trylock(&(A)->mutex)
#define pthread_mutex_t my_pthread_fastmutex_t
#endif /* defined(MY_PTHREAD_FASTMUTEX) && !defined(SAFE_MUTEX) */

	/* READ-WRITE thread locking */

#ifdef HAVE_BROKEN_RWLOCK			/* For OpenUnix */
#undef HAVE_PTHREAD_RWLOCK_RDLOCK
#undef HAVE_RWLOCK_INIT
#undef HAVE_RWLOCK_T
#endif

#if defined(USE_MUTEX_INSTEAD_OF_RW_LOCKS)
/* use these defs for simple mutex locking */
#define rw_lock_t pthread_mutex_t
#define my_rwlock_init(A,B) pthread_mutex_init((A),(B))
#define rw_rdlock(A) pthread_mutex_lock((A))
#define rw_wrlock(A) pthread_mutex_lock((A))
#define rw_tryrdlock(A) pthread_mutex_trylock((A))
#define rw_trywrlock(A) pthread_mutex_trylock((A))
#define rw_unlock(A) pthread_mutex_unlock((A))
#define rwlock_destroy(A) pthread_mutex_destroy((A))
#elif defined(HAVE_PTHREAD_RWLOCK_RDLOCK)
#define rw_lock_t pthread_rwlock_t
#define my_rwlock_init(A,B) pthread_rwlock_init((A),(B))
#define rw_rdlock(A) pthread_rwlock_rdlock(A)
#define rw_wrlock(A) pthread_rwlock_wrlock(A)
#define rw_tryrdlock(A) pthread_rwlock_tryrdlock((A))
#define rw_trywrlock(A) pthread_rwlock_trywrlock((A))
#define rw_unlock(A) pthread_rwlock_unlock(A)
#define rwlock_destroy(A) pthread_rwlock_destroy(A)
#elif defined(HAVE_RWLOCK_INIT)
#ifdef HAVE_RWLOCK_T				/* For example Solaris 2.6-> */
#define rw_lock_t rwlock_t
#endif
#define my_rwlock_init(A,B) rwlock_init((A),USYNC_THREAD,0)
#else
/* Use our own version of read/write locks */
typedef struct _my_rw_lock_t {
	pthread_mutex_t lock;		/* lock for structure		*/
	pthread_cond_t	readers;	/* waiting readers		*/
	pthread_cond_t	writers;	/* waiting writers		*/
	int		state;		/* -1:writer,0:free,>0:readers	*/
	int		waiters;	/* number of waiting writers	*/
} my_rw_lock_t;

#define rw_lock_t my_rw_lock_t
#define rw_rdlock(A) my_rw_rdlock((A))
#define rw_wrlock(A) my_rw_wrlock((A))
#define rw_tryrdlock(A) my_rw_tryrdlock((A))
#define rw_trywrlock(A) my_rw_trywrlock((A))
#define rw_unlock(A) my_rw_unlock((A))
#define rwlock_destroy(A) my_rwlock_destroy((A))

extern int my_rwlock_init(my_rw_lock_t *, void *);
extern int my_rwlock_destroy(my_rw_lock_t *);
extern int my_rw_rdlock(my_rw_lock_t *);
extern int my_rw_wrlock(my_rw_lock_t *);
extern int my_rw_unlock(my_rw_lock_t *);
extern int my_rw_tryrdlock(my_rw_lock_t *);
extern int my_rw_trywrlock(my_rw_lock_t *);
#endif /* USE_MUTEX_INSTEAD_OF_RW_LOCKS */

#define GETHOSTBYADDR_BUFF_SIZE 2048

#ifndef HAVE_THR_SETCONCURRENCY
#define thr_setconcurrency(A) pthread_dummy(0)
#endif
#if !defined(HAVE_PTHREAD_ATTR_SETSTACKSIZE) && ! defined(pthread_attr_setstacksize)
#define pthread_attr_setstacksize(A,B) pthread_dummy(0)
#endif

/* Define mutex types, see my_thr_init.c */
#define MY_MUTEX_INIT_SLOW   NULL
#ifdef PTHREAD_ADAPTIVE_MUTEX_INITIALIZER_NP
extern pthread_mutexattr_t my_fast_mutexattr;
#define MY_MUTEX_INIT_FAST &my_fast_mutexattr
#else
#define MY_MUTEX_INIT_FAST   NULL
#endif
#ifdef PTHREAD_ERRORCHECK_MUTEX_INITIALIZER_NP
extern pthread_mutexattr_t my_errorcheck_mutexattr;
#define MY_MUTEX_INIT_ERRCHK &my_errorcheck_mutexattr
#else
#define MY_MUTEX_INIT_ERRCHK   NULL
#endif

extern my_bool my_thread_global_init(void);
extern void my_thread_global_end(void);
extern my_bool my_thread_init(void);
extern void my_thread_end(void);
extern const char *my_thread_name(void);
extern long my_thread_id(void);
extern int pthread_no_free(void *);
extern int pthread_dummy(int);

/* All thread specific variables are in the following struct */

#define THREAD_NAME_SIZE 10
#ifndef DEFAULT_THREAD_STACK
#if SIZEOF_CHARP > 4
/*
  MySQL can survive with 32K, but some glibc libraries require > 128K stack
  To resolve hostnames. Also recursive stored procedures needs stack.
*/
#define DEFAULT_THREAD_STACK	(256*1024L)
#else
#define DEFAULT_THREAD_STACK	(192*1024)
#endif
#endif

struct st_my_thread_var
{
  int thr_errno;
  pthread_cond_t suspend;
  pthread_mutex_t mutex;
  pthread_mutex_t * volatile current_mutex;
  pthread_cond_t * volatile current_cond;
  pthread_t pthread_self;
  long id;
  int cmp_length;
  int volatile abort;
  my_bool init;
  struct st_my_thread_var *next,**prev;
  void *opt_info;
#ifndef DBUG_OFF
  gptr dbug;
  char name[THREAD_NAME_SIZE+1];
#endif
};

extern struct st_my_thread_var *_my_thread_var(void) __attribute__ ((const));
extern uint my_thread_end_wait_time;
#define my_thread_var (_my_thread_var())
#define my_errno my_thread_var->thr_errno
/*
  Keep track of shutdown,signal, and main threads so that my_end() will not
  report errors with them
*/

/* Which kind of thread library is in use */

#define THD_LIB_OTHER 1
#define THD_LIB_NPTL  2
#define THD_LIB_LT    4

extern uint thd_lib_detected;
extern uint thr_client_alarm;

	/* statistics_xxx functions are for not essential statistic */

#ifndef thread_safe_increment
#ifdef HAVE_ATOMIC_ADD
#define thread_safe_increment(V,L) atomic_inc((atomic_t*) &V)
#define thread_safe_decrement(V,L) atomic_dec((atomic_t*) &V)
#define thread_safe_add(V,C,L)     atomic_add((C),(atomic_t*) &V)
#define thread_safe_sub(V,C,L)     atomic_sub((C),(atomic_t*) &V)
#else
#define thread_safe_increment(V,L) \
        (pthread_mutex_lock((L)), (V)++, pthread_mutex_unlock((L)))
#define thread_safe_decrement(V,L) \
        (pthread_mutex_lock((L)), (V)--, pthread_mutex_unlock((L)))
#define thread_safe_add(V,C,L) (pthread_mutex_lock((L)), (V)+=(C), pthread_mutex_unlock((L)))
#define thread_safe_sub(V,C,L) \
        (pthread_mutex_lock((L)), (V)-=(C), pthread_mutex_unlock((L)))
#endif /* HAVE_ATOMIC_ADD */
#ifdef SAFE_STATISTICS
#define statistic_increment(V,L)   thread_safe_increment((V),(L))
#define statistic_decrement(V,L)   thread_safe_decrement((V),(L))
#define statistic_add(V,C,L)       thread_safe_add((V),(C),(L))
#else
#define statistic_decrement(V,L) (V)--
#define statistic_increment(V,L) (V)++
#define statistic_add(V,C,L)     (V)+=(C)
#endif /* SAFE_STATISTICS */
#endif /* thread_safe_increment */

#ifdef  __cplusplus
}
#endif
#endif /* _my_ptread_h */<|MERGE_RESOLUTION|>--- conflicted
+++ resolved
@@ -49,21 +49,7 @@
 #define NPTL_PTHREAD_EXIT_BUG	1
 #endif 
 
-<<<<<<< HEAD
 #if defined(__WIN__)
-=======
-#if defined(__WIN__) || defined(OS2)
-
-#ifdef OS2
-typedef ULONG     HANDLE;
-typedef ULONG     DWORD;
-typedef int sigset_t;
-#endif
-
-#ifdef OS2
-typedef HMTX             pthread_mutex_t;
-#else
->>>>>>> 41555dcd
 typedef CRITICAL_SECTION pthread_mutex_t;
 typedef HANDLE		 pthread_t;
 typedef struct thread_attr {

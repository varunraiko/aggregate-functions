# Copyright (c) 2006, 2010, Oracle and/or its affiliates. All rights reserved.
# 
# This program is free software; you can redistribute it and/or modify
# it under the terms of the GNU General Public License as published by
# the Free Software Foundation; version 2 of the License.
# 
# This program is distributed in the hope that it will be useful,
# but WITHOUT ANY WARRANTY; without even the implied warranty of
# MERCHANTABILITY or FITNESS FOR A PARTICULAR PURPOSE.  See the
# GNU General Public License for more details.
# 
# You should have received a copy of the GNU General Public License
# along with this program; if not, write to the Free Software
# Foundation, Inc., 51 Franklin St, Fifth Floor, Boston, MA  02110-1301 USA

CMAKE_MINIMUM_REQUIRED(VERSION 2.6)
# Avoid warnings in higher versions
if("${CMAKE_MAJOR_VERSION}.${CMAKE_MINOR_VERSION}" GREATER 2.6)
 CMAKE_POLICY(VERSION 2.8)
endif()


SET(CMAKE_MODULE_PATH ${CMAKE_MODULE_PATH} ${CMAKE_SOURCE_DIR}/cmake)

# First, decide about build type (debug or release)
# If custom compiler flags are set or cmake is invoked with -DCMAKE_BUILD_TYPE, 
# respect user wishes and do not (re)define CMAKE_BUILD_TYPE. If WITH_DEBUG{_FULL} 
# is given, set CMAKE_BUILD_TYPE = Debug. Otherwise, use Relwithdebinfo.


IF(DEFINED CMAKE_BUILD_TYPE)
  SET(HAVE_CMAKE_BUILD_TYPE TRUE)
ENDIF()
SET(CUSTOM_C_FLAGS $ENV{CFLAGS})

OPTION(WITH_DEBUG "Use dbug/safemutex" OFF)

# Distinguish between community and non-community builds, with the
# default being a community build. This does not impact the feature
# set that will be compiled in; it's merely provided as a hint to
# custom packaging steps.
OPTION(COMMUNITY_BUILD "Set to true if this is a community build" ON) 

# Use a default manufacturer if no manufacturer was identified.
SET(MANUFACTURER_DOCSTRING
  "Set the entity that appears as the manufacturer of packages that support a manufacturer field.")
IF(NOT DEFINED MANUFACTURER) 
  SET(MANUFACTURER "Built from Source" CACHE  STRING ${MANUFACTURER_DOCSTRING})
  MARK_AS_ADVANCED(MANUFACTURER)
ENDIF()

# We choose to provide WITH_DEBUG as alias to standard CMAKE_BUILD_TYPE=Debug
# which turns out to be not trivial, as this involves synchronization 
# between CMAKE_BUILD_TYPE and WITH_DEBUG. Besides, we have to deal with cases
# where WITH_DEBUG is  reset from ON to OFF  and here we need to reset 
# CMAKE_BUILD_TYPE to either none or default RelWithDebInfo

SET(BUILDTYPE_DOCSTRING
 "Choose the type of build, options are: None(CMAKE_CXX_FLAGS or
 CMAKE_C_FLAGS used) Debug Release RelWithDebInfo MinSizeRel")
 
IF(WITH_DEBUG)
  SET(CMAKE_BUILD_TYPE "Debug" CACHE STRING ${BUILDTYPE_DOCSTRING} FORCE)
<<<<<<< HEAD
  SET(MYSQL_MAINTAINER_MODE ON CACHE BOOL
      "MySQL maintainer-specific development environment")
=======
  IF(UNIX AND NOT APPLE)
    # Compiling with PIC speeds up embedded build, on PIC sensitive systems 
    # Predefine it to ON, in case user chooses to build embedded. 
    SET(WITH_PIC ON CACHE BOOL "Compile with PIC")
  ENDIF()
>>>>>>> 5c42590e
  SET(OLD_WITH_DEBUG 1 CACHE INTERNAL "" FORCE)
ELSEIF(NOT HAVE_CMAKE_BUILD_TYPE OR OLD_WITH_DEBUG)
  IF(CUSTOM_C_FLAGS)
    SET(CMAKE_BUILD_TYPE "" CACHE STRING ${BUILDTYPE_DOCSTRING} FORCE)
  ELSE(CMAKE_BUILD_TYPE MATCHES "Debug" OR NOT HAVE_CMAKE_BUILD_TYPE)
    SET(CMAKE_BUILD_TYPE "RelWithDebInfo" CACHE STRING 
       ${BUILDTYPE_DOCSTRING} FORCE)
  ENDIF()
  SET(OLD_WITH_DEBUG 0 CACHE INTERNAL "" FORCE)
ENDIF()

IF(BUILD_CONFIG)
  SET(CMAKE_USER_MAKE_RULES_OVERRIDE 
    ${CMAKE_SOURCE_DIR}/cmake/build_configurations/${BUILD_CONFIG}.cmake)
ENDIF()

PROJECT(MySQL)

# Include the platform-specific file. To allow exceptions, this code
# looks for files in order of how specific they are. If there is, for
# example, a generic Linux.cmake and a version-specific
# Linux-2.6.28-11-generic, it will pick Linux-2.6.28-11-generic and
# include it. It is then up to the file writer to include the generic
# version if necessary.
FOREACH(_base
    ${CMAKE_SYSTEM_NAME}-${CMAKE_SYSTEM_VERSION}-${CMAKE_SYSTEM_PROCESSOR}
    ${CMAKE_SYSTEM_NAME}-${CMAKE_SYSTEM_VERSION}
    ${CMAKE_SYSTEM_NAME})
  SET(_file ${CMAKE_SOURCE_DIR}/cmake/os/${_base}.cmake)
  IF(EXISTS ${_file})
    INCLUDE(${_file})
    BREAK()
  ENDIF()
ENDFOREACH()



# Following autotools tradition, add preprocessor definitions
# specified in environment variable CPPFLAGS
IF(DEFINED ENV{CPPFLAGS})
  ADD_DEFINITIONS($ENV{CPPFLAGS})
ENDIF()

#
# Control aspects of the development environment which are
# specific to MySQL maintainers and developers.
#
OPTION(MYSQL_MAINTAINER_MODE "MySQL maintainer-specific development environment" OFF)
# Whether the maintainer mode should be enabled.
IF(MYSQL_MAINTAINER_MODE)
  IF(CMAKE_COMPILER_IS_GNUCC)
    SET(MY_MAINTAINER_C_WARNINGS
        "-Wall -Wextra -Wunused -Wwrite-strings -Wno-strict-aliasing -Werror"
        CACHE STRING "C warning options used in maintainer builds.")
  ENDIF()
  IF(CMAKE_COMPILER_IS_GNUCXX)
    SET(MY_MAINTAINER_CXX_WARNINGS "${MY_MAINTAINER_C_WARNINGS} -Wno-unused-parameter"
        CACHE STRING "C++ warning options used in maintainer builds.")
  ENDIF()
  # Do not make warnings in checks into errors.
  IF(CMAKE_COMPILER_IS_GNUCC AND CMAKE_COMPILER_IS_GNUCXX)
    SET(CMAKE_REQUIRED_FLAGS "${CMAKE_REQUIRED_FLAGS} -Wno-error")
  ENDIF()
ENDIF()

# Add macros
INCLUDE(character_sets)
INCLUDE(zlib)
INCLUDE(ssl)
INCLUDE(readline)
INCLUDE(mysql_version)
INCLUDE(libutils)
INCLUDE(dtrace)
INCLUDE(plugin)
INCLUDE(install_macros)
INCLUDE(install_layout)
INCLUDE(mysql_add_executable)

# Handle options
OPTION(DISABLE_SHARED 
 "Don't build shared libraries, compile code as position-dependent" OFF)
IF(DISABLE_SHARED)
  SET(WITHOUT_DYNAMIC_PLUGINS 1)
ENDIF()
OPTION(ENABLED_PROFILING "Enable profiling" ON)
OPTION(CYBOZU "" OFF)
OPTION(BACKUP_TEST "" OFF)
OPTION(WITHOUT_SERVER OFF)
IF(UNIX)
  OPTION(WITH_VALGRIND "Valgrind instrumentation" OFF)
ENDIF()
OPTION (WITH_UNIT_TESTS "Compile MySQL with unit tests" ON)
MARK_AS_ADVANCED(CYBOZU BACKUP_TEST WITHOUT_SERVER DISABLE_SHARED)

 
OPTION(ENABLE_DEBUG_SYNC "Enable debug sync (debug builds only)" ON) 
IF(ENABLE_DEBUG_SYNC) 
  SET(CMAKE_CXX_FLAGS_DEBUG "${CMAKE_CXX_FLAGS_DEBUG} -DENABLED_DEBUG_SYNC") 
  SET(CMAKE_C_FLAGS_DEBUG "${CMAKE_C_FLAGS_DEBUG} -DENABLED_DEBUG_SYNC") 
ENDIF() 
 
OPTION(ENABLED_LOCAL_INFILE
 "If we should should enable LOAD DATA LOCAL by default" ${IF_WIN})
MARK_AS_ADVANCED(ENABLED_LOCAL_INFILE)

OPTION(WITH_FAST_MUTEXES "Compile with fast mutexes" OFF)
MARK_AS_ADVANCED(WITH_FAST_MUTEXES)

# Set DBUG_OFF and other optional release-only flags for non-debug project types
FOREACH(BUILD_TYPE RELEASE RELWITHDEBINFO MINSIZEREL)
  FOREACH(LANG C CXX)
    SET(CMAKE_${LANG}_FLAGS_${BUILD_TYPE} 
     "${CMAKE_${LANG}_FLAGS_${BUILD_TYPE}} -DDBUG_OFF")
    IF(WITH_FAST_MUTEXES)
      SET(CMAKE_${LANG}_FLAGS_${BUILD_TYPE} 
        "${CMAKE_${LANG}_FLAGS_${BUILD_TYPE}} -DMY_PTHREAD_FASTMUTEX=1")
    ENDIF()
  ENDFOREACH()
ENDFOREACH()

IF(NOT CMAKE_BUILD_TYPE
    AND NOT CMAKE_GENERATOR MATCHES "Visual Studio" 
    AND NOT CMAKE_GENERATOR MATCHES "Xcode") 
    # This is the case of no CMAKE_BUILD_TYPE choosen, typical for VS and Xcode
    # or if custom C flags are set. In VS and Xcode for non-Debug configurations 
    # DBUG_OFF is already correctly set. Use DBUG_OFF for Makefile based projects 
    # without build type too, unless user specifically requests DBUG. 
    IF(NOT CMAKE_C_FLAGS MATCHES "-DDBUG_ON")
      ADD_DEFINITIONS(-DDBUG_OFF)
    ENDIF()
ENDIF()

# Add safemutex for debug configurations, except on Windows
# (safemutex has never worked on Windows)
IF(WITH_DEBUG AND NOT WIN32)
  FOREACH(LANG C CXX)
      SET(CMAKE_${LANG}_FLAGS_DEBUG
          "${CMAKE_${LANG}_FLAGS_DEBUG} -DSAFE_MUTEX")
  ENDFOREACH()
ENDIF()


# Set commonly used variables
IF(WIN32)
  SET(DEFAULT_MYSQL_HOME "C:/Program Files/MySQL/MySQL Server ${MYSQL_BASE_VERSION}" )
  SET(SHAREDIR share)
ELSE()
  SET(DEFAULT_MYSQL_HOME ${CMAKE_INSTALL_PREFIX})
  SET(SHAREDIR ${DEFAULT_MYSQL_HOME}/${INSTALL_MYSQLSHAREDIR})
ENDIF()

SET(DEFAULT_BASEDIR "${DEFAULT_MYSQL_HOME}")
IF(INSTALL_MYSQLDATADIR MATCHES "^/.*")
  SET(MYSQL_DATADIR ${INSTALL_MYSQLDATADIR} CACHE PATH "default MySQL data directory")
ELSE()
  SET(MYSQL_DATADIR "${DEFAULT_MYSQL_HOME}/${INSTALL_MYSQLDATADIR}" CACHE PATH "default MySQL data directory")
ENDIF()
SET(DEFAULT_CHARSET_HOME "${DEFAULT_MYSQL_HOME}")
SET(PLUGINDIR "${DEFAULT_MYSQL_HOME}/${INSTALL_PLUGINDIR}")
IF(SYSCONFDIR)
  SET(DEFAULT_SYSCONFDIR "${SYSCONFDIR}")
ENDIF()


# Run platform tests
INCLUDE(configure.cmake)

# Common defines and includes
ADD_DEFINITIONS(-DHAVE_CONFIG_H)
INCLUDE_DIRECTORIES(${CMAKE_CURRENT_BINARY_DIR}/include)

# Add bundled or system zlib.
MYSQL_CHECK_ZLIB_WITH_COMPRESS()
# Optionally add bundled yassl/taocrypt or system openssl.
MYSQL_CHECK_SSL()
# Add readline or libedit.
MYSQL_CHECK_READLINE()

#
# Setup maintainer mode options by the end. Platform checks are
# not run with the warning options as to not perturb fragile checks
# (i.e. do not make warnings into errors).
#
IF(MYSQL_MAINTAINER_MODE)
  # Set compiler flags required under maintainer mode.
  MESSAGE(STATUS "C warning options: ${MY_MAINTAINER_C_WARNINGS}")
  SET(CMAKE_C_FLAGS "${CMAKE_C_FLAGS} ${MY_MAINTAINER_C_WARNINGS}")
  MESSAGE(STATUS "C++ warning options: ${MY_MAINTAINER_CXX_WARNINGS}")
  SET(CMAKE_CXX_FLAGS "${CMAKE_CXX_FLAGS} ${MY_MAINTAINER_CXX_WARNINGS}")
ENDIF()

IF(NOT WITHOUT_SERVER)
SET (MYSQLD_STATIC_PLUGIN_LIBS "" CACHE INTERNAL "")
 # Add storage engines and plugins.
 CONFIGURE_PLUGINS()
ENDIF()

ADD_SUBDIRECTORY(include)
ADD_SUBDIRECTORY(dbug)
ADD_SUBDIRECTORY(strings)
ADD_SUBDIRECTORY(vio)
ADD_SUBDIRECTORY(regex)
ADD_SUBDIRECTORY(mysys)
ADD_SUBDIRECTORY(libmysql)


IF(WITH_UNIT_TESTS)
 ENABLE_TESTING()
ENDIF()
IF(WITH_UNIT_TESTS)
  ADD_SUBDIRECTORY(unittest/mytap)
  ADD_SUBDIRECTORY(unittest/mysys)
ENDIF()

ADD_SUBDIRECTORY(extra)
IF(NOT WITHOUT_SERVER)
  ADD_SUBDIRECTORY(tests)
  ADD_SUBDIRECTORY(client)
  ADD_SUBDIRECTORY(sql)
  ADD_SUBDIRECTORY(sql/share)
  ADD_SUBDIRECTORY(libservices)
  OPTION (WITH_EMBEDDED_SERVER "Compile MySQL with embedded server" OFF)
  IF(WITH_EMBEDDED_SERVER) 
   ADD_SUBDIRECTORY(libmysqld)
   ADD_SUBDIRECTORY(libmysqld/examples)
  ENDIF(WITH_EMBEDDED_SERVER)

  ADD_SUBDIRECTORY(mysql-test)
  ADD_SUBDIRECTORY(mysql-test/lib/My/SafeProcess)
  ADD_SUBDIRECTORY(support-files)
  ADD_SUBDIRECTORY(scripts)
  ADD_SUBDIRECTORY(sql-bench)
  IF(UNIX)
    ADD_SUBDIRECTORY(man)
  ENDIF()
ENDIF()

INCLUDE(cmake/abi_check.cmake)
INCLUDE(cmake/tags.cmake)

CONFIGURE_FILE(config.h.cmake   ${CMAKE_BINARY_DIR}/include/my_config.h)
CONFIGURE_FILE(config.h.cmake   ${CMAKE_BINARY_DIR}/include/config.h)
CONFIGURE_FILE(${CMAKE_SOURCE_DIR}/include/mysql_version.h.in
               ${CMAKE_BINARY_DIR}/include/mysql_version.h )
CONFIGURE_FILE(${CMAKE_SOURCE_DIR}/sql/sql_builtin.cc.in
    ${CMAKE_BINARY_DIR}/sql/sql_builtin.cc)

# Packaging
IF(WIN32)
  SET(CPACK_GENERATOR "ZIP")
ELSE()
  SET(CPACK_GENERATOR "TGZ")
ENDIF() 
ADD_SUBDIRECTORY(packaging/WiX)
INCLUDE(CPack)
IF(UNIX)
  INSTALL(FILES Docs/mysql.info DESTINATION ${INSTALL_INFODIR} OPTIONAL)
ENDIF()
#
# RPM installs documentation directly from the source tree
#
IF(NOT INSTALL_LAYOUT MATCHES "RPM")
  INSTALL(FILES COPYING EXCEPTIONS-CLIENT LICENSE.mysql DESTINATION ${INSTALL_DOCREADMEDIR} OPTIONAL)
  INSTALL(FILES README DESTINATION ${INSTALL_DOCREADMEDIR})
  IF(UNIX)
    INSTALL(FILES Docs/INSTALL-BINARY DESTINATION ${INSTALL_DOCREADMEDIR})
  ENDIF()
  # MYSQL_DOCS_LOCATON is used in "make dist", points to the documentation directory
  SET(MYSQL_DOCS_LOCATION "" CACHE PATH "Location from where documentation is copied")
  MARK_AS_ADVANCED(MYSQL_DOCS_LOCATION)
  INSTALL(DIRECTORY Docs/ DESTINATION ${INSTALL_DOCDIR}
    PATTERN "INSTALL-BINARY" EXCLUDE
    PATTERN "Makefile.*" EXCLUDE
    PATTERN "glibc*" EXCLUDE
    PATTERN "linuxthreads.txt" EXCLUDE
    PATTERN "myisam.txt" EXCLUDE
    PATTERN "mysql.info" EXCLUDE
    PATTERN "sp-imp-spec.txt" EXCLUDE
  )
ENDIF()<|MERGE_RESOLUTION|>--- conflicted
+++ resolved
@@ -61,16 +61,13 @@
  
 IF(WITH_DEBUG)
   SET(CMAKE_BUILD_TYPE "Debug" CACHE STRING ${BUILDTYPE_DOCSTRING} FORCE)
-<<<<<<< HEAD
   SET(MYSQL_MAINTAINER_MODE ON CACHE BOOL
       "MySQL maintainer-specific development environment")
-=======
   IF(UNIX AND NOT APPLE)
     # Compiling with PIC speeds up embedded build, on PIC sensitive systems 
     # Predefine it to ON, in case user chooses to build embedded. 
     SET(WITH_PIC ON CACHE BOOL "Compile with PIC")
   ENDIF()
->>>>>>> 5c42590e
   SET(OLD_WITH_DEBUG 1 CACHE INTERNAL "" FORCE)
 ELSEIF(NOT HAVE_CMAKE_BUILD_TYPE OR OLD_WITH_DEBUG)
   IF(CUSTOM_C_FLAGS)

/* Copyright (C) 2003 MySQL AB

   This program is free software; you can redistribute it and/or modify
   it under the terms of the GNU General Public License as published by
   the Free Software Foundation; either version 2 of the License, or
   (at your option) any later version.

   This program is distributed in the hope that it will be useful,
   but WITHOUT ANY WARRANTY; without even the implied warranty of
   MERCHANTABILITY or FITNESS FOR A PARTICULAR PURPOSE.  See the
   GNU General Public License for more details.

   You should have received a copy of the GNU General Public License
   along with this program; if not, write to the Free Software
   Foundation, Inc., 59 Temple Place, Suite 330, Boston, MA  02111-1307  USA */

#include <ndb_global.h>
#include <my_sys.h>

//#define HAVE_GLOBAL_REPLICATION

#include <Vector.hpp>
#ifdef  HAVE_GLOBAL_REPLICATION
#include "../rep/repapi/repapi.h"
#endif

#include <mgmapi.h>
#include <util/BaseString.hpp>

class MgmtSrvr;

/** 
 *  @class CommandInterpreter
 *  @brief Reads command line in management client
 *
 *  This class has one public method which reads a command line 
 *  from a stream. It then interpret that commmand line and calls a suitable 
 *  method in the MgmtSrvr class which executes the command.
 *
 *  For command syntax, see the HELP command.
 */ 
class CommandInterpreter {
public:
  /**
   *   Constructor
   *   @param mgmtSrvr: Management server to use when executing commands
   */
  CommandInterpreter(const char *, int verbose);
  ~CommandInterpreter();
  
  /**
   *   Reads one line from the stream, parse the line to find 
   *   a command and then calls a suitable method which executes 
   *   the command.
   *
   *   @return true until quit/bye/exit has been typed
   */
  int execute(const char *_line, int _try_reconnect=-1, bool interactive=1, int *error= 0);

private:
  void printError();
  int execute_impl(const char *_line, bool interactive=1);

  /**
   *   Analyse the command line, after the first token.
   *
   *   @param  processId:           DB process id to send command to or -1 if
   *                                command will be sent to all DB processes.
   *   @param  allAfterFirstToken:  What the client gave after the 
   *                                first token on the command line
   *   @return: 0 if analyseAfterFirstToken succeeds, otherwise -1 
   */
  int  analyseAfterFirstToken(int processId, char* allAfterFirstTokenCstr);

  int  executeCommand(Vector<BaseString> &command_list,
                      unsigned command_pos,
                      int *node_ids, int no_of_nodes);
  /**
   *   Parse the block specification part of the LOG* commands,
   *   things after LOG*: [BLOCK = {ALL|<blockName>+}]
   *
   *   @param  allAfterLog: What the client gave after the second token 
   *                        (LOG*) on the command line
   *   @param  blocks, OUT: ALL or name of all the blocks
   *   @return: true if correct syntax, otherwise false
   */
  bool parseBlockSpecification(const char* allAfterLog, 
			       Vector<const char*>& blocks);
  
  /**
   *   A bunch of execute functions: Executes one of the commands
   *
   *   @param  processId:   DB process id to send command to
   *   @param  parameters:  What the client gave after the command name 
   *                        on the command line.
   *   For example if complete input from user is: "1 LOGLEVEL 22" then the
   *   parameters argument is the string with everything after LOGLEVEL, in
   *   this case "22". Each function is responsible to check the parameters
   *   argument.
   */
<<<<<<< HEAD
  void executeHelp(char* parameters);
  void executeShow(char* parameters);
  void executeConnect(char* parameters, bool interactive);
  void executePurge(char* parameters);
=======
  int  executeHelp(char* parameters);
  int  executeShow(char* parameters);
  int  executePurge(char* parameters);
  int  executeConnect(char* parameters, bool interactive);
>>>>>>> 934b9a4e
  int  executeShutdown(char* parameters);
  void executeRun(char* parameters);
  void executeInfo(char* parameters);
  void executeClusterLog(char* parameters);

public:
  int  executeStop(int processId, const char* parameters, bool all);
  int  executeEnterSingleUser(char* parameters);
  int  executeExitSingleUser(char* parameters);
  int  executeStart(int processId, const char* parameters, bool all);
  int  executeRestart(int processId, const char* parameters, bool all);
  int  executeLogLevel(int processId, const char* parameters, bool all);
  int  executeError(int processId, const char* parameters, bool all);
  int  executeLog(int processId, const char* parameters, bool all);
  int  executeLogIn(int processId, const char* parameters, bool all);
  int  executeLogOut(int processId, const char* parameters, bool all);
  int  executeLogOff(int processId, const char* parameters, bool all);
  int  executeTestOn(int processId, const char* parameters, bool all);
  int  executeTestOff(int processId, const char* parameters, bool all);
  int  executeSet(int processId, const char* parameters, bool all);
  int  executeGetStat(int processId, const char* parameters, bool all);
  int  executeStatus(int processId, const char* parameters, bool all);
  int  executeEventReporting(int processId, const char* parameters, bool all);
  int  executeDumpState(int processId, const char* parameters, bool all);
  int  executeStartBackup(char * parameters);
  int  executeAbortBackup(char * parameters);
  int  executeStop(Vector<BaseString> &command_list, unsigned command_pos,
                   int *node_ids, int no_of_nodes);
  int  executeRestart(Vector<BaseString> &command_list, unsigned command_pos,
                      int *node_ids, int no_of_nodes);

  int  executeRep(char* parameters);

  void executeCpc(char * parameters);

public:
  bool connect(bool interactive);
  bool disconnect();

  /**
   * A execute function definition
   */
public:
  typedef int (CommandInterpreter::* ExecuteFunction)(int processId, 
						       const char * param, 
						       bool all);
  
  struct CommandFunctionPair {
    const char * command;
    ExecuteFunction executeFunction;
  };
private:
  /**
   * 
   */
  int  executeForAll(const char * cmd, 
		     ExecuteFunction fun,
		     const char * param);

  NdbMgmHandle m_mgmsrv;
  NdbMgmHandle m_mgmsrv2;
  const char *m_constr;
  bool m_connected;
  int m_verbose;
  int try_reconnect;
  int m_error;
#ifdef HAVE_GLOBAL_REPLICATION  
  NdbRepHandle m_repserver;
  const char *rep_host;
  bool rep_connected;
#endif
  struct NdbThread* m_event_thread;
  NdbMutex *m_print_mutex;
};

struct event_thread_param {
  NdbMgmHandle *m;
  NdbMutex **p;
};

NdbMutex* print_mutex;

/*
 * Facade object for CommandInterpreter
 */

#include "ndb_mgmclient.hpp"
#include "ndb_mgmclient.h"

Ndb_mgmclient::Ndb_mgmclient(const char *host,int verbose)
{
  m_cmd= new CommandInterpreter(host,verbose);
}
Ndb_mgmclient::~Ndb_mgmclient()
{
  delete m_cmd;
}
int Ndb_mgmclient::execute(const char *_line, int _try_reconnect, bool interactive, int *error)
{
  return m_cmd->execute(_line,_try_reconnect,interactive, error);
}
int
Ndb_mgmclient::disconnect()
{
  return m_cmd->disconnect();
}

extern "C" {
  Ndb_mgmclient_handle ndb_mgmclient_handle_create(const char *connect_string)
  {
    return (Ndb_mgmclient_handle) new Ndb_mgmclient(connect_string);
  }
  int ndb_mgmclient_execute(Ndb_mgmclient_handle h, int argc, char** argv)
  {
    return ((Ndb_mgmclient*)h)->execute(argc, argv, 1);
  }
  int ndb_mgmclient_handle_destroy(Ndb_mgmclient_handle h)
  {
    delete (Ndb_mgmclient*)h;
    return 0;
  }
}
/*
 * The CommandInterpreter
 */

#include <mgmapi.h>
#include <mgmapi_debug.h>
#include <version.h>
#include <NdbAutoPtr.hpp>
#include <NdbOut.hpp>
#include <NdbSleep.h>
#include <NdbMem.h>
#include <EventLogger.hpp>
#include <signaldata/SetLogLevelOrd.hpp>
#include <signaldata/GrepImpl.hpp>
#ifdef HAVE_GLOBAL_REPLICATION

#endif // HAVE_GLOBAL_REPLICATION
#include "MgmtErrorReporter.hpp"
#include <Parser.hpp>
#include <SocketServer.hpp>
#include <util/InputStream.hpp>
#include <util/OutputStream.hpp>

int Ndb_mgmclient::execute(int argc, char** argv, int _try_reconnect, bool interactive, int *error)
{
  if (argc <= 0)
    return 0;
  BaseString _line(argv[0]);
  for (int i= 1; i < argc; i++)
  {
    _line.appfmt(" %s", argv[i]);
  }
  return m_cmd->execute(_line.c_str(),_try_reconnect, interactive, error);
}

/*****************************************************************************
 * HELP
 *****************************************************************************/
static const char* helpText =
"---------------------------------------------------------------------------\n"
" NDB Cluster -- Management Client -- Help\n"
"---------------------------------------------------------------------------\n"
"HELP                                   Print help text\n"
"HELP COMMAND                           Print detailed help for COMMAND(e.g. SHOW)\n"
#ifdef HAVE_GLOBAL_REPLICATION
"HELP REPLICATION                       Help for global replication\n"
#endif // HAVE_GLOBAL_REPLICATION
#ifdef VM_TRACE // DEBUG ONLY
"HELP DEBUG                             Help for debug compiled version\n"
#endif
"SHOW                                   Print information about cluster\n"
#if 0
"SHOW CONFIG                            Print configuration\n"
"SHOW PARAMETERS                        Print configuration parameters\n"
#endif
"START BACKUP [NOWAIT | WAIT STARTED | WAIT COMPLETED]\n"
"                                       Start backup (default WAIT COMPLETED)\n"
"ABORT BACKUP <backup id>               Abort backup\n"
"SHUTDOWN                               Shutdown all processes in cluster\n"
"CLUSTERLOG ON [<severity>] ...         Enable Cluster logging\n"
"CLUSTERLOG OFF [<severity>] ...        Disable Cluster logging\n"
"CLUSTERLOG TOGGLE [<severity>] ...     Toggle severity filter on/off\n"
"CLUSTERLOG INFO                        Print cluster log information\n"
"<id> START                             Start data node (started with -n)\n"
"<id> RESTART [-n] [-i]                 Restart data or management server node\n"
"<id> STOP                              Stop data or management server node\n"
"ENTER SINGLE USER MODE <id>            Enter single user mode\n"
"EXIT SINGLE USER MODE                  Exit single user mode\n"
"<id> STATUS                            Print status\n"
"<id> CLUSTERLOG {<category>=<level>}+  Set log level for cluster log\n"
#ifdef HAVE_GLOBAL_REPLICATION
"REP CONNECT <host:port>                Connect to REP server on host:port\n"
#endif
"PURGE STALE SESSIONS                   Reset reserved nodeid's in the mgmt server\n"
"CONNECT [<connectstring>]              Connect to management server (reconnect if already connected)\n"
"QUIT                                   Quit management client\n"
;

static const char* helpTextShow =
"---------------------------------------------------------------------------\n"
" NDB Cluster -- Management Client -- Help for SHOW command\n"
"---------------------------------------------------------------------------\n"
"SHOW Print information about cluster\n\n"
"SHOW               Print information about cluster.The status reported is from\n"
"                   the perspective of the data nodes. API and Management Server nodes\n"
"                   are only reported as connected once the data nodes have started.\n" 
#if 0
"SHOW CONFIG        Print configuration (in initial config file format)\n" 
"SHOW PARAMETERS    Print information about configuration parameters\n\n"
#endif
;

static const char* helpTextHelp =
"---------------------------------------------------------------------------\n"
" NDB Cluster -- Management Client -- Help for HELP command\n"
"---------------------------------------------------------------------------\n"
"HELP List available commands of NDB Cluster Management Client\n\n"
"HELP               List available commands.\n"
;

static const char* helpTextBackup =
"---------------------------------------------------------------------------\n"
" NDB Cluster -- Management Client -- Help for BACKUP command\n"
"---------------------------------------------------------------------------\n"
"BACKUP  A backup is a snapshot of the database at a given time. \n"
"        The backup consists of three main parts:\n\n"
"        Metadata: the names and definitions of all database tables. \n"
"        Table records: the data actually stored in the database tables \n"
"        at the time that the backup was made.\n"
"        Transaction log: a sequential record telling how \n"
"        and when data was stored in the database.\n\n"
"        Backups are stored on each data node in the cluster that \n"
"        participates in the backup.\n\n"
"        The cluster log records backup related events (such as \n"
"        backup started, aborted, finished).\n"
;

static const char* helpTextStartBackup =
"---------------------------------------------------------------------------\n"
" NDB Cluster -- Management Client -- Help for START BACKUP command\n"
"---------------------------------------------------------------------------\n"
"START BACKUP  Start a cluster backup\n\n"
"START BACKUP [NOWAIT | WAIT STARTED | WAIT COMPLETED]\n"
"                   Start a backup for the cluster.\n"
"                   Each backup gets an ID number that is reported to the\n"
"                   user. This ID number can help you find the backup on the\n"
"                   file system, or ABORT BACKUP if you wish to cancel a \n"
"                   running backup.\n\n"
"                   NOWAIT \n"
"                     Start a cluster backup and return immediately.\n"
"                     The management client will return control directly\n"
"                     to the user without waiting for the backup\n"
"                     to have started.\n"
"                     The status of the backup is recorded in the Cluster log.\n"
"                   WAIT STARTED\n"
"                     Start a cluster backup and return until the backup has\n"
"                     started. The management client will wait for the backup \n"
"                     to have started before returning control to the user.\n"
"                   WAIT COMPLETED\n"
"                     Start a cluster backup and return until the backup has\n"
"                     completed. The management client will wait for the backup\n"
"                     to complete before returning control to the user.\n"
;

static const char* helpTextAbortBackup =
"---------------------------------------------------------------------------\n"
" NDB Cluster -- Management Client -- Help for ABORT BACKUP command\n"
"---------------------------------------------------------------------------\n"
"ABORT BACKUP  Abort a cluster backup\n\n"
"ABORT BACKUP <backup id>  \n"
"                   Abort a backup that is already in progress.\n"
"                   The backup id can be seen in the cluster log or in the\n"
"                   output of the START BACKUP command.\n"
;

static const char* helpTextShutdown =
"---------------------------------------------------------------------------\n"
" NDB Cluster -- Management Client -- Help for SHUTDOWN command\n"
"---------------------------------------------------------------------------\n"
"SHUTDOWN  Shutdown the cluster\n\n"
"SHUTDOWN           Shutdown the data nodes and management nodes.\n"
"                   MySQL Servers and NDBAPI nodes are currently not \n"
"                   shut down by issuing this command.\n"
;

static const char* helpTextClusterlogOn =
"---------------------------------------------------------------------------\n"
" NDB Cluster -- Management Client -- Help for CLUSTERLOG ON command\n"
"---------------------------------------------------------------------------\n"
"CLUSTERLOG ON  Enable Cluster logging\n\n"
"CLUSTERLOG ON [<severity>] ... \n"
"                   Turn the cluster log on.\n"
"                   It tells management server which severity levels\n"
"                   messages will be logged.\n\n"
"                   <severity> can be any one of the following values:\n"
"                   ALERT, CRITICAL, ERROR, WARNING, INFO, DEBUG.\n"
;

static const char* helpTextClusterlogOff =
"---------------------------------------------------------------------------\n"
" NDB Cluster -- Management Client -- Help for CLUSTERLOG OFF command\n"
"---------------------------------------------------------------------------\n"
"CLUSTERLOG OFF  Disable Cluster logging\n\n"
"CLUSTERLOG OFF [<severity>] ...  \n"
"                   Turn the cluster log off.\n"
"                   It tells management server which serverity\n"
"                   levels logging will be disabled.\n\n"
"                   <severity> can be any one of the following values:\n"
"                   ALERT, CRITICAL, ERROR, WARNING, INFO, DEBUG.\n"
;

static const char* helpTextClusterlogToggle =
"---------------------------------------------------------------------------\n"
" NDB Cluster -- Management Client -- Help for CLUSTERLOG TOGGLE command\n"
"---------------------------------------------------------------------------\n"
"CLUSTERLOG TOGGLE  Toggle severity filter on/off\n\n"
"CLUSTERLOG TOGGLE [<severity>] ...  \n"
"                   Toggle serverity filter on/off.\n"
"                   If a serverity level is already enabled,then it will\n"
"                   be disabled after you use the command,vice versa.\n\n"
"                   <severity> can be any one of the following values:\n"
"                   ALERT, CRITICAL, ERROR, WARNING, INFO, DEBUG.\n"
;

static const char* helpTextClusterlogInfo =
"---------------------------------------------------------------------------\n"
" NDB Cluster -- Management Client -- Help for CLUSTERLOG INFO command\n"
"---------------------------------------------------------------------------\n"
"CLUSTERLOG INFO  Print cluster log information\n\n"
"CLUSTERLOG INFO    Display which severity levels have been enabled,\n"
"                   see HELP CLUSTERLOG for list of the severity levels.\n"
;

static const char* helpTextStart =
"---------------------------------------------------------------------------\n"
" NDB Cluster -- Management Client -- Help for START command\n"
"---------------------------------------------------------------------------\n"
"START  Start data node (started with -n)\n\n"
"<id> START         Start the data node identified by <id>.\n"
"                   Only starts data nodes that have not\n"
"                   yet joined the cluster. These are nodes\n"
"                   launched or restarted with the -n(--nostart)\n"
"                   option.\n\n"
"                   It does not launch the ndbd process on a remote\n"
"                   machine.\n"
;

static const char* helpTextRestart =
"---------------------------------------------------------------------------\n"
" NDB Cluster -- Management Client -- Help for RESTART command\n"
"---------------------------------------------------------------------------\n"
"RESTART  Restart data or management server node\n\n"
"<id> RESTART [-n] [-i] \n"
"                   Restart the data or management node <id>(or All data nodes).\n\n"
"                   -n (--nostart) restarts the node but does not\n"
"                   make it join the cluster. Use '<id> START' to\n"
"                   join the node to the cluster.\n\n"
"                   -i (--initial) perform initial start.\n"
"                   This cleans the file system (ndb_<id>_fs)\n"
"                   and the node will copy data from another node\n"
"                   in the same node group during start up.\n\n"
"                   Consult the documentation before using -i.\n\n" 
"                   INCORRECT USE OF -i WILL CAUSE DATA LOSS!\n"
;

static const char* helpTextStop =
"---------------------------------------------------------------------------\n"
" NDB Cluster -- Management Client -- Help for STOP command\n"
"---------------------------------------------------------------------------\n"
"STOP  Stop data or management server node\n\n"
"<id> STOP          Stop the data or management server node <id>.\n\n"
"                   ALL STOP will just stop all data nodes.\n\n"
"                   If you desire to also shut down management servers,\n"
"                   use SHUTDOWN instead.\n" 
;

static const char* helpTextEnterSingleUserMode =
"---------------------------------------------------------------------------\n"
" NDB Cluster -- Management Client -- Help for ENTER SINGLE USER MODE command\n"
"---------------------------------------------------------------------------\n"
"ENTER SINGLE USER MODE  Enter single user mode\n\n"
"ENTER SINGLE USER MODE <id> \n"
"                   Enters single-user mode, whereby only the MySQL Server or NDBAPI\n" 
"                   node identified by <id> is allowed to access the database. \n"
;

static const char* helpTextExitSingleUserMode =
"---------------------------------------------------------------------------\n"
" NDB Cluster -- Management Client -- Help for EXIT SINGLE USER MODE command\n"
"---------------------------------------------------------------------------\n"
"EXIT SINGLE USER MODE  Exit single user mode\n\n"
"EXIT SINGLE USER MODE \n"
"                   Exits single-user mode, allowing all SQL nodes \n"
"                   (that is, all running mysqld processes) to access the database. \n" 
;

static const char* helpTextStatus =
"---------------------------------------------------------------------------\n"
" NDB Cluster -- Management Client -- Help for STATUS command\n"
"---------------------------------------------------------------------------\n"
"STATUS  Print status\n\n"
"<id> STATUS        Displays status information for the data node <id>\n"
"                   or for All data nodes. \n\n"
"                   e.g.\n"
"                      ALL STATUS\n"
"                      1 STATUS\n\n"
"                   When a node is starting, the start phase will be\n"
"                   listed.\n\n"
"                   Start Phase   Meaning\n"
"                   1             Clear the cluster file system(ndb_<id>_fs). \n"
"                                 This stage occurs only when the --initial option \n"
"                                 has been specified.\n"
"                   2             This stage sets up Cluster connections, establishes \n"
"                                 inter-node communications and starts Cluster heartbeats.\n"
"                   3             The arbitrator node is elected.\n"
"                   4             Initializes a number of internal cluster variables.\n"
"                   5             For an initial start or initial node restart,\n"
"                                 the redo log files are created.\n"
"                   6             If this is an initial start, create internal system tables.\n"
"                   7             Update internal variables. \n"
"                   8             In a system restart, rebuild all indexes.\n"
"                   9             Update internal variables. \n"
"                   10            The node can be connected by APIs and can receive events.\n"
"                   11            At this point,event delivery is handed over to\n"
"                                 the node joining the cluster.\n"
"(see manual for more information)\n"
;

static const char* helpTextClusterlog =
"---------------------------------------------------------------------------\n"
" NDB Cluster -- Management Client -- Help for CLUSTERLOG command\n"
"---------------------------------------------------------------------------\n"
"CLUSTERLOG  Set log level for cluster log\n\n"
" <id> CLUSTERLOG {<category>=<level>}+  \n"
"                   Logs <category> events with priority less than \n"
"                   or equal to <level> in the cluster log.\n\n"
"                   <category> can be any one of the following values:\n"
"                   STARTUP, SHUTDOWN, STATISTICS, CHECKPOINT, NODERESTART,\n"
"                   CONNECTION, ERROR, INFO, CONGESTION, DEBUG, or BACKUP. \n\n"
"                   <level> is represented by one of the numbers \n"
"                   from 1 to 15 inclusive, where 1 indicates 'most important' \n"
"                   and 15 'least important'.\n\n"
"                   <severity> can be any one of the following values:\n"
"                   ALERT, CRITICAL, ERROR, WARNING, INFO, DEBUG.\n"
;


static const char* helpTextPurgeStaleSessions =
"---------------------------------------------------------------------------\n"
" NDB Cluster -- Management Client -- Help for PURGE STALE SESSIONS command\n"
"---------------------------------------------------------------------------\n"
"PURGE STALE SESSIONS  Reset reserved nodeid's in the mgmt server\n\n"
"PURGE STALE SESSIONS \n"
"                   Running this statement forces all reserved \n"
"                   node IDs to be checked; any that are not \n"
"                   being used by nodes acutally connected to \n"
"                   the cluster are then freed.\n\n"   
"                   This command is not normally needed, but may be\n"
"                   required in some situations where failed nodes \n"
"                   cannot rejoin the cluster due to failing to\n"
"                   allocate a node id.\n" 
;

static const char* helpTextConnect =
"---------------------------------------------------------------------------\n"
" NDB Cluster -- Management Client -- Help for CONNECT command\n"
"---------------------------------------------------------------------------\n"
"CONNECT  Connect to management server (reconnect if already connected)\n\n"
"CONNECT [<connectstring>] \n"
"                   Connect to management server.\n"
"                   The optional parameter connectstring specifies the \n"
"                   connect string to user.\n\n"
"                   A connect string may be:\n"
"                       mgm-server\n"
"                       mgm-server:port\n"
"                       mgm1:port,mgm2:port\n"
"                   With multiple management servers comma separated.\n"
"                   The management client with try to connect to the \n"
"                   management servers in the order they are listed.\n\n"
"                   If no connect string is specified, the default \n"
"                   is used. \n"
;

static const char* helpTextQuit =
"---------------------------------------------------------------------------\n"
" NDB Cluster -- Management Client -- Help for QUIT command\n"
"---------------------------------------------------------------------------\n"
"QUIT  Quit management client\n\n"
"QUIT               Terminates the management client. \n"                    
;


#ifdef HAVE_GLOBAL_REPLICATION
static const char* helpTextRep =
"---------------------------------------------------------------------------\n"
" NDB Cluster -- Management Client -- Help for Global Replication\n"
"---------------------------------------------------------------------------\n"
"Commands should be executed on the standby NDB Cluster\n"
"These features are in an experimental release state.\n"
"\n"
"Simple Commands:\n"
"REP START              Start Global Replication\n" 
"REP START REQUESTOR    Start Global Replication Requestor\n" 
"REP STATUS             Show Global Replication status\n" 
"REP STOP               Stop Global Replication\n"
"REP STOP REQUESTOR     Stop Global Replication Requestor\n"
"\n" 
"Advanced Commands:\n"
"REP START <protocol>   Starts protocol\n"
"REP STOP <protocol>    Stops protocol\n"
"<protocol> = TRANSFER | APPLY | DELETE\n"
"\n"
#ifdef VM_TRACE // DEBUG ONLY
"Debugging commands:\n"
"REP DELETE             Removes epochs stored in primary and standy systems\n"
"REP DROP <tableid>     Drop a table in SS identified by table id\n"
"REP SLOWSTOP           Stop Replication (Tries to synchonize with primary)\n" 
"REP FASTSTOP           Stop Replication (Stops in consistent state)\n" 
"<component> = SUBSCRIPTION\n"
"              METALOG | METASCAN | DATALOG | DATASCAN\n"
"              REQUESTOR | TRANSFER | APPLY | DELETE\n"
#endif
;
#endif // HAVE_GLOBAL_REPLICATION

#ifdef VM_TRACE // DEBUG ONLY
static const char* helpTextDebug =
"---------------------------------------------------------------------------\n"
" NDB Cluster -- Management Client -- Help for Debugging (Internal use only)\n"
"---------------------------------------------------------------------------\n"
"SHOW PROPERTIES                       Print config properties object\n"
"<id> LOGLEVEL {<category>=<level>}+   Set log level\n"
#ifdef ERROR_INSERT
"<id> ERROR <errorNo>                  Inject error into NDB node\n"
#endif
"<id> LOG [BLOCK = {ALL|<block>+}]     Set logging on in & out signals\n"
"<id> LOGIN [BLOCK = {ALL|<block>+}]   Set logging on in signals\n"
"<id> LOGOUT [BLOCK = {ALL|<block>+}]  Set logging on out signals\n"
"<id> LOGOFF [BLOCK = {ALL|<block>+}]  Unset signal logging\n"
"<id> TESTON                           Start signal logging\n"
"<id> TESTOFF                          Stop signal logging\n"
"<id> SET <configParamName> <value>    Update configuration variable\n"
"<id> DUMP <arg>                       Dump system state to cluster.log\n"
"<id> GETSTAT                          Print statistics\n"
"\n"
"<id>       = ALL | Any database node id\n"
;
#endif

struct {
  const char *cmd;
  const char * help;
}help_items[]={
  {"SHOW", helpTextShow},
  {"HELP", helpTextHelp},
  {"BACKUP", helpTextBackup},
  {"START BACKUP", helpTextStartBackup},
  {"START BACKUP NOWAIT", helpTextStartBackup},
  {"START BACKUP WAIT STARTED", helpTextStartBackup},
  {"START BACKUP WAIT", helpTextStartBackup},
  {"START BACKUP WAIT COMPLETED", helpTextStartBackup},
  {"ABORT BACKUP", helpTextAbortBackup},
  {"SHUTDOWN", helpTextShutdown},
  {"CLUSTERLOG ON", helpTextClusterlogOn},
  {"CLUSTERLOG OFF", helpTextClusterlogOff},
  {"CLUSTERLOG TOGGLE", helpTextClusterlogToggle},
  {"CLUSTERLOG INFO", helpTextClusterlogInfo},
  {"START", helpTextStart},
  {"RESTART", helpTextRestart},
  {"STOP", helpTextStop},
  {"ENTER SINGLE USER MODE", helpTextEnterSingleUserMode},
  {"EXIT SINGLE USER MODE", helpTextExitSingleUserMode},
  {"STATUS", helpTextStatus},
  {"CLUSTERLOG", helpTextClusterlog},
  {"PURGE STALE SESSIONS", helpTextPurgeStaleSessions},
  {"CONNECT", helpTextConnect},
  {"QUIT", helpTextQuit},
#ifdef HAVE_GLOBAL_REPLICATION
  {"REPLICATION", helpTextRep},
  {"REP", helpTextRep},
#endif // HAVE_GLOBAL_REPLICATION
#ifdef VM_TRACE // DEBUG ONLY
  {"DEBUG", helpTextDebug},
#endif //VM_TRACE
  {NULL, NULL}
};

static bool
convert(const char* s, int& val) {
  
  if (s == NULL)
    return false;

  if (strlen(s) == 0)
    return false;

  errno = 0;
  char* p;
  long v = strtol(s, &p, 10);
  if (errno != 0)
    return false;

  if (p != &s[strlen(s)])
    return false;
  
  val = v;
  return true;
}

/*
 * Constructor
 */
CommandInterpreter::CommandInterpreter(const char *_host,int verbose) 
  : m_verbose(verbose)
{
  m_constr= _host;
  m_connected= false;
  m_event_thread= NULL;
  try_reconnect = 0;
  m_print_mutex= NdbMutex_Create();
#ifdef HAVE_GLOBAL_REPLICATION
  rep_host = NULL;
  m_repserver = NULL;
  rep_connected = false;
#endif
}

/*
 * Destructor
 */
CommandInterpreter::~CommandInterpreter() 
{
  disconnect();
  NdbMutex_Destroy(m_print_mutex);
}

static bool 
emptyString(const char* s) 
{
  if (s == NULL) {
    return true;
  }

  for (unsigned int i = 0; i < strlen(s); ++i) {
    if (! isspace(s[i])) {
      return false;
    }
  }

  return true;
}

void
CommandInterpreter::printError() 
{
  ndbout_c("* %5d: %s", 
	   ndb_mgm_get_latest_error(m_mgmsrv),
	   ndb_mgm_get_latest_error_msg(m_mgmsrv));
  ndbout_c("*        %s", ndb_mgm_get_latest_error_desc(m_mgmsrv));
  if (ndb_mgm_check_connection(m_mgmsrv))
  {
    disconnect();
  }
}

//*****************************************************************************
//*****************************************************************************

static int do_event_thread;
static void*
event_thread_run(void* p)
{
  DBUG_ENTER("event_thread_run");

  struct event_thread_param param= *(struct event_thread_param*)p;
  NdbMgmHandle handle= *(param.m);
  NdbMutex* printmutex= *(param.p);

  int filter[] = { 15, NDB_MGM_EVENT_CATEGORY_BACKUP,
		   1, NDB_MGM_EVENT_CATEGORY_STARTUP,
		   0 };
  int fd = ndb_mgm_listen_event(handle, filter);
  if (fd != NDB_INVALID_SOCKET)
  {
    do_event_thread= 1;
    char *tmp= 0;
    char buf[1024];
    SocketInputStream in(fd,10);
    do {
      if (tmp == 0) NdbSleep_MilliSleep(10);
      if((tmp = in.gets(buf, 1024)))
      {
	const char ping_token[]= "<PING>";
	if (memcmp(ping_token,tmp,sizeof(ping_token)-1))
	  if(tmp && strlen(tmp))
          {
            Guard g(printmutex);
            ndbout << tmp;
          }
      }
    } while(do_event_thread);
    NDB_CLOSE_SOCKET(fd);
  }
  else
  {
    do_event_thread= -1;
  }

  DBUG_RETURN(NULL);
}

bool
CommandInterpreter::connect(bool interactive)
{
  DBUG_ENTER("CommandInterpreter::connect");

  if(m_connected)
    DBUG_RETURN(m_connected);

  m_mgmsrv = ndb_mgm_create_handle();
  if(m_mgmsrv == NULL) {
    ndbout_c("Cannot create handle to management server.");
    exit(-1);
  }
  if (interactive) {
    m_mgmsrv2 = ndb_mgm_create_handle();
    if(m_mgmsrv2 == NULL) {
      ndbout_c("Cannot create 2:nd handle to management server.");
      exit(-1);
    }
  }

  if (ndb_mgm_set_connectstring(m_mgmsrv, m_constr))
  {
    printError();
    exit(-1);
  }

  if(ndb_mgm_connect(m_mgmsrv, try_reconnect-1, 5, 1))
    DBUG_RETURN(m_connected); // couldn't connect, always false

  const char *host= ndb_mgm_get_connected_host(m_mgmsrv);
  unsigned port= ndb_mgm_get_connected_port(m_mgmsrv);
  if (interactive) {
    BaseString constr;
    constr.assfmt("%s:%d",host,port);
    if(!ndb_mgm_set_connectstring(m_mgmsrv2, constr.c_str()) &&
       !ndb_mgm_connect(m_mgmsrv2, try_reconnect-1, 5, 1))
    {
      DBUG_PRINT("info",("2:ndb connected to Management Server ok at: %s:%d",
                         host, port));
      assert(m_event_thread == NULL);
      assert(do_event_thread == 0);
      do_event_thread= 0;
      struct event_thread_param p;
      p.m= &m_mgmsrv2;
      p.p= &m_print_mutex;
      m_event_thread = NdbThread_Create(event_thread_run,
                                        (void**)&p,
                                        32768,
                                        "CommandInterpreted_event_thread",
                                        NDB_THREAD_PRIO_LOW);
      if (m_event_thread)
      {
        DBUG_PRINT("info",("Thread created ok, waiting for started..."));
        int iter= 1000; // try for 30 seconds
        while(do_event_thread == 0 &&
              iter-- > 0)
          NdbSleep_MilliSleep(30);
      }
      if (m_event_thread == NULL ||
          do_event_thread == 0 ||
          do_event_thread == -1)
      {
        DBUG_PRINT("info",("Warning, event thread startup failed, "
                           "degraded printouts as result, errno=%d",
                           errno));
        printf("Warning, event thread startup failed, "
               "degraded printouts as result, errno=%d\n", errno);
        do_event_thread= 0;
        if (m_event_thread)
        {
          void *res;
          NdbThread_WaitFor(m_event_thread, &res);
          NdbThread_Destroy(&m_event_thread);
        }
        ndb_mgm_disconnect(m_mgmsrv2);
      }
    }
    else
    {
      DBUG_PRINT("warning",
                 ("Could not do 2:nd connect to mgmtserver for event listening"));
      DBUG_PRINT("info", ("code: %d, msg: %s",
                          ndb_mgm_get_latest_error(m_mgmsrv2),
                          ndb_mgm_get_latest_error_msg(m_mgmsrv2)));
      printf("Warning, event connect failed, degraded printouts as result\n");
      printf("code: %d, msg: %s\n",
             ndb_mgm_get_latest_error(m_mgmsrv2),
             ndb_mgm_get_latest_error_msg(m_mgmsrv2));
    }
  }
  m_connected= true;
  DBUG_PRINT("info",("Connected to Management Server at: %s:%d", host, port));
  if (m_verbose)
  {
    printf("Connected to Management Server at: %s:%d\n",
           host, port);
  }

  DBUG_RETURN(m_connected);
}

bool 
CommandInterpreter::disconnect() 
{
  DBUG_ENTER("CommandInterpreter::disconnect");

  if (m_event_thread) {
    void *res;
    do_event_thread= 0;
    NdbThread_WaitFor(m_event_thread, &res);
    NdbThread_Destroy(&m_event_thread);
    m_event_thread= NULL;
    ndb_mgm_destroy_handle(&m_mgmsrv2);
  }
  if (m_connected)
  {
    ndb_mgm_destroy_handle(&m_mgmsrv);
    m_connected= false;
  }
  DBUG_RETURN(true);
}

//*****************************************************************************
//*****************************************************************************

int 
CommandInterpreter::execute(const char *_line, int _try_reconnect,
			    bool interactive, int *error) 
{
  if (_try_reconnect >= 0)
    try_reconnect=_try_reconnect;
  int result= execute_impl(_line, interactive);
  if (error)
    *error= m_error;

  return result;
}

static void
invalid_command(const char *cmd)
{
  ndbout << "Invalid command: " << cmd << endl;
  ndbout << "Type HELP for help." << endl << endl;
}

int 
CommandInterpreter::execute_impl(const char *_line, bool interactive) 
{
  DBUG_ENTER("CommandInterpreter::execute_impl");
  DBUG_PRINT("enter",("line=\"%s\"",_line));
  m_error= 0;

  char * line;
  if(_line == NULL) {
    m_error = -1;
    DBUG_RETURN(false);
  }
  line = my_strdup(_line,MYF(MY_WME));
  My_auto_ptr<char> ptr(line);

  int do_continue;
  do {
    do_continue= 0;
    BaseString::trim(line," \t");
    if (line[0] == 0 ||
	line[0] == '#')
    {
      DBUG_RETURN(true);
    }
    // for mysql client compatability remove trailing ';'
    {
      unsigned last= strlen(line)-1;
      if (line[last] == ';')
      {
	line[last]= 0;
	do_continue= 1;
      }
    }
  } while (do_continue);
  // if there is anything in the line proceed
  Vector<BaseString> command_list;
  {
    BaseString tmp(line);
    tmp.split(command_list);
    for (unsigned i= 0; i < command_list.size();)
      command_list[i].c_str()[0] ? i++ : (command_list.erase(i),0);
  }
  char* firstToken = strtok(line, " ");
  char* allAfterFirstToken = strtok(NULL, "");

  if (strcasecmp(firstToken, "HELP") == 0 ||
      strcasecmp(firstToken, "?") == 0) {
    m_error = executeHelp(allAfterFirstToken);
    DBUG_RETURN(true);
  }
  else if (strcasecmp(firstToken, "CONNECT") == 0) {
<<<<<<< HEAD
    executeConnect(allAfterFirstToken, interactive);
=======
    m_error = executeConnect(allAfterFirstToken, interactive);
>>>>>>> 934b9a4e
    DBUG_RETURN(true);
  }
  else if (strcasecmp(firstToken, "SLEEP") == 0) {
    if (allAfterFirstToken)
      if (sleep(atoi(allAfterFirstToken)) != 0 )
        m_error = -1;
    DBUG_RETURN(true);
  }
  else if((strcasecmp(firstToken, "QUIT") == 0 ||
	  strcasecmp(firstToken, "EXIT") == 0 ||
	  strcasecmp(firstToken, "BYE") == 0) && 
	  allAfterFirstToken == NULL){
    DBUG_RETURN(false);
  }

<<<<<<< HEAD
  if (!connect(interactive))
=======
  if (!connect(interactive)){
    m_error = -1;
>>>>>>> 934b9a4e
    DBUG_RETURN(true);
  }

  if (ndb_mgm_check_connection(m_mgmsrv))
  {
    disconnect();
    connect(interactive);
  }

  if (strcasecmp(firstToken, "SHOW") == 0) {
    Guard g(m_print_mutex);
    m_error = executeShow(allAfterFirstToken);
    DBUG_RETURN(true);
  }
  else if (strcasecmp(firstToken, "SHUTDOWN") == 0) {
    m_error= executeShutdown(allAfterFirstToken);
    DBUG_RETURN(true);
  }
  else if (strcasecmp(firstToken, "CLUSTERLOG") == 0){
    executeClusterLog(allAfterFirstToken);
    DBUG_RETURN(true);
  }
  else if(strcasecmp(firstToken, "START") == 0 &&
	  allAfterFirstToken != NULL &&
	  strncasecmp(allAfterFirstToken, "BACKUP", sizeof("BACKUP") - 1) == 0){
    m_error= executeStartBackup(allAfterFirstToken);
    DBUG_RETURN(true);
  }
  else if(strcasecmp(firstToken, "ABORT") == 0 &&
	  allAfterFirstToken != NULL &&
	  strncasecmp(allAfterFirstToken, "BACKUP", sizeof("BACKUP") - 1) == 0){
    m_error = executeAbortBackup(allAfterFirstToken);
    DBUG_RETURN(true);
  }
  else if (strcasecmp(firstToken, "PURGE") == 0) {
    m_error = executePurge(allAfterFirstToken);
    DBUG_RETURN(true);
  } 
#ifdef HAVE_GLOBAL_REPLICATION
  else if(strcasecmp(firstToken, "REPLICATION") == 0 ||
	  strcasecmp(firstToken, "REP") == 0) {
    m_error = executeRep(allAfterFirstToken);
    DBUG_RETURN(true);
  }
#endif // HAVE_GLOBAL_REPLICATION
  else if(strcasecmp(firstToken, "ENTER") == 0 &&
	  allAfterFirstToken != NULL &&
	  strncasecmp(allAfterFirstToken, "SINGLE USER MODE ", 
		  sizeof("SINGLE USER MODE") - 1) == 0){
    m_error = executeEnterSingleUser(allAfterFirstToken);
    DBUG_RETURN(true);
  }
  else if(strcasecmp(firstToken, "EXIT") == 0 &&
	  allAfterFirstToken != NULL &&
	  strncasecmp(allAfterFirstToken, "SINGLE USER MODE ", 
		  sizeof("SINGLE USER MODE") - 1) == 0){
    m_error = executeExitSingleUser(allAfterFirstToken);
    DBUG_RETURN(true);
  }
  else if (strcasecmp(firstToken, "ALL") == 0) {
    m_error = analyseAfterFirstToken(-1, allAfterFirstToken);
  } else {
    /**
     * First tokens should be digits, node ID's
     */
    int node_ids[MAX_NODES];
    unsigned pos;
    for (pos= 0; pos < command_list.size(); pos++)
    {
      int node_id;
      if (convert(command_list[pos].c_str(), node_id))
      {
        if (node_id <= 0) {
          ndbout << "Invalid node ID: " << command_list[pos].c_str()
                 << "." << endl;
          DBUG_RETURN(true);
        }
        node_ids[pos]= node_id;
        continue;
      }
      break;
    }
    int no_of_nodes= pos;
    if (no_of_nodes == 0)
    {
      /* No digit found */
      invalid_command(_line);
      m_error = -1;
      DBUG_RETURN(true);
    }
    if (pos == command_list.size())
    {
      /* No command found */
      invalid_command(_line);
      m_error = -1;
      DBUG_RETURN(true);
    }
    if (no_of_nodes == 1)
    {
      m_error = analyseAfterFirstToken(node_ids[0], allAfterFirstToken);
      DBUG_RETURN(true);
    }
    m_error = executeCommand(command_list, pos, node_ids, no_of_nodes);
    DBUG_RETURN(true);
  }
  DBUG_RETURN(true);
}


/**
 * List of commands used as second command argument
 */
static const CommandInterpreter::CommandFunctionPair commands[] = {
  { "START", &CommandInterpreter::executeStart }
  ,{ "RESTART", &CommandInterpreter::executeRestart }
  ,{ "STOP", &CommandInterpreter::executeStop }
  ,{ "STATUS", &CommandInterpreter::executeStatus }
  ,{ "LOGLEVEL", &CommandInterpreter::executeLogLevel }
  ,{ "CLUSTERLOG", &CommandInterpreter::executeEventReporting }
#ifdef ERROR_INSERT
  ,{ "ERROR", &CommandInterpreter::executeError }
#endif
  ,{ "LOG", &CommandInterpreter::executeLog }
  ,{ "LOGIN", &CommandInterpreter::executeLogIn }
  ,{ "LOGOUT", &CommandInterpreter::executeLogOut }
  ,{ "LOGOFF", &CommandInterpreter::executeLogOff }
  ,{ "TESTON", &CommandInterpreter::executeTestOn }
  ,{ "TESTOFF", &CommandInterpreter::executeTestOff }
  ,{ "SET", &CommandInterpreter::executeSet }
  ,{ "GETSTAT", &CommandInterpreter::executeGetStat }
  ,{ "DUMP", &CommandInterpreter::executeDumpState }
};


//*****************************************************************************
//*****************************************************************************
int
CommandInterpreter::analyseAfterFirstToken(int processId,
					   char* allAfterFirstToken) {
  
  int retval = 0;
  if (emptyString(allAfterFirstToken)) {
    ndbout << "Expected a command after "
	   << ((processId == -1) ? "ALL." : "node ID.") << endl;
    return -1;
  }
  
  char* secondToken = strtok(allAfterFirstToken, " ");
  char* allAfterSecondToken = strtok(NULL, "\0");

  const int tmpSize = sizeof(commands)/sizeof(CommandFunctionPair);
  ExecuteFunction fun = 0;
  const char * command = 0;
  for(int i = 0; i<tmpSize; i++){
    if(strcasecmp(secondToken, commands[i].command) == 0){
      fun = commands[i].executeFunction;
      command = commands[i].command;
      break;
    }
  }
  
  if(fun == 0){
    invalid_command(secondToken);
    return -1;
  }
  
  if(processId == -1){
    retval = executeForAll(command, fun, allAfterSecondToken);
  } else {
    retval = (this->*fun)(processId, allAfterSecondToken, false);
  }
  ndbout << endl;
  return retval;
}

int
CommandInterpreter::executeCommand(Vector<BaseString> &command_list,
                                   unsigned command_pos,
                                   int *node_ids, int no_of_nodes)
{
  const char *cmd= command_list[command_pos].c_str();
  int retval = 0;

  if (strcasecmp("STOP", cmd) == 0)
  {
    retval = executeStop(command_list, command_pos+1, node_ids, no_of_nodes);
    return retval;
  }
  if (strcasecmp("RESTART", cmd) == 0)
  {
    retval = executeRestart(command_list, command_pos+1, node_ids, no_of_nodes);
    return retval;
  }
  ndbout_c("Invalid command: '%s' after multi node id list. "
           "Expected STOP or RESTART.", cmd);
  return -1;
}

/**
 * Get next nodeid larger than the give node_id. node_id will be
 * set to the next node_id in the list. node_id should be set
 * to 0 (zero) on the first call.
 *
 * @param handle the NDB management handle
 * @param node_id last node_id retreived, 0 at first call
 * @param type type of node to look for
 * @return 1 if a node was found, 0 if no more node exist
 */
static 
int 
get_next_nodeid(struct ndb_mgm_cluster_state *cl,
		int *node_id,
		enum ndb_mgm_node_type type)
{
  int i;
  
  if(cl == NULL)
    return 0;
  
  i=0;
  while((i < cl->no_of_nodes)) {
    if((*node_id < cl->node_states[i].node_id) &&
       (cl->node_states[i].node_type == type)) {
      
      if(i >= cl->no_of_nodes)
	return 0;
      
      *node_id = cl->node_states[i].node_id;
      return 1;
    }
    i++;
  }
  
  return 0;
}

int
CommandInterpreter::executeForAll(const char * cmd, ExecuteFunction fun, 
				  const char * allAfterSecondToken)
{
  int nodeId = 0;
  int retval = 0;

  if(strcasecmp(cmd, "STOP") == 0) {
    ndbout_c("Executing STOP on all nodes.");
    retval = (this->*fun)(nodeId, allAfterSecondToken, true);
  } else if(strcasecmp(cmd, "RESTART") == 0) {
    ndbout_c("Executing RESTART on all nodes.");
    ndbout_c("Starting shutdown. This may take a while. Please wait...");
    retval = (this->*fun)(nodeId, allAfterSecondToken, true);
    ndbout_c("Trying to start all nodes of system.");
    ndbout_c("Use ALL STATUS to see the system start-up phases.");
  } else {
    Guard g(m_print_mutex);
    struct ndb_mgm_cluster_state *cl= ndb_mgm_get_status(m_mgmsrv);
    if(cl == 0){
      ndbout_c("Unable get status from management server");
      printError();
      return -1;
    }
    NdbAutoPtr<char> ap1((char*)cl);
    while(get_next_nodeid(cl, &nodeId, NDB_MGM_NODE_TYPE_NDB))
      retval = (this->*fun)(nodeId, allAfterSecondToken, true);
  }
  return retval;
}

//*****************************************************************************
//*****************************************************************************
bool 
CommandInterpreter::parseBlockSpecification(const char* allAfterLog,
					    Vector<const char*>& blocks) 
{
  // Parse: [BLOCK = {ALL|<blockName>+}]

  if (emptyString(allAfterLog)) {
    return true;
  }

  // Copy allAfterLog since strtok will modify it  
  char* newAllAfterLog = my_strdup(allAfterLog,MYF(MY_WME));
  My_auto_ptr<char> ap1(newAllAfterLog);
  char* firstTokenAfterLog = strtok(newAllAfterLog, " ");
  for (unsigned int i = 0; i < strlen(firstTokenAfterLog); ++i) {
    firstTokenAfterLog[i] = toupper(firstTokenAfterLog[i]);
  }
  
  if (strcasecmp(firstTokenAfterLog, "BLOCK") != 0) {
    ndbout << "Unexpected value: " << firstTokenAfterLog 
	   << ". Expected BLOCK." << endl;
    return false;
  }

  char* allAfterFirstToken = strtok(NULL, "\0");
  if (emptyString(allAfterFirstToken)) {
    ndbout << "Expected =." << endl;
    return false;
  }

  char* secondTokenAfterLog = strtok(allAfterFirstToken, " ");
  if (strcasecmp(secondTokenAfterLog, "=") != 0) {
    ndbout << "Unexpected value: " << secondTokenAfterLog 
	   << ". Expected =." << endl;
    return false;
  }

  char* blockName = strtok(NULL, " ");
  bool all = false;
  if (blockName != NULL && (strcasecmp(blockName, "ALL") == 0)) {
    all = true;
  }
  while (blockName != NULL) {
    blocks.push_back(strdup(blockName));
    blockName = strtok(NULL, " ");
  }

  if (blocks.size() == 0) {
    ndbout << "No block specified." << endl;
    return false;
  }
  if (blocks.size() > 1 && all) {
    // More than "ALL" specified
    ndbout << "Nothing expected after ALL." << endl;
    return false;
  }
  
  return true;
}



/*****************************************************************************
 * HELP
 *****************************************************************************/
int
CommandInterpreter::executeHelp(char* parameters)
{
  if (emptyString(parameters)) {
    ndbout << helpText;

    ndbout << endl 
	   << "<severity> = " 
	   << "ALERT | CRITICAL | ERROR | WARNING | INFO | DEBUG"
	   << endl;

    ndbout << "<category> = ";
    for(int i = CFG_MIN_LOGLEVEL; i <= CFG_MAX_LOGLEVEL; i++){
      const char *str= ndb_mgm_get_event_category_string((ndb_mgm_event_category)i);
      if (str) {
	if (i != CFG_MIN_LOGLEVEL)
	  ndbout << " | ";
	ndbout << str;
      }
    }
    ndbout << endl;

    ndbout << "<level>    = " << "0 - 15" << endl;
    ndbout << "<id>       = " << "ALL | Any database node id" << endl;
    ndbout << endl;
    ndbout << "For detailed help on COMMAND, use HELP COMMAND." << endl;
  } else {
    int i = 0;
    for (i = 0; help_items[i].cmd != NULL; i++) 
    {
      if (strcasecmp(parameters, help_items[i].cmd) == 0)
      {
        ndbout << help_items[i].help;
        break;
      }     
    }
<<<<<<< HEAD
    if (help_items[i].cmd == NULL)
      ndbout << "No help for " << parameters << " available" << endl;
=======
    if (help_items[i].cmd == NULL){
      ndbout << "No help for " << parameters << " available" << endl;
      return -1;
    }
>>>>>>> 934b9a4e
  }
  return 0;
}


/*****************************************************************************
 * SHUTDOWN
 *****************************************************************************/

int
CommandInterpreter::executeShutdown(char* parameters) 
{ 
  ndb_mgm_cluster_state *state = ndb_mgm_get_status(m_mgmsrv);
  if(state == NULL) {
    ndbout_c("Could not get status");
    printError();
    return 1;
  }
  NdbAutoPtr<char> ap1((char*)state);

  int result = 0;
  int need_disconnect;
  result = ndb_mgm_stop3(m_mgmsrv, -1, 0, 0, &need_disconnect);
  if (result < 0) {
    ndbout << "Shutdown of NDB Cluster node(s) failed." << endl;
    printError();
    return result;
  }

  ndbout << result << " NDB Cluster node(s) have shutdown." << endl;

  if(need_disconnect) {
    ndbout << "Disconnecting to allow management server to shutdown."
           << endl;
    disconnect();
  }
  return 0;
}

/*****************************************************************************
 * SHOW
 *****************************************************************************/


static
const char *status_string(ndb_mgm_node_status status)
{
  switch(status){
  case NDB_MGM_NODE_STATUS_NO_CONTACT:
    return "not connected";
  case NDB_MGM_NODE_STATUS_NOT_STARTED:
    return "not started";
  case NDB_MGM_NODE_STATUS_STARTING:
    return "starting";
  case NDB_MGM_NODE_STATUS_STARTED:
    return "started";
  case NDB_MGM_NODE_STATUS_SHUTTING_DOWN:
    return "shutting down";
  case NDB_MGM_NODE_STATUS_RESTARTING:
    return "restarting";
  case NDB_MGM_NODE_STATUS_SINGLEUSER:
    return "single user mode";
  default:
    return "unknown state";
  }
}

static void
print_nodes(ndb_mgm_cluster_state *state, ndb_mgm_configuration_iterator *it,
	    const char *proc_name, int no_proc, ndb_mgm_node_type type,
	    int master_id)
{ 
  int i;
  ndbout << "[" << proc_name
	 << "(" << ndb_mgm_get_node_type_string(type) << ")]\t"
	 << no_proc << " node(s)" << endl;
  for(i=0; i < state->no_of_nodes; i++) {
    struct ndb_mgm_node_state *node_state= &(state->node_states[i]);
    if(node_state->node_type == type) {
      int node_id= node_state->node_id;
      ndbout << "id=" << node_id;
      if(node_state->version != 0) {
	const char *hostname= node_state->connect_address;
	if (hostname == 0
	    || strlen(hostname) == 0
	    || strcasecmp(hostname,"0.0.0.0") == 0)
	  ndbout << " ";
	else
	  ndbout << "\t@" << hostname;
	ndbout << "  (Version: "
	       << getMajor(node_state->version) << "."
	       << getMinor(node_state->version) << "."
	       << getBuild(node_state->version);
	if (type == NDB_MGM_NODE_TYPE_NDB) {
	  if (node_state->node_status != NDB_MGM_NODE_STATUS_STARTED) {
	    ndbout << ", " << status_string(node_state->node_status);
	  }
	  if (node_state->node_group >= 0) {
	    ndbout << ", Nodegroup: " << node_state->node_group;
	    if (master_id && node_state->dynamic_id == master_id)
	      ndbout << ", Master";
	  }
	}
	ndbout << ")" << endl;
      } else {
	ndb_mgm_first(it);
	if(ndb_mgm_find(it, CFG_NODE_ID, node_id) == 0){
	  const char *config_hostname= 0;
	  ndb_mgm_get_string_parameter(it, CFG_NODE_HOST, &config_hostname);
	  if (config_hostname == 0 || config_hostname[0] == 0)
	    config_hostname= "any host";
	  ndbout_c(" (not connected, accepting connect from %s)",
		   config_hostname);
	}
	else
	{
	  ndbout_c("Unable to find node with id: %d", node_id);
	}
      }
    }
  }
  ndbout << endl;
}

int
CommandInterpreter::executePurge(char* parameters) 
{ 
  int command_ok= 0;
  do {
    if (emptyString(parameters))
      break;
    char* firstToken = strtok(parameters, " ");
    char* nextToken = strtok(NULL, " \0");
    if (strcasecmp(firstToken,"STALE") == 0 &&
	nextToken &&
	strcasecmp(nextToken, "SESSIONS") == 0) {
      command_ok= 1;
      break;
    }
  } while(0);

  if (!command_ok) {
    ndbout_c("Unexpected command, expected: PURGE STALE SESSIONS");
    return -1;
  }

  int i;
  char *str;
  
  if (ndb_mgm_purge_stale_sessions(m_mgmsrv, &str)) {
    ndbout_c("Command failed");
    return -1;
  }
  if (str) {
    ndbout_c("Purged sessions with node id's: %s", str);
    free(str);
  }
  else
  {
    ndbout_c("No sessions purged");
  }
  return 0;
}

int
CommandInterpreter::executeShow(char* parameters) 
{ 
  int i;
  if (emptyString(parameters)) {
    ndb_mgm_cluster_state *state = ndb_mgm_get_status(m_mgmsrv);
    if(state == NULL) {
      ndbout_c("Could not get status");
      printError();
      return -1;
    }
    NdbAutoPtr<char> ap1((char*)state);

    ndb_mgm_configuration * conf = ndb_mgm_get_configuration(m_mgmsrv,0);
    if(conf == 0){
      ndbout_c("Could not get configuration");
      printError();
      return -1;
    }

    ndb_mgm_configuration_iterator * it;
    it = ndb_mgm_create_configuration_iterator((struct ndb_mgm_configuration *)conf, CFG_SECTION_NODE);

    if(it == 0){
      ndbout_c("Unable to create config iterator");
      ndb_mgm_destroy_configuration(conf);
      return -1;
    }
    NdbAutoPtr<ndb_mgm_configuration_iterator> ptr(it);

    int
      master_id= 0,
      ndb_nodes= 0,
      api_nodes= 0,
      mgm_nodes= 0;

    for(i=0; i < state->no_of_nodes; i++) {
      if(state->node_states[i].node_type == NDB_MGM_NODE_TYPE_NDB &&
	 state->node_states[i].version != 0){
	master_id= state->node_states[i].dynamic_id;
	break;
      }
    }
    
    for(i=0; i < state->no_of_nodes; i++) {
      switch(state->node_states[i].node_type) {
      case NDB_MGM_NODE_TYPE_API:
	api_nodes++;
	break;
      case NDB_MGM_NODE_TYPE_NDB:
	if (state->node_states[i].dynamic_id &&
	    state->node_states[i].dynamic_id < master_id)
	  master_id= state->node_states[i].dynamic_id;
	ndb_nodes++;
	break;
      case NDB_MGM_NODE_TYPE_MGM:
	mgm_nodes++;
	break;
      case NDB_MGM_NODE_TYPE_UNKNOWN:
        ndbout << "Error: Unknown Node Type" << endl;
        return -1;
      case NDB_MGM_NODE_TYPE_REP:
	abort();
      }
    }

    ndbout << "Cluster Configuration" << endl
	   << "---------------------" << endl;
    print_nodes(state, it, "ndbd",     ndb_nodes, NDB_MGM_NODE_TYPE_NDB, master_id);
    print_nodes(state, it, "ndb_mgmd", mgm_nodes, NDB_MGM_NODE_TYPE_MGM, 0);
    print_nodes(state, it, "mysqld",   api_nodes, NDB_MGM_NODE_TYPE_API, 0);
    //    ndbout << helpTextShow;
    ndb_mgm_destroy_configuration(conf);
    return 0;
  } else if (strcasecmp(parameters, "PROPERTIES") == 0 ||
	     strcasecmp(parameters, "PROP") == 0) {
    ndbout << "SHOW PROPERTIES is not yet implemented." << endl;
    //  ndbout << "_mgmtSrvr.getConfig()->print();" << endl; /* XXX */
  } else if (strcasecmp(parameters, "CONFIGURATION") == 0 ||
	     strcasecmp(parameters, "CONFIG") == 0){
    ndbout << "SHOW CONFIGURATION is not yet implemented." << endl;
    //nbout << "_mgmtSrvr.getConfig()->printConfigFile();" << endl; /* XXX */
  } else if (strcasecmp(parameters, "PARAMETERS") == 0 ||
	     strcasecmp(parameters, "PARAMS") == 0 ||
	     strcasecmp(parameters, "PARAM") == 0) {
    ndbout << "SHOW PARAMETERS is not yet implemented." << endl;
    //    ndbout << "_mgmtSrvr.getConfig()->getConfigInfo()->print();" 
    //           << endl; /* XXX */
  } else {
    ndbout << "Invalid argument." << endl;
    return -1;
  }
  return 0;
}

<<<<<<< HEAD
void
=======
int
>>>>>>> 934b9a4e
CommandInterpreter::executeConnect(char* parameters, bool interactive) 
{
  BaseString *basestring = NULL;

  int retval;
  disconnect();
  if (!emptyString(parameters)) {
    basestring= new BaseString(parameters);
    m_constr= basestring->trim().c_str();
  }
  if ( connect(interactive) == false ){
    return -1;
  }
<<<<<<< HEAD
  connect(interactive);
=======
  if (basestring != NULL)
    delete basestring;

  return 0;
>>>>>>> 934b9a4e
}

//*****************************************************************************
//*****************************************************************************
void 
CommandInterpreter::executeClusterLog(char* parameters) 
{
  DBUG_ENTER("CommandInterpreter::executeClusterLog");
  int i;
  if (emptyString(parameters))
  {
    ndbout << "Missing argument." << endl;
    m_error = -1;
    DBUG_VOID_RETURN;
  }

  enum ndb_mgm_event_severity severity = NDB_MGM_EVENT_SEVERITY_ALL;
    
  char * tmpString = my_strdup(parameters,MYF(MY_WME));
  My_auto_ptr<char> ap1(tmpString);
  char * tmpPtr = 0;
  char * item = strtok_r(tmpString, " ", &tmpPtr);
  int enable;

  const unsigned int *enabled= ndb_mgm_get_logfilter(m_mgmsrv);
  if(enabled == NULL) {
    ndbout << "Couldn't get status" << endl;
    printError();
    m_error = -1;
    DBUG_VOID_RETURN;
  }

  /********************
   * CLUSTERLOG INFO
   ********************/
  if (strcasecmp(item, "INFO") == 0) {
    DBUG_PRINT("info",("INFO"));
    if(enabled[0] == 0)
    {
      ndbout << "Cluster logging is disabled." << endl;
      m_error = 0;
      DBUG_VOID_RETURN;
    }
#if 0 
    for(i = 0; i<7;i++)
      printf("enabled[%d] = %d\n", i, enabled[i]);
#endif
    ndbout << "Severities enabled: ";
    for(i = 1; i < (int)NDB_MGM_EVENT_SEVERITY_ALL; i++) {
      const char *str= ndb_mgm_get_event_severity_string((ndb_mgm_event_severity)i);
      if (str == 0)
      {
	DBUG_ASSERT(false);
	continue;
      }
      if(enabled[i])
	ndbout << BaseString(str).ndb_toupper() << " ";
    }
    ndbout << endl;
    m_error = 0;
    DBUG_VOID_RETURN;

  } 
  else if (strcasecmp(item, "FILTER") == 0 ||
	   strcasecmp(item, "TOGGLE") == 0)
  {
    DBUG_PRINT("info",("TOGGLE"));
    enable= -1;
  } 
  else if (strcasecmp(item, "OFF") == 0) 
  {
    DBUG_PRINT("info",("OFF"));
    enable= 0;
  } else if (strcasecmp(item, "ON") == 0) {
    DBUG_PRINT("info",("ON"));
    enable= 1;
  } else {
    ndbout << "Invalid argument." << endl;
    m_error = -1;
    DBUG_VOID_RETURN;
  }

  int res_enable;
  item = strtok_r(NULL, " ", &tmpPtr);
  if (item == NULL) {
    res_enable=
      ndb_mgm_set_clusterlog_severity_filter(m_mgmsrv,
					     NDB_MGM_EVENT_SEVERITY_ON,
					     enable, NULL);
    if (res_enable < 0)
    {
      ndbout << "Couldn't set filter" << endl;
      printError();
      m_error = -1;
      DBUG_VOID_RETURN;
    }
    ndbout << "Cluster logging is " << (res_enable ? "enabled.":"disabled") << endl;
    m_error = 0;
    DBUG_VOID_RETURN;
  }

  do {
    severity= NDB_MGM_ILLEGAL_EVENT_SEVERITY;
    if (strcasecmp(item, "ALL") == 0) {
      severity = NDB_MGM_EVENT_SEVERITY_ALL;	
    } else if (strcasecmp(item, "ALERT") == 0) {
      severity = NDB_MGM_EVENT_SEVERITY_ALERT;
    } else if (strcasecmp(item, "CRITICAL") == 0) { 
      severity = NDB_MGM_EVENT_SEVERITY_CRITICAL;
    } else if (strcasecmp(item, "ERROR") == 0) {
      severity = NDB_MGM_EVENT_SEVERITY_ERROR;
    } else if (strcasecmp(item, "WARNING") == 0) {
      severity = NDB_MGM_EVENT_SEVERITY_WARNING;
    } else if (strcasecmp(item, "INFO") == 0) {
      severity = NDB_MGM_EVENT_SEVERITY_INFO;
    } else if (strcasecmp(item, "DEBUG") == 0) {
      severity = NDB_MGM_EVENT_SEVERITY_DEBUG;
    } else if (strcasecmp(item, "OFF") == 0 ||
	       strcasecmp(item, "ON") == 0) {
      if (enable < 0) // only makes sense with toggle
	severity = NDB_MGM_EVENT_SEVERITY_ON;
    }
    if (severity == NDB_MGM_ILLEGAL_EVENT_SEVERITY) {
      ndbout << "Invalid severity level: " << item << endl;
      m_error = -1;
      DBUG_VOID_RETURN;
    }

    res_enable= ndb_mgm_set_clusterlog_severity_filter(m_mgmsrv, severity,
						       enable, NULL);
    if (res_enable < 0)
    {
      ndbout << "Couldn't set filter" << endl;
      printError();
      m_error = -1;
      DBUG_VOID_RETURN;
    }
    ndbout << BaseString(item).ndb_toupper().c_str() << " " << (res_enable ? "enabled":"disabled") << endl;

    item = strtok_r(NULL, " ", &tmpPtr);	
  } while(item != NULL);
  
  m_error = 0;
  DBUG_VOID_RETURN;
} 

//*****************************************************************************
//*****************************************************************************

int
CommandInterpreter::executeStop(int processId, const char *parameters,
                                bool all) 
{
  int retval = 0;

  Vector<BaseString> command_list;
  if (parameters)
  {
    BaseString tmp(parameters);
    tmp.split(command_list);
    for (unsigned i= 0; i < command_list.size();)
      command_list[i].c_str()[0] ? i++ : (command_list.erase(i),0);
  }
  if (all)
    retval = executeStop(command_list, 0, 0, 0);
  else
    retval = executeStop(command_list, 0, &processId, 1);

  return retval;
}

int
CommandInterpreter::executeStop(Vector<BaseString> &command_list,
                                unsigned command_pos,
                                int *node_ids, int no_of_nodes)
{
  int need_disconnect;
  int abort= 0;
  int retval = 0;

  for (; command_pos < command_list.size(); command_pos++)
  {
    const char *item= command_list[command_pos].c_str();
    if (strcasecmp(item, "-A") == 0)
    {
      abort= 1;
      continue;
    }
    ndbout_c("Invalid option: %s. Expecting -A after STOP",
             item);
    return -1;
  }

  int result= ndb_mgm_stop3(m_mgmsrv, no_of_nodes, node_ids, abort,
                            &need_disconnect);
  if (result < 0)
  {
    ndbout_c("Shutdown failed.");
    printError();
    retval = -1;
  }
  else
  {
    if (node_ids == 0)
      ndbout_c("NDB Cluster has shutdown.");
    else
    {
      ndbout << "Node";
      for (int i= 0; i < no_of_nodes; i++)
          ndbout << " " << node_ids[i];
      ndbout_c(" has shutdown.");
    }
  }

  if(need_disconnect)
  {
    ndbout << "Disconnecting to allow Management Server to shutdown" << endl;
    disconnect();
  }

  return retval;
}

int
CommandInterpreter::executeEnterSingleUser(char* parameters) 
{
  strtok(parameters, " ");
  struct ndb_mgm_reply reply;
  char* id = strtok(NULL, " ");
  id = strtok(NULL, " ");
  id = strtok(NULL, "\0");
  int nodeId = -1;
  if(id == 0 || sscanf(id, "%d", &nodeId) != 1){
    ndbout_c("Invalid arguments: expected <NodeId>");
    ndbout_c("Use SHOW to see what API nodes are configured");
    return -1;
  }
  int result = ndb_mgm_enter_single_user(m_mgmsrv, nodeId, &reply);
  
  if (result != 0) {
    ndbout_c("Entering single user mode for node %d failed", nodeId);
    printError();
    return -1;
  } else {
    ndbout_c("Single user mode entered");
    ndbout_c("Access is granted for API node %d only.", nodeId);
  }
  return 0;
}

int
CommandInterpreter::executeExitSingleUser(char* parameters) 
{
  int result = ndb_mgm_exit_single_user(m_mgmsrv, 0);
  if (result != 0) {
    ndbout_c("Exiting single user mode failed.");
    printError();
    return -1;
  } else {
    ndbout_c("Exiting single user mode in progress.");
    ndbout_c("Use ALL STATUS or SHOW to see when single user mode has been exited.");
    return 0;
  }
}

int
CommandInterpreter::executeStart(int processId, const char* parameters,
				 bool all) 
{
  int result;
  int retval = 0;
  if(all) {
    result = ndb_mgm_start(m_mgmsrv, 0, 0);
  } else {
    result = ndb_mgm_start(m_mgmsrv, 1, &processId);
  }

  if (result <= 0) {
    ndbout << "Start failed." << endl;
    printError();
    retval = -1;
  } else
    {
      if(all)
	ndbout_c("NDB Cluster is being started.");
      else
	ndbout_c("Database node %d is being started.", processId);
    }
  return retval;
}

int
CommandInterpreter::executeRestart(int processId, const char* parameters,
				   bool all)
{
  Vector<BaseString> command_list;
  int retval = 0;

  if (parameters)
  {
    BaseString tmp(parameters);
    tmp.split(command_list);
    for (unsigned i= 0; i < command_list.size();)
      command_list[i].c_str()[0] ? i++ : (command_list.erase(i),0);
  }
  if (all)
    retval = executeRestart(command_list, 0, 0, 0);
  else
    retval = executeRestart(command_list, 0, &processId, 1);

  return retval;
}

int
CommandInterpreter::executeRestart(Vector<BaseString> &command_list,
                                   unsigned command_pos,
                                   int *node_ids, int no_of_nodes)
{
  int result;
  int retval = 0;
  int nostart= 0;
  int initialstart= 0;
  int abort= 0;
  int need_disconnect= 0;

  for (; command_pos < command_list.size(); command_pos++)
  {
    const char *item= command_list[command_pos].c_str();
    if (strcasecmp(item, "-N") == 0)
    {
      nostart= 1;
      continue;
    }
    if (strcasecmp(item, "-I") == 0)
    {
      initialstart= 1;
      continue;
    }
    if (strcasecmp(item, "-A") == 0)
    {
      abort= 1;
      continue;
    }
    ndbout_c("Invalid option: %s. Expecting -A,-N or -I after RESTART",
             item);
    return -1;
  }

  result= ndb_mgm_restart3(m_mgmsrv, no_of_nodes, node_ids,
                           initialstart, nostart, abort, &need_disconnect);

  if (result <= 0) {
    ndbout_c("Restart failed.");
    printError();
    retval = -1;
  }
  else
  {
    if (node_ids == 0)
      ndbout_c("NDB Cluster is being restarted.");
    else
    {
      ndbout << "Node";
      for (int i= 0; i < no_of_nodes; i++)
        ndbout << " " << node_ids[i];
      ndbout_c(" is being restarted");
    }
    if(need_disconnect)
      disconnect();
  }
  return retval;
}

int
CommandInterpreter::executeDumpState(int processId, const char* parameters,
				     bool all) 
{
  if(emptyString(parameters)){
    ndbout << "Expected argument" << endl;
    return -1;
  }

  Uint32 no = 0;
  int pars[25];
  
  char * tmpString = my_strdup(parameters,MYF(MY_WME));
  My_auto_ptr<char> ap1(tmpString);
  char * tmpPtr = 0;
  char * item = strtok_r(tmpString, " ", &tmpPtr);
  while(item != NULL){
    if (0x0 <= strtoll(item, NULL, 0) && strtoll(item, NULL, 0) <= 0xffffffff){
      pars[no] = strtoll(item, NULL, 0); 
    } else {
      ndbout << "Illegal value in argument to signal." << endl
	     << "(Value must be between 0 and 0xffffffff.)" 
	     << endl;
      return -1;
    }
    no++;
    item = strtok_r(NULL, " ", &tmpPtr);
  }
  ndbout << "Sending dump signal with data:" << endl;
  for (Uint32 i=0; i<no; i++) {
    ndbout.setHexFormat(1) << pars[i] << " ";
    if (!(i+1 & 0x3)) ndbout << endl;
  }
  
  struct ndb_mgm_reply reply;
  return ndb_mgm_dump_state(m_mgmsrv, processId, pars, no, &reply);
}

int
CommandInterpreter::executeStatus(int processId, 
				  const char* parameters, bool all) 
{
  if (! emptyString(parameters)) {
    ndbout_c("No parameters expected to this command.");
    return -1;
  }

  ndb_mgm_node_status status;
  Uint32 startPhase, version;
  bool system;
  
  struct ndb_mgm_cluster_state *cl;
  cl = ndb_mgm_get_status(m_mgmsrv);
  if(cl == NULL) {
    ndbout_c("Cannot get status of node %d.", processId);
    printError();
    return -1;
  }
  NdbAutoPtr<char> ap1((char*)cl);

  int i = 0;
  while((i < cl->no_of_nodes) && cl->node_states[i].node_id != processId)
    i++;
  if(cl->node_states[i].node_id != processId) {
    ndbout << processId << ": Node not found" << endl;
    return -1;
  }
  status = cl->node_states[i].node_status;
  startPhase = cl->node_states[i].start_phase;
  version = cl->node_states[i].version;

  ndbout << "Node " << processId << ": " << status_string(status);
  switch(status){
  case NDB_MGM_NODE_STATUS_STARTING:
    ndbout << " (Phase " << startPhase << ")";
    break;
  case NDB_MGM_NODE_STATUS_SHUTTING_DOWN:
    ndbout << " (Phase " << startPhase << ")";
    break;
  default:
    break;
  }
  if(status != NDB_MGM_NODE_STATUS_NO_CONTACT)
    ndbout_c(" (Version %d.%d.%d)", 
	     getMajor(version) ,
	     getMinor(version),
	     getBuild(version));
  else
    ndbout << endl;
  
  return 0;
}


//*****************************************************************************
//*****************************************************************************

int
CommandInterpreter::executeLogLevel(int processId, const char* parameters, 
				    bool all) 
{
  (void) all;
  if (emptyString(parameters)) {
    ndbout << "Expected argument" << endl;
    return -1;
  } 
  BaseString tmp(parameters);
  Vector<BaseString> spec;
  tmp.split(spec, "=");
  if(spec.size() != 2){
    ndbout << "Invalid loglevel specification: " << parameters << endl;
    return -1;
  }

  spec[0].trim().ndb_toupper();
  int category = ndb_mgm_match_event_category(spec[0].c_str());
  if(category == NDB_MGM_ILLEGAL_EVENT_CATEGORY){
    category = atoi(spec[0].c_str());
    if(category < NDB_MGM_MIN_EVENT_CATEGORY ||
       category > NDB_MGM_MAX_EVENT_CATEGORY){
      ndbout << "Unknown category: \"" << spec[0].c_str() << "\"" << endl;
      return -1;
    }
  }
  
  int level = atoi(spec[1].c_str());
  if(level < 0 || level > 15){
    ndbout << "Invalid level: " << spec[1].c_str() << endl;
    return -1;
  }
  
  ndbout << "Executing LOGLEVEL on node " << processId << flush;

  struct ndb_mgm_reply reply;
  int result;
  result = ndb_mgm_set_loglevel_node(m_mgmsrv, 
				     processId,
				     (ndb_mgm_event_category)category,
				     level, 
				     &reply);
  
  if (result < 0) {
    ndbout_c(" failed.");
    printError();
    return -1;
  } else {
    ndbout_c(" OK!");
  }  
  return 0;
}

//*****************************************************************************
//*****************************************************************************
int CommandInterpreter::executeError(int processId, 
				      const char* parameters, bool /* all */) 
{
  int retval = 0;
  if (emptyString(parameters)) {
    ndbout << "Missing error number." << endl;
    return -1;
  }

  // Copy parameters since strtok will modify it
  char* newpar = my_strdup(parameters,MYF(MY_WME)); 
  My_auto_ptr<char> ap1(newpar);
  char* firstParameter = strtok(newpar, " ");

  int errorNo;
  if (! convert(firstParameter, errorNo)) {
    ndbout << "Expected an integer." << endl;
    return -1;
  }

  char* allAfterFirstParameter = strtok(NULL, "\0");
  if (! emptyString(allAfterFirstParameter)) {
    ndbout << "Nothing expected after error number." << endl;
    return -1;
  }

  retval = ndb_mgm_insert_error(m_mgmsrv, processId, errorNo, NULL);
  return retval;
}

//*****************************************************************************
//*****************************************************************************

int
CommandInterpreter::executeLog(int processId,
			       const char* parameters, bool all) 
{
  struct ndb_mgm_reply reply;
  Vector<const char *> blocks;
  if (! parseBlockSpecification(parameters, blocks)) {
    return -1;
  }
  int len=1;
  Uint32 i;
  for(i=0; i<blocks.size(); i++) {
    len += strlen(blocks[i]) + 1;
  }
  char * blockNames = (char*)my_malloc(len,MYF(MY_WME));
  My_auto_ptr<char> ap1(blockNames);
  
  blockNames[0] = 0;
  for(i=0; i<blocks.size(); i++) {
    strcat(blockNames, blocks[i]);
    strcat(blockNames, "|");
  }
  
  int result = ndb_mgm_log_signals(m_mgmsrv,
				   processId, 
				   NDB_MGM_SIGNAL_LOG_MODE_INOUT, 
				   blockNames,
				   &reply);
  if (result != 0) {
    ndbout_c("Execute LOG on node %d failed.", processId);
    printError();
    return -1;
  }
  return 0;
}

//*****************************************************************************
//*****************************************************************************
int
CommandInterpreter::executeLogIn(int /* processId */,
				 const char* parameters, bool /* all */) 
{
  ndbout << "Command LOGIN not implemented." << endl;
  return 0;
}

//*****************************************************************************
//*****************************************************************************
int
CommandInterpreter::executeLogOut(int /*processId*/, 
				  const char* parameters, bool /*all*/) 
{
  ndbout << "Command LOGOUT not implemented." << endl;
  return 0;
}

//*****************************************************************************
//*****************************************************************************
int
CommandInterpreter::executeLogOff(int /*processId*/,
				  const char* parameters, bool /*all*/) 
{
  ndbout << "Command LOGOFF not implemented." << endl;
  return 0;
}

//*****************************************************************************
//*****************************************************************************
int
CommandInterpreter::executeTestOn(int processId,
				  const char* parameters, bool /*all*/) 
{
  if (! emptyString(parameters)) {
    ndbout << "No parameters expected to this command." << endl;
    return -1;
  }
  struct ndb_mgm_reply reply;
  int result = ndb_mgm_start_signallog(m_mgmsrv, processId, &reply);
  if (result != 0) {
    ndbout_c("Execute TESTON failed.");
    printError();
    return -1;
  }
  return 0;
}

//*****************************************************************************
//*****************************************************************************
int
CommandInterpreter::executeTestOff(int processId,
				   const char* parameters, bool /*all*/) 
{
  if (! emptyString(parameters)) {
    ndbout << "No parameters expected to this command." << endl;
    return -1;
  }
  struct ndb_mgm_reply reply;
  int result = ndb_mgm_stop_signallog(m_mgmsrv, processId, &reply);
  if (result != 0) {
    ndbout_c("Execute TESTOFF failed.");
    printError();
    return -1;
  }
  return 0;
}


//*****************************************************************************
//*****************************************************************************
int 
CommandInterpreter::executeSet(int /*processId*/, 
			       const char* parameters, bool /*all*/) 
{
  if (emptyString(parameters)) {
    ndbout << "Missing parameter name." << endl;
    return -1;
  }
#if 0
  // Copy parameters since strtok will modify it
  char* newpar = my_strdup(parameters,MYF(MY_WME));
  My_auto_ptr<char> ap1(newpar);
  char* configParameterName = strtok(newpar, " ");

  char* allAfterParameterName = strtok(NULL, "\0");
  if (emptyString(allAfterParameterName)) {
    ndbout << "Missing parameter value." << endl;
    return;
  }

  char* value = strtok(allAfterParameterName, " ");

  char* allAfterValue = strtok(NULL, "\0");
  if (! emptyString(allAfterValue)) {
    ndbout << "Nothing expected after parameter value." << endl;
    return;
  }

  bool configBackupFileUpdated;
  bool configPrimaryFileUpdated;
  
  // TODO The handling of the primary and backup config files should be 
  // analysed further.
  // How it should be handled if only the backup is possible to write.

  int result = _mgmtSrvr.updateConfigParam(processId, configParameterName, 
					   value, configBackupFileUpdated, 
					   configPrimaryFileUpdated);
  if (result == 0) {
    if (configBackupFileUpdated && configPrimaryFileUpdated) {
      ndbout << "The configuration is updated." << endl;
    }
    else if (configBackupFileUpdated && !configPrimaryFileUpdated) {
      ndbout << "The configuration is updated but it was only possible " 
	     << "to update the backup configuration file, not the primary." 
	     << endl;
    }
    else {
      assert(false);
    }
  }
  else {
    ndbout << get_error_text(result) << endl;
    if (configBackupFileUpdated && configPrimaryFileUpdated) {
      ndbout << "The configuration files are however updated and "
	     << "the value will be used next time the process is restarted." 
	     << endl;
    }
    else if (configBackupFileUpdated && !configPrimaryFileUpdated) {
      ndbout << "It was only possible to update the backup "
	     << "configuration file, not the primary." << endl;
    }
    else if (!configBackupFileUpdated && !configPrimaryFileUpdated) {
      ndbout << "The configuration files are not updated." << endl;
    }
    else {
      // The primary is not tried to write if the write of backup file fails
      abort();
    }
  }
#endif 
  return 0;
}

//*****************************************************************************
//*****************************************************************************
int CommandInterpreter::executeGetStat(int /*processId*/,
					const char* parameters, bool /*all*/) 
{
  if (! emptyString(parameters)) {
    ndbout << "No parameters expected to this command." << endl;
    return -1;
  }

#if 0
  MgmtSrvr::Statistics statistics;
  int result = _mgmtSrvr.getStatistics(processId, statistics);
  if (result != 0) {
    ndbout << get_error_text(result) << endl;
    return;
  }
#endif
  // Print statistic...
  /*
  ndbout << "Number of GETSTAT commands: " 
  << statistics._test1 << endl;
  */
  return 0;
}

//*****************************************************************************
//*****************************************************************************
				 
int
CommandInterpreter::executeEventReporting(int processId,
					  const char* parameters, 
					  bool all) 
{
  int retval = 0;
  if (emptyString(parameters)) {
    ndbout << "Expected argument" << endl;
    return -1;
  }
  BaseString tmp(parameters);
  Vector<BaseString> specs;
  tmp.split(specs, " ");

  for (int i=0; i < specs.size(); i++)
  {
    Vector<BaseString> spec;
    specs[i].split(spec, "=");
    if(spec.size() != 2){
      ndbout << "Invalid loglevel specification: " << specs[i] << endl;
      continue;
    }

    spec[0].trim().ndb_toupper();
    int category = ndb_mgm_match_event_category(spec[0].c_str());
    if(category == NDB_MGM_ILLEGAL_EVENT_CATEGORY){
      if(!convert(spec[0].c_str(), category) ||
	 category < NDB_MGM_MIN_EVENT_CATEGORY ||
	 category > NDB_MGM_MAX_EVENT_CATEGORY){
	ndbout << "Unknown category: \"" << spec[0].c_str() << "\"" << endl;
	continue;
      }
    }

    int level;
    if (!convert(spec[1].c_str(),level))
    {
      ndbout << "Invalid level: " << spec[1].c_str() << endl;
      continue;
    }

    ndbout << "Executing CLUSTERLOG " << spec[0] << "=" << spec[1]
	   << " on node " << processId << flush;

    struct ndb_mgm_reply reply;
    int result;
    result = ndb_mgm_set_loglevel_clusterlog(m_mgmsrv, 
					     processId,
					     (ndb_mgm_event_category)category,
					     level, 
					     &reply);
  
    if (result != 0) {
      ndbout_c(" failed."); 
      printError();
      retval = -1;
    } else {
      ndbout_c(" OK!"); 
    }
  }
  return retval;
}

/*****************************************************************************
 * Backup
 *****************************************************************************/
int
CommandInterpreter::executeStartBackup(char* parameters)
{
  struct ndb_mgm_reply reply;
  unsigned int backupId;
#if 0
  int filter[] = { 15, NDB_MGM_EVENT_CATEGORY_BACKUP, 0 };
  int fd = ndb_mgm_listen_event(m_mgmsrv, filter);
  if (fd < 0)
  {
    ndbout << "Initializing start of backup failed" << endl;
    printError();
    return fd;
  }
#endif
  Vector<BaseString> args;
  {
    BaseString(parameters).split(args);
    for (unsigned i= 0; i < args.size(); i++)
      if (args[i].length() == 0)
	args.erase(i--);
      else
	args[i].ndb_toupper();
  }
  int sz= args.size();

  int result;
  if (sz == 2 &&
      args[1] == "NOWAIT")
  {
    result = ndb_mgm_start_backup(m_mgmsrv, 0, &backupId, &reply);
  }
  else if (sz == 1 ||
	   (sz == 3 &&
	    args[1] == "WAIT" &&
	    args[2] == "COMPLETED"))
  {
    ndbout_c("Waiting for completed, this may take several minutes");
    result = ndb_mgm_start_backup(m_mgmsrv, 2, &backupId, &reply);
  }
  else if (sz == 3 &&
	   args[1] == "WAIT" &&
	   args[2] == "STARTED")
  {
    ndbout_c("Waiting for started, this may take several minutes");
    result = ndb_mgm_start_backup(m_mgmsrv, 1, &backupId, &reply);
  }
  else
  {
    invalid_command(parameters);
    return -1;
  }

  if (result != 0) {
    ndbout << "Backup failed" << endl;
    printError();
#if 0
    close(fd);
#endif
    return result;
  }
#if 0
  ndbout_c("Waiting for completed, this may take several minutes");
  char *tmp;
  char buf[1024];
  {
    SocketInputStream in(fd);
    int count = 0;
    do {
      tmp = in.gets(buf, 1024);
      if(tmp)
      {
	ndbout << tmp;
	unsigned int id;
	if(sscanf(tmp, "%*[^:]: Backup %d ", &id) == 1 && id == backupId){
	  count++;
	}
      }
    } while(count < 2);
  }

  SocketInputStream in(fd, 10);
  do {
    tmp = in.gets(buf, 1024);
    if(tmp && tmp[0] != 0)
    {
      ndbout << tmp;
    }
  } while(tmp && tmp[0] != 0);

  close(fd);
#endif  
  return 0;
}

int
CommandInterpreter::executeAbortBackup(char* parameters) 
{
  int bid = -1;
  struct ndb_mgm_reply reply;
  if (emptyString(parameters))
    goto executeAbortBackupError1;

  {
    strtok(parameters, " ");
    char* id = strtok(NULL, "\0");
    if(id == 0 || sscanf(id, "%d", &bid) != 1)
      goto executeAbortBackupError1;
  }
  {
    int result= ndb_mgm_abort_backup(m_mgmsrv, bid, &reply);
    if (result != 0) {
      ndbout << "Abort of backup " << bid << " failed" << endl;
      printError();
      return -1;
    } else {
      ndbout << "Abort of backup " << bid << " ordered" << endl;
    }
  }
  return 0;
 executeAbortBackupError1:
  ndbout << "Invalid arguments: expected <BackupId>" << endl;
  return -1;
}

#ifdef HAVE_GLOBAL_REPLICATION
/*****************************************************************************
 * Global Replication
 *
 * For information about the different commands, see
 * GrepReq::Request in file signaldata/grepImpl.cpp.
 *
 * Below are commands as of 2003-07-05 (may change!):
 * START = 0,            ///< Start Global Replication (all phases)
 * START_METALOG = 1,    ///< Start Global Replication (all phases)
 * START_METASCAN = 2,   ///< Start Global Replication (all phases)
 * START_DATALOG = 3,    ///< Start Global Replication (all phases)
 * START_DATASCAN = 4,   ///< Start Global Replication (all phases)
 * START_REQUESTOR = 5,  ///< Start Global Replication (all phases)
 * ABORT = 6,            ///< Immediate stop (removes subscription)
 * SLOW_STOP = 7,        ///< Stop after finishing applying current GCI epoch
 * FAST_STOP = 8,        ///< Stop after finishing applying all PS GCI epochs
 * START_TRANSFER = 9,   ///< Start SS-PS transfer
 * STOP_TRANSFER = 10,   ///< Stop SS-PS transfer
 * START_APPLY = 11,     ///< Start applying GCI epochs in SS
 * STOP_APPLY = 12,      ///< Stop applying GCI epochs in SS
 * STATUS = 13,           ///< Status
 * START_SUBSCR = 14,
 * REMOVE_BUFFERS = 15,
 * DROP_TABLE = 16

 *****************************************************************************/

int
CommandInterpreter::executeRep(char* parameters) 
{
  if (emptyString(parameters)) {
    ndbout << helpTextRep;
    return 0;
  }

  char * line = my_strdup(parameters,MYF(MY_WME));
  My_auto_ptr<char> ap1((char*)line);
  char * firstToken = strtok(line, " ");
  
  struct ndb_rep_reply  reply;
  unsigned int          repId;


  if (!strcasecmp(firstToken, "CONNECT")) {
    char * host = strtok(NULL, "\0");
    for (unsigned int i = 0; i < strlen(host); ++i) {
      host[i] = tolower(host[i]);
    }
    
    if(host == NULL)
    {
      ndbout_c("host:port must be specified.");
      return -1;
    }
    
    if(rep_connected) {
      if(m_repserver != NULL) {
	ndb_rep_disconnect(m_repserver);
	rep_connected = false;
      }       
    }
          
    if(m_repserver == NULL)
      m_repserver = ndb_rep_create_handle();
    if(ndb_rep_connect(m_repserver, host) < 0){
      ndbout_c("Failed to connect to %s", host);
      return -1;
    } 
    else
      rep_connected=true;
    return 0;
    
    if(!rep_connected) {
      ndbout_c("Not connected to REP server");
      return -1;
    }
  }
    
  /********
   * START 
   ********/
  if (!strcasecmp(firstToken, "START")) {
    
    unsigned int          req;
    char *startType = strtok(NULL, "\0");
    
    if (startType == NULL) {                
      req = GrepReq::START;
    } else if (!strcasecmp(startType, "SUBSCRIPTION")) {  
      req = GrepReq::START_SUBSCR;
    } else if (!strcasecmp(startType, "METALOG")) { 
      req = GrepReq::START_METALOG;
    } else if (!strcasecmp(startType, "METASCAN")) {
      req = GrepReq::START_METASCAN;
    } else if (!strcasecmp(startType, "DATALOG")) {
      req = GrepReq::START_DATALOG;
    } else if (!strcasecmp(startType, "DATASCAN")) {
      req = GrepReq::START_DATASCAN;
    } else if (!strcasecmp(startType, "REQUESTOR")) {
      req = GrepReq::START_REQUESTOR;
    } else if (!strcasecmp(startType, "TRANSFER")) {
      req = GrepReq::START_TRANSFER;
    } else if (!strcasecmp(startType, "APPLY")) {
      req = GrepReq::START_APPLY;
    } else if (!strcasecmp(startType, "DELETE")) {
      req = GrepReq::START_DELETE;
    } else {
      ndbout_c("Illegal argument to command 'REPLICATION START'");
      return -1;
    }

    int result = ndb_rep_command(m_repserver, req, &repId, &reply);
    
    if (result != 0) {
      ndbout << "Start of Global Replication failed" << endl;
      return -1;
    } else {
      ndbout << "Start of Global Replication ordered" << endl;
    }
    return 0;
  }

  /********
   * STOP
   ********/
  if (!strcasecmp(firstToken, "STOP")) {    
    unsigned int          req;
    char *startType = strtok(NULL, " ");
    unsigned int epoch = 0;
    
    if (startType == NULL) {                 
      /**
       * Stop immediately
       */
      req = GrepReq::STOP;
    } else if (!strcasecmp(startType, "EPOCH")) {  
      char *strEpoch = strtok(NULL, "\0");
      if(strEpoch == NULL) {
	ndbout_c("Epoch expected!");
	return -1;
      }
      req = GrepReq::STOP;
      epoch=atoi(strEpoch);      
    } else if (!strcasecmp(startType, "SUBSCRIPTION")) {  
      req = GrepReq::STOP_SUBSCR;
    } else if (!strcasecmp(startType, "METALOG")) { 
      req = GrepReq::STOP_METALOG;
    } else if (!strcasecmp(startType, "METASCAN")) {
      req = GrepReq::STOP_METASCAN;
    } else if (!strcasecmp(startType, "DATALOG")) {
      req = GrepReq::STOP_DATALOG;
    } else if (!strcasecmp(startType, "DATASCAN")) {
      req = GrepReq::STOP_DATASCAN;
    } else if (!strcasecmp(startType, "REQUESTOR")) {
      req = GrepReq::STOP_REQUESTOR;
    } else if (!strcasecmp(startType, "TRANSFER")) {
      req = GrepReq::STOP_TRANSFER;
    } else if (!strcasecmp(startType, "APPLY")) {
      req = GrepReq::STOP_APPLY;
    } else if (!strcasecmp(startType, "DELETE")) {
      req = GrepReq::STOP_DELETE;
    } else {
      ndbout_c("Illegal argument to command 'REPLICATION STOP'");
      return -1;
    }
    int result = ndb_rep_command(m_repserver, req, &repId, &reply, epoch);
    
    if (result != 0) {
      ndbout << "Stop command failed" << endl;
      return -1;
    } else {
      ndbout << "Stop ordered" << endl;
    }
    return 0;
  }

  /*********
   * STATUS
   *********/
  if (!strcasecmp(firstToken, "STATUS")) {
    struct rep_state repstate;
    int result = 
      ndb_rep_get_status(m_repserver, &repId, &reply, &repstate);
    
    if (result != 0) {
      ndbout << "Status request of Global Replication failed" << endl;
      return -1;
    } else {
      ndbout << "Status request of Global Replication ordered" << endl;
      ndbout << "See printout at one of the DB nodes" << endl;
      ndbout << "(Better status report is under development.)" << endl;
      ndbout << " SubscriptionId " << repstate.subid 
	     << " SubscriptionKey " << repstate.subkey << endl;
    }
    return 0;
  }

  /*********
   * QUERY (see repapi.h for querable counters)
   *********/
  if (!strcasecmp(firstToken, "QUERY")) {
    char *query = strtok(NULL, "\0");
    int queryCounter=-1;
    if(query != NULL) {
      queryCounter = atoi(query);
    }
    struct rep_state repstate;
    unsigned repId = 0;
    int result = ndb_rep_query(m_repserver, (QueryCounter)queryCounter,
			       &repId, &reply, &repstate);
    
    if (result != 0) {
      ndbout << "Query repserver failed" << endl;
      return -1;
    } else {
      ndbout << "Query repserver sucessful" << endl;
      ndbout_c("repstate : QueryCounter %d, f=%d l=%d"
	       " nodegroups %d" , 
	       repstate.queryCounter,
	       repstate.first[0], repstate.last[0],
	       repstate.no_of_nodegroups );
    }
    return 0;
  }
  return 0;
}
#endif // HAVE_GLOBAL_REPLICATION

template class Vector<char const*>;<|MERGE_RESOLUTION|>--- conflicted
+++ resolved
@@ -98,17 +98,10 @@
    *   this case "22". Each function is responsible to check the parameters
    *   argument.
    */
-<<<<<<< HEAD
-  void executeHelp(char* parameters);
-  void executeShow(char* parameters);
-  void executeConnect(char* parameters, bool interactive);
-  void executePurge(char* parameters);
-=======
   int  executeHelp(char* parameters);
   int  executeShow(char* parameters);
   int  executePurge(char* parameters);
   int  executeConnect(char* parameters, bool interactive);
->>>>>>> 934b9a4e
   int  executeShutdown(char* parameters);
   void executeRun(char* parameters);
   void executeInfo(char* parameters);
@@ -1019,11 +1012,7 @@
     DBUG_RETURN(true);
   }
   else if (strcasecmp(firstToken, "CONNECT") == 0) {
-<<<<<<< HEAD
-    executeConnect(allAfterFirstToken, interactive);
-=======
     m_error = executeConnect(allAfterFirstToken, interactive);
->>>>>>> 934b9a4e
     DBUG_RETURN(true);
   }
   else if (strcasecmp(firstToken, "SLEEP") == 0) {
@@ -1039,12 +1028,8 @@
     DBUG_RETURN(false);
   }
 
-<<<<<<< HEAD
-  if (!connect(interactive))
-=======
   if (!connect(interactive)){
     m_error = -1;
->>>>>>> 934b9a4e
     DBUG_RETURN(true);
   }
 
@@ -1415,15 +1400,10 @@
         break;
       }     
     }
-<<<<<<< HEAD
-    if (help_items[i].cmd == NULL)
-      ndbout << "No help for " << parameters << " available" << endl;
-=======
     if (help_items[i].cmd == NULL){
       ndbout << "No help for " << parameters << " available" << endl;
       return -1;
     }
->>>>>>> 934b9a4e
   }
   return 0;
 }
@@ -1683,11 +1663,7 @@
   return 0;
 }
 
-<<<<<<< HEAD
-void
-=======
 int
->>>>>>> 934b9a4e
 CommandInterpreter::executeConnect(char* parameters, bool interactive) 
 {
   BaseString *basestring = NULL;
@@ -1701,14 +1677,10 @@
   if ( connect(interactive) == false ){
     return -1;
   }
-<<<<<<< HEAD
-  connect(interactive);
-=======
   if (basestring != NULL)
     delete basestring;
 
   return 0;
->>>>>>> 934b9a4e
 }
 
 //*****************************************************************************

--- conflicted
+++ resolved
@@ -1437,21 +1437,12 @@
 
   RETURN VALUES
     NONE
-<<<<<<< HEAD
 
   DESCRIPTION
     Write the binlog if open, routine used in multiple places in this
     file
 */
 
-=======
-
-  DESCRIPTION
-    Write the binlog if open, routine used in multiple places in this
-    file
-*/
-
->>>>>>> b7861524
 void write_bin_log(THD *thd, bool clear_error,
                    char const *query, ulong query_length)
 {
@@ -4628,10 +4619,7 @@
 #ifdef WITH_PARTITION_STORAGE_ENGINE
   char tmp_path[FN_REFLEN];
 #endif
-<<<<<<< HEAD
-=======
   char ts_name[FN_LEN];
->>>>>>> b7861524
   TABLE_LIST src_tables_list, dst_tables_list;
   DBUG_ENTER("mysql_create_like_table");
 
@@ -4712,8 +4700,6 @@
   if (simple_open_n_lock_tables(thd, &src_tables_list))
     DBUG_RETURN(TRUE);
 
-<<<<<<< HEAD
-=======
   /*
     For bug#25875, Newly created table through CREATE TABLE .. LIKE
                    has no ndb_dd attributes;
@@ -4726,7 +4712,6 @@
     create_info->storage_media= HA_SM_DISK;
   }
 
->>>>>>> b7861524
   /*
     Validate the destination table
 
@@ -6867,13 +6852,9 @@
       copy_ptr->do_copy(copy_ptr);
     }
     prev_insert_id= to->file->next_insert_id;
-<<<<<<< HEAD
     error=to->file->write_row((byte*) to->record[0]);
     to->auto_increment_field_not_null= FALSE;
     if (error)
-=======
-    if ((error=to->file->ha_write_row((byte*) to->record[0])))
->>>>>>> b7861524
     {
       if (!ignore ||
           to->file->is_fatal_error(error, HA_CHECK_DUP))

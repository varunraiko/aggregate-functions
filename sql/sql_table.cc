--- conflicted
+++ resolved
@@ -8108,12 +8108,8 @@
       copy_ptr->do_copy(copy_ptr);
     }
     prev_insert_id= to->file->next_insert_id;
-<<<<<<< HEAD
     if (to->vfield)
-      update_virtual_fields(thd, to, TRUE);
-=======
-    update_virtual_fields(thd, to, VCOL_UPDATE_FOR_WRITE);
->>>>>>> cbae2943
+      update_virtual_fields(thd, to, VCOL_UPDATE_FOR_WRITE);
     if (thd->is_error())
     {
       error= 1;

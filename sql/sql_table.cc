--- conflicted
+++ resolved
@@ -9473,21 +9473,11 @@
 
       if (thd->lex->select_lex.setup_ref_array(thd, order_num) ||
           setup_order(thd, thd->lex->select_lex.ref_pointer_array,
-<<<<<<< HEAD
-                      &tables, fields, all_fields, order) ||
-          !(sortorder= make_unireg_sortorder(thd, NULL, 0, order, &length, NULL)) ||
-          (from->sort.found_records= filesort(thd, from, sortorder, length,
-                                              NULL, HA_POS_ERROR,
-                                              true,
-                                              &examined_rows, &found_rows,
-                                              &dummy_tracker)) ==
-          HA_POS_ERROR)
-=======
+
                       &tables, fields, all_fields, order))
         goto err;
 
       if (!(file_sort= filesort(thd, from, &fsort, &dummy_tracker)))
->>>>>>> c0a59b46
         goto err;
     }
     thd_progress_next_stage(thd);

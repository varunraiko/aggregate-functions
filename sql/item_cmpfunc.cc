/* Copyright (C) 2000 MySQL AB & MySQL Finland AB & TCX DataKonsult AB

   This program is free software; you can redistribute it and/or modify
   it under the terms of the GNU General Public License as published by
   the Free Software Foundation; either version 2 of the License, or
   (at your option) any later version.

   This program is distributed in the hope that it will be useful,
   but WITHOUT ANY WARRANTY; without even the implied warranty of
   MERCHANTABILITY or FITNESS FOR A PARTICULAR PURPOSE.  See the
   GNU General Public License for more details.

   You should have received a copy of the GNU General Public License
   along with this program; if not, write to the Free Software
   Foundation, Inc., 59 Temple Place, Suite 330, Boston, MA  02111-1307  USA */


/* This file defines all compare functions */

#ifdef __GNUC__
#pragma implementation				// gcc: Class implementation
#endif

#include "mysql_priv.h"
#include <m_ctype.h>

/*
  Test functions
  Most of these  returns 0LL if false and 1LL if true and
  NULL if some arg is NULL.
*/

longlong Item_func_not::val_int()
{
  double value=args[0]->val();
  null_value=args[0]->null_value;
  return !null_value && value == 0 ? 1 : 0;
}

/*
  Convert a constant expression or string to an integer.
  This is done when comparing DATE's of different formats and
  also when comparing bigint to strings (in which case the string
  is converted once to a bigint).
*/

static bool convert_constant_item(Field *field, Item **item)
{
  if ((*item)->const_item() && (*item)->type() != Item::INT_ITEM)
  {
    if (!(*item)->save_in_field(field, 1) &&
	!((*item)->null_value))
    {
      Item *tmp=new Item_int_with_ref(field->val_int(), *item);
      if (tmp)
	*item=tmp;
      return 1;					// Item was replaced
    }
  }
  return 0;
}


void Item_bool_func2::fix_length_and_dec()
{
  max_length=1;					// Function returns 0 or 1

  /*
    As some compare functions are generated after sql_yacc,
    we have to check for out of memory conditons here
  */
  if (!args[0] || !args[1])
    return;
  // Make a special case of compare with fields to get nicer DATE comparisons
  if (args[0]->type() == FIELD_ITEM)
  {
    Field *field=((Item_field*) args[0])->field;
    if (field->store_for_compare())
    {
      if (convert_constant_item(field,&args[1]))
      {
	cmp_func= &Item_bool_func2::compare_int;  // Works for all types.
	return;
      }
    }
  }
  if (args[1]->type() == FIELD_ITEM)
  {
    Field *field=((Item_field*) args[1])->field;
    if (field->store_for_compare())
    {
      if (convert_constant_item(field,&args[0]))
      {
	cmp_func= &Item_bool_func2::compare_int;  // Works for all types.
	return;
      }
    }
  }
  set_cmp_func(item_cmp_type(args[0]->result_type(),args[1]->result_type()));
}


void Item_bool_func2::set_cmp_func(Item_result type)
{
  switch (type) {
  case STRING_RESULT:
    cmp_func=&Item_bool_func2::compare_string;
    break;
  case REAL_RESULT:
    cmp_func=&Item_bool_func2::compare_real;
    break;
  case INT_RESULT:
    cmp_func=&Item_bool_func2::compare_int;
    break;
  }
}


int Item_bool_func2::compare_string()
{
  String *res1,*res2;
  if ((res1=args[0]->val_str(&tmp_value1)))
  {
    if ((res2=args[1]->val_str(&tmp_value2)))
    {
      null_value=0;
      return binary ? stringcmp(res1,res2) : sortcmp(res1,res2);
    }
  }
  null_value=1;
  return -1;
}

int Item_bool_func2::compare_real()
{
  double val1=args[0]->val();
  if (!args[0]->null_value)
  {
    double val2=args[1]->val();
    if (!args[1]->null_value)
    {
      null_value=0;
      if (val1 < val2)	return -1;
      if (val1 == val2) return 0;
      return 1;
    }
  }
  null_value=1;
  return -1;
}


int Item_bool_func2::compare_int()
{
  longlong val1=args[0]->val_int();
  if (!args[0]->null_value)
  {
    longlong val2=args[1]->val_int();
    if (!args[1]->null_value)
    {
      null_value=0;
      if (val1 < val2)	return -1;
      if (val1 == val2)   return 0;
      return 1;
    }
  }
  null_value=1;
  return -1;
}



longlong Item_func_eq::val_int()
{
  int value=(this->*cmp_func)();
  return value == 0 ? 1 : 0;
}

/* Same as Item_func_eq, but NULL = NULL */

void Item_func_equal::fix_length_and_dec()
{
  Item_bool_func2::fix_length_and_dec();
  cmp_result_type=item_cmp_type(args[0]->result_type(),args[1]->result_type());
  maybe_null=null_value=0;
}

longlong Item_func_equal::val_int()
{
  switch (cmp_result_type) {
  case STRING_RESULT:
  {
    String *res1,*res2;
    res1=args[0]->val_str(&tmp_value1);
    res2=args[1]->val_str(&tmp_value2);
    if (!res1 || !res2)
      return test(res1 == res2);
    return (binary ? test(stringcmp(res1,res2) == 0) :
	    test(sortcmp(res1,res2) == 0));
  }
  case REAL_RESULT:
  {
    double val1=args[0]->val();
    double val2=args[1]->val();
    if (args[0]->null_value || args[1]->null_value)
      return test(args[0]->null_value && args[1]->null_value);
    return test(val1 == val2);
  }
  case INT_RESULT:
  {
    longlong val1=args[0]->val_int();
    longlong val2=args[1]->val_int();
    if (args[0]->null_value || args[1]->null_value)
      return test(args[0]->null_value && args[1]->null_value);
    return test(val1 == val2);
  }
  }
  return 0;					// Impossible
}


longlong Item_func_ne::val_int()
{
  int value=(this->*cmp_func)();
  return value != 0 && !null_value ? 1 : 0;
}


longlong Item_func_ge::val_int()
{
  int value=(this->*cmp_func)();
  return value >= 0 ? 1 : 0;
}


longlong Item_func_gt::val_int()
{
  int value=(this->*cmp_func)();
  return value > 0 ? 1 : 0;
}

longlong Item_func_le::val_int()
{
  int value=(this->*cmp_func)();
  return value <= 0 && !null_value ? 1 : 0;
}


longlong Item_func_lt::val_int()
{
  int value=(this->*cmp_func)();
  return value < 0 && !null_value ? 1 : 0;
}


longlong Item_func_strcmp::val_int()
{
  String *a=args[0]->val_str(&tmp_value1);
  String *b=args[1]->val_str(&tmp_value2);
  if (!a || !b)
  {
    null_value=1;
    return 0;
  }
  int value= binary ? stringcmp(a,b) : sortcmp(a,b);
  null_value=0;
  return !value ? 0 : (value < 0 ? (longlong) -1 : (longlong) 1);
}


void Item_func_interval::fix_length_and_dec()
{
  bool nums=1;
  uint i;
  for (i=0 ; i < arg_count ; i++)
  {
    if (!args[i])
      return;					// End of memory
    if (args[i]->type() != Item::INT_ITEM &&
	args[i]->type() != Item::REAL_ITEM)
    {
      nums=0;
      break;
    }
  }
  if (nums && arg_count >= 8)
  {
    if ((intervals=(double*) sql_alloc(sizeof(double)*arg_count)))
    {
      for (i=0 ; i < arg_count ; i++)
	intervals[i]=args[i]->val();
    }
  }
  maybe_null=0; max_length=2;
  used_tables_cache|=item->used_tables();
}

/*
  return -1 if null value,
	  0 if lower than lowest
	  1 - arg_count if between args[n] and args[n+1]
	  arg_count+1 if higher than biggest argument
*/

longlong Item_func_interval::val_int()
{
  double value=item->val();
  if (item->null_value)
    return -1;				// -1 if null /* purecov: inspected */
  if (intervals)
  {					// Use binary search to find interval
    uint start,end;
    start=0; end=arg_count-1;
    while (start != end)
    {
      uint mid=(start+end+1)/2;
      if (intervals[mid] <= value)
	start=mid;
      else
	end=mid-1;
    }
    return (value < intervals[start]) ? 0 : start+1;
  }
  if (args[0]->val() > value)
    return 0;
  for (uint i=1 ; i < arg_count ; i++)
  {
    if (args[i]->val() > value)
      return i;
  }
  return (longlong) arg_count;
}


void Item_func_interval::update_used_tables()
{
  Item_func::update_used_tables();
  item->update_used_tables();
  used_tables_cache|=item->used_tables();
  const_item_cache&=item->const_item();
}

void Item_func_between::fix_length_and_dec()
{
   max_length=1;

  /*
    As some compare functions are generated after sql_yacc,
    we have to check for out of memory conditons here
  */
  if (!args[0] || !args[1] || !args[2])
    return;
  cmp_type=item_cmp_type(args[0]->result_type(),
           item_cmp_type(args[1]->result_type(),
                         args[2]->result_type()));
  if (args[0]->binary | args[1]->binary | args[2]->binary)
    string_compare=stringcmp;
  else
    string_compare=sortcmp;

  /*
    Make a special case of compare with date/time and longlong fields.
    They are compared as integers, so for const item this time-consuming
    conversion can be done only once, not for every single comparison
  */
  if (args[0]->type() == FIELD_ITEM)
  {
    Field *field=((Item_field*) args[0])->field;
    if (field->store_for_compare())
    {
      if (convert_constant_item(field,&args[1]))
	cmp_type=INT_RESULT;			// Works for all types.
      if (convert_constant_item(field,&args[2]))
	cmp_type=INT_RESULT;			// Works for all types.
    }
  }
}


longlong Item_func_between::val_int()
{						// ANSI BETWEEN
  if (cmp_type == STRING_RESULT)
  {
    String *value,*a,*b;
    value=args[0]->val_str(&value0);
    if ((null_value=args[0]->null_value))
      return 0;
    a=args[1]->val_str(&value1);
    b=args[2]->val_str(&value2);
    if (!args[1]->null_value && !args[2]->null_value)
      return (string_compare(value,a) >= 0 && string_compare(value,b) <= 0) ?
	1 : 0;
    if (args[1]->null_value && args[2]->null_value)
      null_value=1;
    else if (args[1]->null_value)
    {
      null_value= string_compare(value,b) <= 0; // not null if false range.
    }
    else
    {
      null_value= string_compare(value,a) >= 0; // not null if false range.
    }
  }
  else if (cmp_type == INT_RESULT)
  {
    longlong value=args[0]->val_int(),a,b;
    if ((null_value=args[0]->null_value))
      return 0;					/* purecov: inspected */
    a=args[1]->val_int();
    b=args[2]->val_int();
    if (!args[1]->null_value && !args[2]->null_value)
      return (value >= a && value <= b) ? 1 : 0;
    if (args[1]->null_value && args[2]->null_value)
      null_value=1;
    else if (args[1]->null_value)
    {
      null_value= value <= b;			// not null if false range.
    }
    else
    {
      null_value= value >= a;
    }
  }
  else
  {
    double value=args[0]->val(),a,b;
    if ((null_value=args[0]->null_value))
      return 0;					/* purecov: inspected */
    a=args[1]->val();
    b=args[2]->val();
    if (!args[1]->null_value && !args[2]->null_value)
      return (value >= a && value <= b) ? 1 : 0;
    if (args[1]->null_value && args[2]->null_value)
      null_value=1;
    else if (args[1]->null_value)
    {
      null_value= value <= b;			// not null if false range.
    }
    else
    {
      null_value= value >= a;
    }
  }
  return 0;
}

static Item_result item_store_type(Item_result a,Item_result b)
{
  if (a == STRING_RESULT || b == STRING_RESULT)
    return STRING_RESULT;
  else if (a == REAL_RESULT || b == REAL_RESULT)
    return REAL_RESULT;
  else
    return INT_RESULT;
}

void
Item_func_ifnull::fix_length_and_dec()
{
  maybe_null=args[1]->maybe_null;
  max_length=max(args[0]->max_length,args[1]->max_length);
  decimals=max(args[0]->decimals,args[1]->decimals);
  if ((cached_result_type=item_store_type(args[0]->result_type(),
					  args[1]->result_type())) !=
      REAL_RESULT)
    decimals= 0;
}


double
Item_func_ifnull::val()
{
  double value=args[0]->val();
  if (!args[0]->null_value)
  {
    null_value=0;
    return value;
  }
  value=args[1]->val();
  if ((null_value=args[1]->null_value))
    return 0.0;
  return value;
}

longlong
Item_func_ifnull::val_int()
{
  longlong value=args[0]->val_int();
  if (!args[0]->null_value)
  {
    null_value=0;
    return value;
  }
  value=args[1]->val_int();
  if ((null_value=args[1]->null_value))
    return 0;
  return value;
}

String *
Item_func_ifnull::val_str(String *str)
{
  String *res  =args[0]->val_str(str);
  if (!args[0]->null_value)
  {
    null_value=0;
    return res;
  }
  res=args[1]->val_str(str);
  if ((null_value=args[1]->null_value))
    return 0;
  return res;
}


void
Item_func_if::fix_length_and_dec()
{
  maybe_null=args[1]->maybe_null || args[2]->maybe_null;
  max_length=max(args[1]->max_length,args[2]->max_length);
  decimals=max(args[1]->decimals,args[2]->decimals);
  enum Item_result arg1_type=args[1]->result_type();
  enum Item_result arg2_type=args[2]->result_type();
  bool null1=args[1]->null_value;
  bool null2=args[2]->null_value;

  if (null1)
  {
    cached_result_type= arg2_type;
    binary= args[2]->binary;
  }
  else if (null2)
  {
    cached_result_type= arg1_type;
    binary= args[1]->binary;
  }
  else if (arg1_type == STRING_RESULT || arg2_type == STRING_RESULT)
  {
    cached_result_type = STRING_RESULT;
    binary=args[1]->binary | args[2]->binary;
  }
  else
  {
    binary=1;					// Number
    if (arg1_type == REAL_RESULT || arg2_type == REAL_RESULT)
      cached_result_type = REAL_RESULT;
    else
      cached_result_type=arg1_type;		// Should be INT_RESULT
  }
}


double
Item_func_if::val()
{
  Item *arg= args[0]->val_int() ? args[1] : args[2];
  double value=arg->val();
  null_value=arg->null_value;
  return value;
}

longlong
Item_func_if::val_int()
{
  Item *arg= args[0]->val_int() ? args[1] : args[2];
  longlong value=arg->val_int();
  null_value=arg->null_value;
  return value;
}

String *
Item_func_if::val_str(String *str)
{
  Item *arg= args[0]->val_int() ? args[1] : args[2];
  String *res=arg->val_str(str);
  null_value=arg->null_value;
  return res;
}


void
Item_func_nullif::fix_length_and_dec()
{
  Item_bool_func2::fix_length_and_dec();
  maybe_null=1;
  if (args[0])					// Only false if EOM
  {
    max_length=args[0]->max_length;
    decimals=args[0]->decimals;
    cached_result_type=args[0]->result_type();
  }
}

/*
  nullif () returns NULL if arguments are different, else it returns the
  first argument.
  Note that we have to evaluate the first argument twice as the compare
  may have been done with a different type than return value
*/

double
Item_func_nullif::val()
{
  double value;
  if (!(this->*cmp_func)() || null_value)
  {
    null_value=1;
    return 0.0;
  }
  value=args[0]->val();
  null_value=args[0]->null_value;
  return value;
}

longlong
Item_func_nullif::val_int()
{
  longlong value;
  if (!(this->*cmp_func)() || null_value)
  {
    null_value=1;
    return 0;
  }
  value=args[0]->val_int();
  null_value=args[0]->null_value;
  return value;
}

String *
Item_func_nullif::val_str(String *str)
{
  String *res;
  if (!(this->*cmp_func)() || null_value)
  {
    null_value=1;
    return 0;
  }
  res=args[0]->val_str(str);
  null_value=args[0]->null_value;
  return res;
}

/*
  CASE expression 
  Return the matching ITEM or NULL if all compares (including else) failed
*/

Item *Item_func_case::find_item(String *str)
{
  String *first_expr_str,*tmp;
  longlong first_expr_int;
  double   first_expr_real;
  bool int_used, real_used,str_used;
  int_used=real_used=str_used=0;

  /* These will be initialized later */
  LINT_INIT(first_expr_str);
  LINT_INIT(first_expr_int);
  LINT_INIT(first_expr_real);

  // Compare every WHEN argument with it and return the first match
  for (uint i=0 ; i < arg_count ; i+=2)
  {
    if (!first_expr)
    {
      // No expression between CASE and first WHEN
      if (args[i]->val_int())
	return args[i+1];
      continue;
    }
    switch (args[i]->result_type()) {
    case STRING_RESULT:
      if (!str_used)
      {
	str_used=1;
	// We can't use 'str' here as this may be overwritten
	if (!(first_expr_str= first_expr->val_str(&str_value)))
	  return else_expr;			// Impossible
      }
      if ((tmp=args[i]->val_str(str)))		// If not null
      {
	if (first_expr->binary || args[i]->binary)
	{
	  if (stringcmp(tmp,first_expr_str)==0)
	    return args[i+1];
	}
	else if (sortcmp(tmp,first_expr_str)==0)
	  return args[i+1];
      }
      break;
    case INT_RESULT:
      if (!int_used)
      {
	int_used=1;
	first_expr_int= first_expr->val_int();
	if (first_expr->null_value)
	  return else_expr;
      }
      if (args[i]->val_int()==first_expr_int && !args[i]->null_value) 
        return args[i+1];
      break;
    case REAL_RESULT: 
      if (!real_used)
      {
	real_used=1;
	first_expr_real= first_expr->val();
	if (first_expr->null_value)
	  return else_expr;
      }
      if (args[i]->val()==first_expr_real && !args[i]->null_value) 
        return args[i+1];
    }
  }
  // No, WHEN clauses all missed, return ELSE expression
  return else_expr;
}



String *Item_func_case::val_str(String *str)
{
  String *res;
  Item *item=find_item(str);

  if (!item)
  {
    null_value=1;
    return 0;
  }
  if (!(res=item->val_str(str)))
    null_value=1;
  return res;
}


longlong Item_func_case::val_int()
{
  char buff[MAX_FIELD_WIDTH];
  String dummy_str(buff,sizeof(buff));
  Item *item=find_item(&dummy_str);
  longlong res;

  if (!item)
  {
    null_value=1;
    return 0;
  }
  res=item->val_int();
  null_value=item->null_value;
  return res;
}

double Item_func_case::val()
{
  char buff[MAX_FIELD_WIDTH];
  String dummy_str(buff,sizeof(buff));
  Item *item=find_item(&dummy_str);
  double res;

  if (!item)
  {
    null_value=1;
    return 0;
  }
  res=item->val();
  null_value=item->null_value;
  return res;
}


bool
Item_func_case::fix_fields(THD *thd,TABLE_LIST *tables)
{
  if (first_expr && first_expr->fix_fields(thd,tables) ||
      else_expr && else_expr->fix_fields(thd,tables))
    return 1;
  if (Item_func::fix_fields(thd,tables))
    return 1;
  if (first_expr)
  {
    used_tables_cache|=(first_expr)->used_tables();
    const_item_cache&= (first_expr)->const_item();
  }
  if (else_expr)
  {
    used_tables_cache|=(else_expr)->used_tables();
    const_item_cache&= (else_expr)->const_item();
  }
  if (!else_expr || else_expr->maybe_null)
    maybe_null=1;				// The result may be NULL
  return 0;
}

void Item_func_case::update_used_tables()
{
  Item_func::update_used_tables();
  if (first_expr)
  {
    used_tables_cache|=(first_expr)->used_tables();
    const_item_cache&= (first_expr)->const_item();
  }
  if (else_expr)
  {
    used_tables_cache|=(else_expr)->used_tables();
    const_item_cache&= (else_expr)->const_item();
  }
}


void Item_func_case::fix_length_and_dec()
{
  max_length=0;
  decimals=0;
  cached_result_type = args[1]->result_type();
  for (uint i=0 ; i < arg_count ; i+=2)
  {
    set_if_bigger(max_length,args[i+1]->max_length);
    set_if_bigger(decimals,args[i+1]->decimals);
  }
  if (else_expr != NULL) 
  {
    set_if_bigger(max_length,else_expr->max_length);
    set_if_bigger(decimals,else_expr->decimals);
  }
}

/* TODO:  Fix this so that it prints the whole CASE expression */

void Item_func_case::print(String *str)
{
  str->append("case ");				// Not yet complete
}

/*
  Coalesce - return first not NULL argument.
*/

String *Item_func_coalesce::val_str(String *str)
{
  null_value=0;
  for (uint i=0 ; i < arg_count ; i++)
  {
    String *res;
    if ((res=args[i]->val_str(str)))
      return res;
  }
  null_value=1;
  return 0;
}

longlong Item_func_coalesce::val_int()
{
  null_value=0;
  for (uint i=0 ; i < arg_count ; i++)
  {
    longlong res=args[i]->val_int();
    if (!args[i]->null_value)
      return res;
  }
  null_value=1;
  return 0;
}

double Item_func_coalesce::val()
{
  null_value=0;
  for (uint i=0 ; i < arg_count ; i++)
  {
    double res=args[i]->val();
    if (!args[i]->null_value)
      return res;
  }
  null_value=1;
  return 0;
}


void Item_func_coalesce::fix_length_and_dec()
{
  max_length=0;
  decimals=0;
  cached_result_type = args[0]->result_type();
  for (uint i=0 ; i < arg_count ; i++)
  {
    set_if_bigger(max_length,args[i]->max_length);
    set_if_bigger(decimals,args[i]->decimals);
  }
}

/****************************************************************************
 Classes and function for the IN operator
****************************************************************************/

static int cmp_longlong(longlong *a,longlong *b)
{
  return *a < *b ? -1 : *a == *b ? 0 : 1;
}

static int cmp_double(double *a,double *b)
{
  return *a < *b ? -1 : *a == *b ? 0 : 1;
}

int in_vector::find(Item *item)
{
  byte *result=get_value(item);
  if (!result || !used_count)
    return 0;				// Null value

  uint start,end;
  start=0; end=used_count-1;
  while (start != end)
  {
    uint mid=(start+end+1)/2;
    int res;
    if ((res=(*compare)(base+mid*size,result)) == 0)
      return 1;
    if (res < 0)
      start=mid;
    else
      end=mid-1;
  }
  return (int) ((*compare)(base+start*size,result) == 0);
}


in_string::in_string(uint elements,qsort_cmp cmp_func)
  :in_vector(elements,sizeof(String),cmp_func),tmp(buff,sizeof(buff))
{}

in_string::~in_string()
{
  for (uint i=0 ; i < count ; i++)
    ((String*) base)[i].free();
}

void in_string::set(uint pos,Item *item)
{
  String *str=((String*) base)+pos;
  String *res=item->val_str(str);
  if (res && res != str)
    *str= *res;
}

byte *in_string::get_value(Item *item)
{
  return (byte*) item->val_str(&tmp);
}


in_longlong::in_longlong(uint elements)
  :in_vector(elements,sizeof(longlong),(qsort_cmp) cmp_longlong)
{}

void in_longlong::set(uint pos,Item *item)
{
  ((longlong*) base)[pos]=item->val_int();
}

byte *in_longlong::get_value(Item *item)
{
  tmp=item->val_int();
  if (item->null_value)
    return 0;					/* purecov: inspected */
  return (byte*) &tmp;
}


in_double::in_double(uint elements)
  :in_vector(elements,sizeof(double),(qsort_cmp) cmp_double)
{}

void in_double::set(uint pos,Item *item)
{
  ((double*) base)[pos]=item->val();
}

byte *in_double::get_value(Item *item)
{
  tmp=item->val();
  if (item->null_value)
    return 0;					/* purecov: inspected */
  return (byte*) &tmp;
}


void Item_func_in::fix_length_and_dec()
{
  if (const_item())
  {
    switch (item->result_type()) {
    case STRING_RESULT:
      if (item->binary)
	array=new in_string(arg_count,(qsort_cmp) stringcmp); /* purecov: inspected */
      else
	array=new in_string(arg_count,(qsort_cmp) sortcmp);
      break;
    case INT_RESULT:
      array= new in_longlong(arg_count);
      break;
    case REAL_RESULT:
      array= new in_double(arg_count);
      break;
    }
    uint j=0;
    for (uint i=0 ; i < arg_count ; i++)
    {
      array->set(j,args[i]);
      if (!args[i]->null_value)			// Skip NULL values
	j++;
    }
    if ((array->used_count=j))
      array->sort();
  }
  else
  {
    switch (item->result_type()) {
    case STRING_RESULT:
      if (item->binary)
	in_item= new cmp_item_binary_string;
      else
	in_item= new cmp_item_sort_string;
      break;
    case INT_RESULT:
      in_item=	  new cmp_item_int;
      break;
    case REAL_RESULT:
      in_item=	  new cmp_item_real;
      break;
    }
  }
  maybe_null= item->maybe_null;
  max_length=2;
  used_tables_cache|=item->used_tables();
  const_item_cache&=item->const_item();
}


void Item_func_in::print(String *str)
{
  str->append('(');
  item->print(str);
  Item_func::print(str);
  str->append(')');
}


longlong Item_func_in::val_int()
{
  if (array)
  {
    int tmp=array->find(item);
    null_value=item->null_value;
    return tmp;
  }
  in_item->store_value(item);
  if ((null_value=item->null_value))
    return 0;
  for (uint i=0 ; i < arg_count ; i++)
  {
    if (!in_item->cmp(args[i]) && !args[i]->null_value)
      return 1;					// Would maybe be nice with i ?
  }
  return 0;
}


void Item_func_in::update_used_tables()
{
  Item_func::update_used_tables();
  item->update_used_tables();
  used_tables_cache|=item->used_tables();
  const_item_cache&=item->const_item();
}

void Item_func_in::split_sum_func(List<Item> &fields)
{
  if (item->with_sum_func && item->type() != SUM_FUNC_ITEM)
    item->split_sum_func(fields);
  else if (item->used_tables() || item->type() == SUM_FUNC_ITEM)
  {
    fields.push_front(item);
    item=new Item_ref((Item**) fields.head_ref(),0,item->name);
  }  
  Item_func::split_sum_func(fields);
}


longlong Item_func_bit_or::val_int()
{
  ulonglong arg1= (ulonglong) args[0]->val_int();
  if (args[0]->null_value)
  {
    null_value=1; /* purecov: inspected */
    return 0; /* purecov: inspected */
  }
  ulonglong arg2= (ulonglong) args[1]->val_int();
  if (args[1]->null_value)
  {
    null_value=1;
    return 0;
  }
  null_value=0;
  return (longlong) (arg1 | arg2);
}


longlong Item_func_bit_and::val_int()
{
  ulonglong arg1= (ulonglong) args[0]->val_int();
  if (args[0]->null_value)
  {
    null_value=1; /* purecov: inspected */
    return 0; /* purecov: inspected */
  }
  ulonglong arg2= (ulonglong) args[1]->val_int();
  if (args[1]->null_value)
  {
    null_value=1; /* purecov: inspected */
    return 0; /* purecov: inspected */
  }
  null_value=0;
  return (longlong) (arg1 & arg2);
}


bool
Item_cond::fix_fields(THD *thd,TABLE_LIST *tables)
{
  List_iterator<Item> li(list);
  Item *item;
  char buff[sizeof(char*)];			// Max local vars in function
  used_tables_cache=0;
  const_item_cache=0;

  if (thd && check_stack_overrun(thd,buff))
    return 0;					// Fatal error flag is set!
  while ((item=li++))
  {
    while (item->type() == Item::COND_ITEM &&
	   ((Item_cond*) item)->functype() == functype())
    {						// Identical function
      li.replace(((Item_cond*) item)->list);
      ((Item_cond*) item)->list.empty();
#ifdef DELETE_ITEMS
      delete (Item_cond*) item;
#endif
      item= *li.ref();				// new current item
    }
    if (abort_on_null)
      item->top_level_item();
    if (item->fix_fields(thd,tables))
      return 1; /* purecov: inspected */
    used_tables_cache|=item->used_tables();
    with_sum_func= with_sum_func || item->with_sum_func;
    const_item_cache&=item->const_item();
    if (item->maybe_null)
      maybe_null=1;
  }
  if (thd)
    thd->cond_count+=list.elements;
  fix_length_and_dec();
  return 0;
}


void Item_cond::split_sum_func(List<Item> &fields)
{
  List_iterator<Item> li(list);
  Item *item;
  used_tables_cache=0;
  const_item_cache=0;
  while ((item=li++))
  {
    if (item->with_sum_func && item->type() != SUM_FUNC_ITEM)
      item->split_sum_func(fields);
    else if (item->used_tables() || item->type() == SUM_FUNC_ITEM)
    {
      fields.push_front(item);
      li.replace(new Item_ref((Item**) fields.head_ref(),0,item->name));
    }
    item->update_used_tables();
    used_tables_cache|=item->used_tables();
    const_item_cache&=item->const_item();
  }
}


table_map
Item_cond::used_tables() const
{						// This caches used_tables
  return used_tables_cache;
}

void Item_cond::update_used_tables()
{
  used_tables_cache=0;
  const_item_cache=1;
  List_iterator_fast<Item> li(list);
  Item *item;
  while ((item=li++))
  {
    item->update_used_tables();
    used_tables_cache|=item->used_tables();
    const_item_cache&= item->const_item();
  }
}


void Item_cond::print(String *str)
{
  str->append('(');
  List_iterator_fast<Item> li(list);
  Item *item;
  if ((item=li++))
    item->print(str);
  while ((item=li++))
  {
    str->append(' ');
    str->append(func_name());
    str->append(' ');
    item->print(str);
  }
  str->append(')');
}

/*
  Evalution of AND(expr, expr, expr ...)

  NOTES:
    abort_if_null is set for AND expressions for which we don't care if the
    result is NULL or 0. This is set for:
    - WHERE clause
    - HAVING clause
    - IF(expression)

  RETURN VALUES
    1  If all expressions are true
    0  If all expressions are false or if we find a NULL expression and
       'abort_on_null' is set.
    NULL if all expression are either 1 or NULL
*/


longlong Item_cond_and::val_int()
{
  List_iterator_fast<Item> li(list);
  Item *item;
  null_value= 0;
  while ((item=li++))
  {
    if (item->val_int() == 0)
    {
      if (abort_on_null || !(null_value= item->null_value))
	return 0;				// return FALSE
    }
  }
  return null_value ? 0 : 1;
}


longlong Item_cond_or::val_int()
{
  List_iterator_fast<Item> li(list);
  Item *item;
  null_value=0;
  while ((item=li++))
  {
    if (item->val_int() != 0)
    {
      null_value=0;
      return 1;
    }
    if (item->null_value)
      null_value=1;
  }
  return 0;
}

/*
  Create an AND expression from two expressions

  SYNOPSIS
   and_expressions()
   a		expression or NULL
   b    	expression.
   org_item	Don't modify a if a == *org_item
		If a == NULL, org_item is set to point at b,
		to ensure that future calls will not modify b.

  NOTES
    This will not modify item pointed to by org_item or b
    The idea is that one can call this in a loop and create and
    'and' over all items without modifying any of the original items.

  RETURN
    NULL	Error
    Item
*/

Item *and_expressions(Item *a, Item *b, Item **org_item)
{
  if (!a)
<<<<<<< HEAD
    return (*org_item= b);
  if (a == *org_item)
  {
    Item_cond *res;
    if ((res= new Item_cond_and(a, b)))
      res->used_tables_cache= a->used_tables() | b->used_tables();
    return res;
  }
  if (((Item_cond_and*) a)->add(b))
=======
    return (*org_item= (Item*) b);
  if (a == *org_item)
  {
    Item_cond *res;
    if ((res= new Item_cond_and(a, (Item*) b)))
      res->used_tables_cache= a->used_tables() | b->used_tables();
    return res;
  }
  if (((Item_cond_and*) a)->add((Item*) b))
>>>>>>> 9069853e
    return 0;
  ((Item_cond_and*) a)->used_tables_cache|= b->used_tables();
  return a;
}


longlong Item_func_isnull::val_int()
{
  /*
    Handle optimization if the argument can't be null
    This has to be here because of the test in update_used_tables().
  */
  if (!used_tables_cache)
    return cached_value;
  return args[0]->is_null() ? 1: 0;
}

longlong Item_func_isnotnull::val_int()
{
  return args[0]->is_null() ? 0 : 1;
}


void Item_func_like::fix_length_and_dec()
{
  decimals=0; max_length=1;
  //  cmp_type=STRING_RESULT;			// For quick select
}

longlong Item_func_like::val_int()
{
  String* res = args[0]->val_str(&tmp_value1);
  if (args[0]->null_value)
  {
    null_value=1;
    return 0;
  }
  String* res2 = args[1]->val_str(&tmp_value2);
  if (args[1]->null_value)
  {
    null_value=1;
    return 0;
  }
  null_value=0;
  if (canDoTurboBM)
    return turboBM_matches(res->ptr(), res->length()) ? 1 : 0;
  if (binary)
    return wild_compare(*res,*res2,escape) ? 0 : 1;
  else
    return wild_case_compare(*res,*res2,escape) ? 0 : 1;
}


/* We can optimize a where if first character isn't a wildcard */

Item_func::optimize_type Item_func_like::select_optimize() const
{
  if (args[1]->type() == STRING_ITEM)
  {
    if (((Item_string *) args[1])->str_value[0] != wild_many)
    {
      if ((args[0]->result_type() != STRING_RESULT) ||
	  ((Item_string *) args[1])->str_value[0] != wild_one)
	return OPTIMIZE_OP;
    }
  }
  return OPTIMIZE_NONE;
}

bool Item_func_like::fix_fields(THD *thd,struct st_table_list *tlist)
{
  if (Item_bool_func2::fix_fields(thd, tlist))
    return 1;

  /*
    TODO--we could do it for non-const, but we'd have to
    recompute the tables for each row--probably not worth it.
  */
  if (args[1]->const_item() && !(specialflag & SPECIAL_NO_NEW_FUNC))
  {
    String* res2 = args[1]->val_str(&tmp_value2);
    if (!res2)
      return 0;					// Null argument

    const size_t len   = res2->length();
    const char*  first = res2->ptr();
    const char*  last  = first + len - 1;
    /*
      len must be > 2 ('%pattern%')
      heuristic: only do TurboBM for pattern_len > 2
    */

    if (len > MIN_TURBOBM_PATTERN_LEN + 2 &&
	*first == wild_many &&
	*last  == wild_many)
    {
      const char* tmp = first + 1;
      for (; *tmp != wild_many && *tmp != wild_one && *tmp != escape; tmp++) ;
      canDoTurboBM = tmp == last;
    }

    if (canDoTurboBM)
    {
      pattern     = first + 1;
      pattern_len = len - 2;
      DBUG_PRINT("info", ("Initializing pattern: '%s'", first));
      int *suff = (int*) thd->alloc(sizeof(int)*((pattern_len + 1)*2+
						 alphabet_size));
      bmGs      = suff + pattern_len + 1;
      bmBc      = bmGs + pattern_len + 1;
      turboBM_compute_good_suffix_shifts(suff);
      turboBM_compute_bad_character_shifts();
      DBUG_PRINT("info",("done"));
    }
  }
  return 0;
}

#ifdef USE_REGEX

bool
Item_func_regex::fix_fields(THD *thd,TABLE_LIST *tables)
{
  if (args[0]->fix_fields(thd,tables) || args[1]->fix_fields(thd,tables))
    return 1;					/* purecov: inspected */
  with_sum_func=args[0]->with_sum_func || args[1]->with_sum_func;
  max_length=1; decimals=0;
  binary=args[0]->binary || args[1]->binary;
  used_tables_cache=args[0]->used_tables() | args[1]->used_tables();
  const_item_cache=args[0]->const_item() && args[1]->const_item();
  if (!regex_compiled && args[1]->const_item())
  {
    char buff[MAX_FIELD_WIDTH];
    String tmp(buff,sizeof(buff));
    String *res=args[1]->val_str(&tmp);
    if (args[1]->null_value)
    {						// Will always return NULL
      maybe_null=1;
      return 0;
    }
    int error;
    if ((error=regcomp(&preg,res->c_ptr(),
		       binary ? REG_EXTENDED | REG_NOSUB :
		       REG_EXTENDED | REG_NOSUB | REG_ICASE)))
    {
      (void) regerror(error,&preg,buff,sizeof(buff));
      my_printf_error(ER_REGEXP_ERROR,ER(ER_REGEXP_ERROR),MYF(0),buff);
      return 1;
    }
    regex_compiled=regex_is_const=1;
    maybe_null=args[0]->maybe_null;
  }
  else
    maybe_null=1;
  return 0;
}

longlong Item_func_regex::val_int()
{
  char buff[MAX_FIELD_WIDTH];
  String *res, tmp(buff,sizeof(buff));

  res=args[0]->val_str(&tmp);
  if (args[0]->null_value)
  {
    null_value=1;
    return 0;
  }
  if (!regex_is_const)
  {
    char buff2[MAX_FIELD_WIDTH];
    String *res2, tmp2(buff2,sizeof(buff2));

    res2= args[1]->val_str(&tmp2);
    if (args[1]->null_value)
    {
      null_value=1;
      return 0;
    }
    if (!regex_compiled || stringcmp(res2,&prev_regexp))
    {
      prev_regexp.copy(*res2);
      if (regex_compiled)
      {
	regfree(&preg);
	regex_compiled=0;
      }
      if (regcomp(&preg,res2->c_ptr(),
		  binary ? REG_EXTENDED | REG_NOSUB :
		  REG_EXTENDED | REG_NOSUB | REG_ICASE))

      {
	null_value=1;
	return 0;
      }
      regex_compiled=1;
    }
  }
  null_value=0;
  return regexec(&preg,res->c_ptr(),0,(regmatch_t*) 0,0) ? 0 : 1;
}


Item_func_regex::~Item_func_regex()
{
  if (regex_compiled)
  {
    regfree(&preg);
    regex_compiled=0;
  }
}

#endif /* USE_REGEX */


#ifdef LIKE_CMP_TOUPPER
#define likeconv(A) (uchar) toupper(A)
#else
#define likeconv(A) (uchar) my_sort_order[(uchar) (A)]
#endif


/**********************************************************************
  turboBM_compute_suffixes()
  Precomputation dependent only on pattern_len.
**********************************************************************/

void Item_func_like::turboBM_compute_suffixes(int* suff)
{
  const int   plm1 = pattern_len - 1;
  int            f = 0;
  int            g = plm1;
  int* const splm1 = suff + plm1;

  *splm1 = pattern_len;

  if (binary)
  {
    int i;
    for (i = pattern_len - 2; i >= 0; i--)
    {
      int tmp = *(splm1 + i - f);
      if (g < i && tmp < i - g)
	suff[i] = tmp;
      else
      {
	if (i < g)
	  g = i; // g = min(i, g)
	f = i;
	while (g >= 0 && pattern[g] == pattern[g + plm1 - f])
	  g--;
	suff[i] = f - g;
      }
    }
  }
  else
  {
    int i;
    for (i = pattern_len - 2; 0 <= i; --i)
    {
      int tmp = *(splm1 + i - f);
      if (g < i && tmp < i - g)
	suff[i] = tmp;
      else
      {
	if (i < g)
	  g = i; // g = min(i, g)
	f = i;
	while (g >= 0 && likeconv(pattern[g]) == likeconv(pattern[g + plm1 - f]))
	  g--;
	suff[i] = f - g;
      }
    }
  }
}


/**********************************************************************
   turboBM_compute_good_suffix_shifts()
   Precomputation dependent only on pattern_len.
**********************************************************************/

void Item_func_like::turboBM_compute_good_suffix_shifts(int* suff)
{
  turboBM_compute_suffixes(suff);

  int* end = bmGs + pattern_len;
  int* k;
  for (k = bmGs; k < end; k++)
    *k = pattern_len;

  int tmp;
  int i;
  int j          = 0;
  const int plm1 = pattern_len - 1;
  for (i = plm1; i > -1; i--)
  {
    if (suff[i] == i + 1)
    {
      for (tmp = plm1 - i; j < tmp; j++)
      {
	int* tmp2 = bmGs + j;
	if (*tmp2 == pattern_len)
	  *tmp2 = tmp;
      }
    }
  }

  int* tmp2;
  for (tmp = plm1 - i; j < tmp; j++)
  {
    tmp2 = bmGs + j;
    if (*tmp2 == pattern_len)
      *tmp2 = tmp;
  }

  tmp2 = bmGs + plm1;
  for (i = 0; i <= pattern_len - 2; i++)
    *(tmp2 - suff[i]) = plm1 - i;
}


/**********************************************************************
   turboBM_compute_bad_character_shifts()
   Precomputation dependent on pattern_len.
**********************************************************************/

void Item_func_like::turboBM_compute_bad_character_shifts()
{
  int*   i;
  int* end = bmBc + alphabet_size;
  for (i = bmBc; i < end; i++)
    *i = pattern_len;

  int j;
  const int plm1 = pattern_len - 1;
  if (binary)
    for (j = 0; j < plm1; j++)
      bmBc[pattern[j]] = plm1 - j;
  else
    for (j = 0; j < plm1; j++)
      bmBc[likeconv(pattern[j])] = plm1 - j;
}


/**********************************************************************
  turboBM_matches()
  Search for pattern in text, returns true/false for match/no match
**********************************************************************/

bool Item_func_like::turboBM_matches(const char* text, int text_len) const
{
  register int bcShift;
  register int turboShift;
  int shift = pattern_len;
  int j     = 0;
  int u     = 0;

  const int plm1  = pattern_len - 1;
  const int tlmpl =    text_len - pattern_len;

  /* Searching */
  if (binary)
  {
    while (j <= tlmpl)
    {
      register int i = plm1;
      while (i >= 0 && pattern[i] == text[i + j])
      {
	i--;
	if (i == plm1 - shift)
	  i -= u;
      }
      if (i < 0)
	return 1;

      register const int v = plm1 - i;
      turboShift = u - v;
      bcShift    = bmBc[text[i + j]] - plm1 + i;
      shift      = max(turboShift, bcShift);
      shift      = max(shift, bmGs[i]);
      if (shift == bmGs[i])
	u = min(pattern_len - shift, v);
      else
      {
	if (turboShift < bcShift)
	  shift = max(shift, u + 1);
	u = 0;
      }
      j += shift;
    }
    return 0;
  }
  else
  {
    while (j <= tlmpl)
    {
      register int i = plm1;
      while (i >= 0 && likeconv(pattern[i]) == likeconv(text[i + j]))
      {
	i--;
	if (i == plm1 - shift)
	  i -= u;
      }
      if (i < 0)
	return 1;

      register const int v = plm1 - i;
      turboShift = u - v;
      bcShift    = bmBc[likeconv(text[i + j])] - plm1 + i;
      shift      = max(turboShift, bcShift);
      shift      = max(shift, bmGs[i]);
      if (shift == bmGs[i])
	u = min(pattern_len - shift, v);
      else
      {
	if (turboShift < bcShift)
	  shift = max(shift, u + 1);
	u = 0;
      }
      j += shift;
    }
    return 0;
  }
}


/*
  Make a logical XOR of the arguments.

  SYNOPSIS
    val_int()

  DESCRIPTION
  If either operator is NULL, return NULL.

  NOTE
    As we don't do any index optimization on XOR this is not going to be
    very fast to use.

  TODO (low priority)
    Change this to be optimized as:
      A XOR B   ->  (A) == 1 AND (B) <> 1) OR (A <> 1 AND (B) == 1)
    To be able to do this, we would however first have to extend the MySQL
    range optimizer to handle OR better.
*/

longlong Item_cond_xor::val_int()
{
  List_iterator<Item> li(list);
  Item *item;
  int result=0;	
  null_value=0;
  while ((item=li++))
  {
    result^= (item->val_int() != 0);
    if (item->null_value)
    {
      null_value=1;
      return 0;
    }
  }
  return (longlong) result;
}<|MERGE_RESOLUTION|>--- conflicted
+++ resolved
@@ -1301,17 +1301,6 @@
 Item *and_expressions(Item *a, Item *b, Item **org_item)
 {
   if (!a)
-<<<<<<< HEAD
-    return (*org_item= b);
-  if (a == *org_item)
-  {
-    Item_cond *res;
-    if ((res= new Item_cond_and(a, b)))
-      res->used_tables_cache= a->used_tables() | b->used_tables();
-    return res;
-  }
-  if (((Item_cond_and*) a)->add(b))
-=======
     return (*org_item= (Item*) b);
   if (a == *org_item)
   {
@@ -1321,7 +1310,6 @@
     return res;
   }
   if (((Item_cond_and*) a)->add((Item*) b))
->>>>>>> 9069853e
     return 0;
   ((Item_cond_and*) a)->used_tables_cache|= b->used_tables();
   return a;

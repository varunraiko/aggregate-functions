--- conflicted
+++ resolved
@@ -217,13 +217,8 @@
     normalize_path(props->inifile, MAX_PATH);
     if (GetFileAttributes(props->inifile) != INVALID_FILE_ATTRIBUTES)
     {
-<<<<<<< HEAD
-      GetPrivateProfileString("mysqld", "datadir", NULL, props->datadir, MAX_PATH,
-        props->inifile);
-=======
       get_datadir_from_ini(props->inifile, service_name, props->datadir,
                            sizeof(props->datadir));
->>>>>>> bbd70fcc
     }
     else
     {

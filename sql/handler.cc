--- conflicted
+++ resolved
@@ -104,13 +104,10 @@
    "Archive storage engine", DB_TYPE_ARCHIVE_DB},
   {"CSV",&have_csv_db,
    "CSV storage engine", DB_TYPE_CSV_DB},
-<<<<<<< HEAD
   {"FEDERATED",&have_federated_db,
    "Federated MySQL storage engine", DB_TYPE_FEDERATED_DB},
-=======
   {"BLACKHOLE",&have_blackhole_db,
    "Storage engine designed to act as null storage", DB_TYPE_BLACKHOLE_DB},
->>>>>>> 0100d116
   {NullS, NULL, NullS, DB_TYPE_UNKNOWN}
 };
 
@@ -219,15 +216,13 @@
   case DB_TYPE_ARCHIVE_DB:
     return new ha_archive(table);
 #endif
-<<<<<<< HEAD
+#ifdef HAVE_BLACKHOLE_DB
+  case DB_TYPE_BLACKHOLE_DB:
+    return new ha_blackhole(table);
+#endif
 #ifdef HAVE_FEDERATED_DB
   case DB_TYPE_FEDERATED_DB:
     return new ha_federated(table);
-=======
-#ifdef HAVE_BLACKHOLE_DB
-  case DB_TYPE_BLACKHOLE_DB:
-    return new ha_blackhole(table);
->>>>>>> 0100d116
 #endif
 #ifdef HAVE_CSV_DB
   case DB_TYPE_CSV_DB:

--- conflicted
+++ resolved
@@ -76,11 +76,7 @@
 
 enum join_type { JT_UNKNOWN,JT_SYSTEM,JT_CONST,JT_EQ_REF,JT_REF,JT_MAYBE_REF,
 		 JT_ALL, JT_RANGE, JT_NEXT, JT_FT, JT_REF_OR_NULL,
-<<<<<<< HEAD
 		 JT_UNIQUE_SUBQUERY, JT_INDEX_SUBQUERY, JT_INDEX_MERGE};
-=======
-		 JT_SIMPLE_IN, JT_INDEX_IN, JT_INDEX_MERGE}; 
->>>>>>> 0a112b55
 
 class JOIN;
 
@@ -315,11 +311,7 @@
 void copy_funcs(Item **func_ptr);
 bool create_myisam_from_heap(THD *thd, TABLE *table, TMP_TABLE_PARAM *param,
 			     int error, bool ignore_last_dupp_error);
-<<<<<<< HEAD
 uint find_shortest_key(TABLE *table, const key_map *usable_keys);
-=======
-uint find_shortest_key(TABLE *table, key_map usable_keys);
->>>>>>> 0a112b55
 
 /* functions from opt_sum.cc */
 int opt_sum_query(TABLE_LIST *tables, List<Item> &all_fields,COND *conds);

/* Copyright (c) 2000, 2016, Oracle and/or its affiliates.
   Copyright (c) 2011, 2016, MariaDB

   This program is free software; you can redistribute it and/or modify
   it under the terms of the GNU General Public License as published by
   the Free Software Foundation; version 2 of the License.

   This program is distributed in the hope that it will be useful,
   but WITHOUT ANY WARRANTY; without even the implied warranty of
   MERCHANTABILITY or FITNESS FOR A PARTICULAR PURPOSE.  See the
   GNU General Public License for more details.

   You should have received a copy of the GNU General Public License
   along with this program; if not, write to the Free Software
   Foundation, Inc., 51 Franklin St, Fifth Floor, Boston, MA 02110-1301  USA */


/*
  Single table and multi table updates of tables.
  Multi-table updates were introduced by Sinisa & Monty
*/

#include <my_global.h>                          /* NO_EMBEDDED_ACCESS_CHECKS */
#include "sql_priv.h"
#include "sql_update.h"
#include "sql_cache.h"                          // query_cache_*
#include "sql_base.h"                       // close_tables_for_reopen
#include "sql_parse.h"                          // cleanup_items
#include "sql_partition.h"                   // partition_key_modified
#include "sql_select.h"
#include "sql_view.h"                           // check_key_in_view
#include "sp_head.h"
#include "sql_trigger.h"
#include "sql_statistics.h"
#include "probes_mysql.h"
#include "debug_sync.h"
#include "key.h"                                // is_key_used
#include "sql_acl.h"                            // *_ACL, check_grant
#include "records.h"                            // init_read_record,
                                                // end_read_record
#include "filesort.h"                           // filesort
#include "sql_derived.h" // mysql_derived_prepare,
                         // mysql_handle_derived,
                         // mysql_derived_filling


/**
   True if the table's input and output record buffers are comparable using
   compare_record(TABLE*).
 */
bool records_are_comparable(const TABLE *table) {
  return ((table->file->ha_table_flags() & HA_PARTIAL_COLUMN_READ) == 0) ||
    bitmap_is_subset(table->write_set, table->read_set);
}


/**
   Compares the input and outbut record buffers of the table to see if a row
   has changed.

   @return true if row has changed.
   @return false otherwise.
*/

bool compare_record(const TABLE *table)
{
  DBUG_ASSERT(records_are_comparable(table));

  if ((table->file->ha_table_flags() & HA_PARTIAL_COLUMN_READ) != 0)
  {
    /*
      Storage engine may not have read all columns of the record.  Fields
      (including NULL bits) not in the write_set may not have been read and
      can therefore not be compared.
    */ 
    for (Field **ptr= table->field ; *ptr != NULL; ptr++)
    {
      Field *field= *ptr;
      if (bitmap_is_set(table->write_set, field->field_index))
      {
        if (field->real_maybe_null())
        {
          uchar null_byte_index= field->null_ptr - table->record[0];
          
          if (((table->record[0][null_byte_index]) & field->null_bit) !=
              ((table->record[1][null_byte_index]) & field->null_bit))
            return TRUE;
        }
        if (field->cmp_binary_offset(table->s->rec_buff_length))
          return TRUE;
      }
    }
    return FALSE;
  }
  
  /* 
     The storage engine has read all columns, so it's safe to compare all bits
     including those not in the write_set. This is cheaper than the field-by-field
     comparison done above.
  */ 
  if (table->s->can_cmp_whole_record)
    return cmp_record(table,record[1]);
  /* Compare null bits */
  if (memcmp(table->null_flags,
	     table->null_flags+table->s->rec_buff_length,
	     table->s->null_bytes_for_compare))
    return TRUE;				// Diff in NULL value
  /* Compare updated fields */
  for (Field **ptr= table->field ; *ptr ; ptr++)
  {
    if (bitmap_is_set(table->write_set, (*ptr)->field_index) &&
	(*ptr)->cmp_binary_offset(table->s->rec_buff_length))
      return TRUE;
  }
  return FALSE;
}


/*
  check that all fields are real fields

  SYNOPSIS
    check_fields()
    thd             thread handler
    items           Items for check

  RETURN
    TRUE  Items can't be used in UPDATE
    FALSE Items are OK
*/

static bool check_fields(THD *thd, List<Item> &items)
{
  List_iterator<Item> it(items);
  Item *item;
  Item_field *field;

  while ((item= it++))
  {
    if (!(field= item->field_for_view_update()))
    {
      /* item has name, because it comes from VIEW SELECT list */
      my_error(ER_NONUPDATEABLE_COLUMN, MYF(0), item->name);
      return TRUE;
    }
    /*
      we make temporary copy of Item_field, to avoid influence of changing
      result_field on Item_ref which refer on this field
    */
    thd->change_item_tree(it.ref(), new (thd->mem_root) Item_field(thd, field));
  }
  return FALSE;
}


/**
  Re-read record if more columns are needed for error message.

  If we got a duplicate key error, we want to write an error
  message containing the value of the duplicate key. If we do not have
  all fields of the key value in record[0], we need to re-read the
  record with a proper read_set.

  @param[in] error   error number
  @param[in] table   table
*/

static void prepare_record_for_error_message(int error, TABLE *table)
{
  Field **field_p;
  Field *field;
  uint keynr;
  MY_BITMAP unique_map; /* Fields in offended unique. */
  my_bitmap_map unique_map_buf[bitmap_buffer_size(MAX_FIELDS)];
  DBUG_ENTER("prepare_record_for_error_message");

  /*
    Only duplicate key errors print the key value.
    If storage engine does always read all columns, we have the value alraedy.
  */
  if ((error != HA_ERR_FOUND_DUPP_KEY) ||
      !(table->file->ha_table_flags() & HA_PARTIAL_COLUMN_READ))
    DBUG_VOID_RETURN;

  /*
    Get the number of the offended index.
    We will see MAX_KEY if the engine cannot determine the affected index.
  */
  if ((keynr= table->file->get_dup_key(error)) >= MAX_KEY)
    DBUG_VOID_RETURN;

  /* Create unique_map with all fields used by that index. */
  my_bitmap_init(&unique_map, unique_map_buf, table->s->fields, FALSE);
  table->mark_columns_used_by_index_no_reset(keynr, &unique_map);

  /* Subtract read_set and write_set. */
  bitmap_subtract(&unique_map, table->read_set);
  bitmap_subtract(&unique_map, table->write_set);

  /*
    If the unique index uses columns that are neither in read_set
    nor in write_set, we must re-read the record.
    Otherwise no need to do anything.
  */
  if (bitmap_is_clear_all(&unique_map))
    DBUG_VOID_RETURN;

  /* Get identifier of last read record into table->file->ref. */
  table->file->position(table->record[0]);
  /* Add all fields used by unique index to read_set. */
  bitmap_union(table->read_set, &unique_map);
  /* Tell the engine about the new set. */
  table->file->column_bitmaps_signal();
  /* Read record that is identified by table->file->ref. */
  (void) table->file->ha_rnd_pos(table->record[1], table->file->ref);
  /* Copy the newly read columns into the new record. */
  for (field_p= table->field; (field= *field_p); field_p++)
    if (bitmap_is_set(&unique_map, field->field_index))
      field->copy_from_tmp(table->s->rec_buff_length);

  DBUG_VOID_RETURN;
}


/*
  Process usual UPDATE

  SYNOPSIS
    mysql_update()
    thd			thread handler
    fields		fields for update
    values		values of fields for update
    conds		WHERE clause expression
    order_num		number of elemen in ORDER BY clause
    order		ORDER BY clause list
    limit		limit clause
    handle_duplicates	how to handle duplicates

  RETURN
    0  - OK
    2  - privilege check and openning table passed, but we need to convert to
         multi-update because of view substitution
    1  - error
*/

int mysql_update(THD *thd,
                 TABLE_LIST *table_list,
                 List<Item> &fields,
		 List<Item> &values,
                 COND *conds,
                 uint order_num, ORDER *order,
		 ha_rows limit,
		 enum enum_duplicates handle_duplicates, bool ignore,
                 ha_rows *found_return, ha_rows *updated_return)
{
  bool		using_limit= limit != HA_POS_ERROR;
  bool safe_update= MY_TEST(thd->variables.option_bits & OPTION_SAFE_UPDATES);
  bool          used_key_is_modified= FALSE, transactional_table, will_batch;
  bool		can_compare_record;
  int           res;
  int		error, loc_error;
  uint          dup_key_found;
  bool          need_sort= TRUE;
  bool          reverse= FALSE;
#ifndef NO_EMBEDDED_ACCESS_CHECKS
  uint		want_privilege;
#endif
  uint          table_count= 0;
  ha_rows	updated, found;
  key_map	old_covering_keys;
  TABLE		*table;
  SQL_SELECT	*select= NULL;
  SORT_INFO     *file_sort= 0;
  READ_RECORD	info;
  SELECT_LEX    *select_lex= &thd->lex->select_lex;
  ulonglong     id;
  List<Item> all_fields;
  killed_state killed_status= NOT_KILLED;
  Update_plan query_plan(thd->mem_root);
  Explain_update *explain;
  query_plan.index= MAX_KEY;
  query_plan.using_filesort= FALSE;
  DBUG_ENTER("mysql_update");

  create_explain_query(thd->lex, thd->mem_root);
  if (open_tables(thd, &table_list, &table_count, 0))
    DBUG_RETURN(1);

  //Prepare views so they are handled correctly.
  if (mysql_handle_derived(thd->lex, DT_INIT))
    DBUG_RETURN(1);

  if (table_list->is_multitable())
  {
    DBUG_ASSERT(table_list->view != 0);
    DBUG_PRINT("info", ("Switch to multi-update"));
    /* pass counter value */
    thd->lex->table_count= table_count;
    /* convert to multiupdate */
    DBUG_RETURN(2);
  }
  if (lock_tables(thd, table_list, table_count, 0))
    DBUG_RETURN(1);

  if (table_list->handle_derived(thd->lex, DT_MERGE_FOR_INSERT))
    DBUG_RETURN(1);
  if (table_list->handle_derived(thd->lex, DT_PREPARE))
    DBUG_RETURN(1);

  THD_STAGE_INFO(thd, stage_init);
  table= table_list->table;

  if (!table_list->single_table_updatable())
  {
    my_error(ER_NON_UPDATABLE_TABLE, MYF(0), table_list->alias, "UPDATE");
    DBUG_RETURN(1);
  }
  query_plan.updating_a_view= MY_TEST(table_list->view);
  
  /* Calculate "table->covering_keys" based on the WHERE */
  table->covering_keys= table->s->keys_in_use;
  table->quick_keys.clear_all();

  query_plan.select_lex= &thd->lex->select_lex;
  query_plan.table= table;
#ifndef NO_EMBEDDED_ACCESS_CHECKS
  /* Force privilege re-checking for views after they have been opened. */
  want_privilege= (table_list->view ? UPDATE_ACL :
                   table_list->grant.want_privilege);
#endif
  if (mysql_prepare_update(thd, table_list, &conds, order_num, order))
    DBUG_RETURN(1);

  old_covering_keys= table->covering_keys;		// Keys used in WHERE
  /* Check the fields we are going to modify */
#ifndef NO_EMBEDDED_ACCESS_CHECKS
  table_list->grant.want_privilege= table->grant.want_privilege= want_privilege;
  table_list->register_want_access(want_privilege);
#endif
  /* 'Unfix' fields to allow correct marking by the setup_fields function. */
  if (table_list->is_view())
    unfix_fields(fields);

  if (setup_fields_with_no_wrap(thd, Ref_ptr_array(),
                                fields, MARK_COLUMNS_WRITE, 0, 0))
    DBUG_RETURN(1);                     /* purecov: inspected */
  if (table_list->view && check_fields(thd, fields))
  {
    DBUG_RETURN(1);
  }
  if (check_key_in_view(thd, table_list))
  {
    my_error(ER_NON_UPDATABLE_TABLE, MYF(0), table_list->alias, "UPDATE");
    DBUG_RETURN(1);
  }
  if (table->default_field)
    table->mark_default_fields_for_write();

#ifndef NO_EMBEDDED_ACCESS_CHECKS
  /* Check values */
  table_list->grant.want_privilege= table->grant.want_privilege=
    (SELECT_ACL & ~table->grant.privilege);
#endif
  if (setup_fields(thd, Ref_ptr_array(), values, MARK_COLUMNS_READ, 0, 0))
  {
    free_underlaid_joins(thd, select_lex);
    DBUG_RETURN(1);				/* purecov: inspected */
  }

  if (check_unique_table(thd, table_list))
    DBUG_RETURN(TRUE);

  switch_to_nullable_trigger_fields(fields, table);
  switch_to_nullable_trigger_fields(values, table);

  /* Apply the IN=>EXISTS transformation to all subqueries and optimize them. */
  if (select_lex->optimize_unflattened_subqueries(false))
    DBUG_RETURN(TRUE);

  if (select_lex->inner_refs_list.elements &&
    fix_inner_refs(thd, all_fields, select_lex, select_lex->ref_pointer_array))
    DBUG_RETURN(1);

  if (conds)
  {
    Item::cond_result cond_value;
    conds= conds->remove_eq_conds(thd, &cond_value, true);
    if (cond_value == Item::COND_FALSE)
    {
      limit= 0;                                   // Impossible WHERE
      query_plan.set_impossible_where();
      if (thd->lex->describe || thd->lex->analyze_stmt)
        goto produce_explain_and_leave;
    }
  }

  /*
    If a timestamp field settable on UPDATE is present then to avoid wrong
    update force the table handler to retrieve write-only fields to be able
    to compare records and detect data change.
  */
  if ((table->file->ha_table_flags() & HA_PARTIAL_COLUMN_READ) &&
      table->default_field && table->has_default_function(true))
    bitmap_union(table->read_set, table->write_set);
  // Don't count on usage of 'only index' when calculating which key to use
  table->covering_keys.clear_all();

#ifdef WITH_PARTITION_STORAGE_ENGINE
  if (prune_partitions(thd, table, conds))
  {
    free_underlaid_joins(thd, select_lex);

    query_plan.set_no_partitions();
    if (thd->lex->describe || thd->lex->analyze_stmt)
      goto produce_explain_and_leave;

    my_ok(thd);				// No matching records
    DBUG_RETURN(0);
  }
#endif
  /* Update the table->file->stats.records number */
  table->file->info(HA_STATUS_VARIABLE | HA_STATUS_NO_LOCK);
  set_statistics_for_table(thd, table);

  select= make_select(table, 0, 0, conds, (SORT_INFO*) 0, 0, &error);
  if (error || !limit || thd->is_error() ||
      (select && select->check_quick(thd, safe_update, limit)))
  {
    query_plan.set_impossible_where();
    if (thd->lex->describe || thd->lex->analyze_stmt)
      goto produce_explain_and_leave;

    delete select;
    free_underlaid_joins(thd, select_lex);
    /*
      There was an error or the error was already sent by
      the quick select evaluation.
      TODO: Add error code output parameter to Item::val_xxx() methods.
      Currently they rely on the user checking DA for
      errors when unwinding the stack after calling Item::val_xxx().
    */
    if (error || thd->is_error())
    {
      DBUG_RETURN(1);				// Error in where
    }
    my_ok(thd);				// No matching records
    DBUG_RETURN(0);
  }

  /* If running in safe sql mode, don't allow updates without keys */
  if (table->quick_keys.is_clear_all())
  {
    thd->set_status_no_index_used();
    if (safe_update && !using_limit)
    {
      my_message(ER_UPDATE_WITHOUT_KEY_IN_SAFE_MODE,
		 ER_THD(thd, ER_UPDATE_WITHOUT_KEY_IN_SAFE_MODE), MYF(0));
      goto err;
    }
  }
  init_ftfuncs(thd, select_lex, 1);

  table->mark_columns_needed_for_update();

  table->update_const_key_parts(conds);
  order= simple_remove_const(order, conds);
  query_plan.scanned_rows= select? select->records: table->file->stats.records;
        
  if (select && select->quick && select->quick->unique_key_range())
  {
    /* Single row select (always "ordered"): Ok to use with key field UPDATE */
    need_sort= FALSE;
    query_plan.index= MAX_KEY;
    used_key_is_modified= FALSE;
  }
  else
  {
    ha_rows scanned_limit= query_plan.scanned_rows;
    query_plan.index= get_index_for_order(order, table, select, limit,
                                          &scanned_limit, &need_sort,
                                          &reverse);
    if (!need_sort)
      query_plan.scanned_rows= scanned_limit;

    if (select && select->quick)
    {
      DBUG_ASSERT(need_sort || query_plan.index == select->quick->index);
      used_key_is_modified= (!select->quick->unique_key_range() &&
                             select->quick->is_keys_used(table->write_set));
    }
    else
    {
      if (need_sort)
      {
        /* Assign table scan index to check below for modified key fields: */
        query_plan.index= table->file->key_used_on_scan;
      }
      if (query_plan.index != MAX_KEY)
      {
        /* Check if we are modifying a key that we are used to search with: */
        used_key_is_modified= is_key_used(table, query_plan.index,
                                          table->write_set);
      }
    }
  }
  
  /* 
    Query optimization is finished at this point.
     - Save the decisions in the query plan
     - if we're running EXPLAIN UPDATE, get out
  */
  query_plan.select= select;
  query_plan.possible_keys= select? select->possible_keys: key_map(0);
  
  if (used_key_is_modified || order ||
      partition_key_modified(table, table->write_set))
  {
    if (order && need_sort)
      query_plan.using_filesort= true;
    else
      query_plan.using_io_buffer= true;
  }


  /*
    Ok, we have generated a query plan for the UPDATE.
     - if we're running EXPLAIN UPDATE, goto produce explain output 
     - otherwise, execute the query plan
  */
  if (thd->lex->describe)
    goto produce_explain_and_leave;
  explain= query_plan.save_explain_update_data(query_plan.mem_root, thd);

  ANALYZE_START_TRACKING(&explain->command_tracker);

  DBUG_EXECUTE_IF("show_explain_probe_update_exec_start", 
                  dbug_serve_apcs(thd, 1););
  
  if (!(select && select->quick))
    status_var_increment(thd->status_var.update_scan_count);

  if (query_plan.using_filesort || query_plan.using_io_buffer)
  {
    /*
      We can't update table directly;  We must first search after all
      matching rows before updating the table!
    */
    MY_BITMAP *save_read_set= table->read_set;
    MY_BITMAP *save_write_set= table->write_set;

    if (query_plan.index < MAX_KEY && old_covering_keys.is_set(query_plan.index))
      table->add_read_columns_used_by_index(query_plan.index);
    else
      table->use_all_columns();

    /* note: We avoid sorting if we sort on the used index */
    if (query_plan.using_filesort)
    {
      /*
	Doing an ORDER BY;  Let filesort find and sort the rows we are going
	to update
        NOTE: filesort will call table->prepare_for_position()
      */
      Filesort fsort(order, limit, true, select);

      Filesort_tracker *fs_tracker= 
        thd->lex->explain->get_upd_del_plan()->filesort_tracker;

<<<<<<< HEAD
      if (!(sortorder=make_unireg_sortorder(thd, NULL, 0, order, &length, NULL)) ||
          (table->sort.found_records= filesort(thd, table, sortorder, length,
                                               select, limit,
                                               true,
                                               &examined_rows, &found_rows,
                                               fs_tracker))
          == HA_POS_ERROR)
      {
=======
      if (!(file_sort= filesort(thd, table, &fsort, fs_tracker)))
>>>>>>> c0a59b46
	goto err;
      thd->inc_examined_row_count(file_sort->examined_rows);

      /*
	Filesort has already found and selected the rows we want to update,
	so we don't need the where clause
      */
      delete select;
      select= 0;
    }
    else
    {
      /*
	We are doing a search on a key that is updated. In this case
	we go trough the matching rows, save a pointer to them and
	update these in a separate loop based on the pointer.
      */
      explain->buf_tracker.on_scan_init();
      IO_CACHE tempfile;
      if (open_cached_file(&tempfile, mysql_tmpdir,TEMP_PREFIX,
			   DISK_BUFFER_SIZE, MYF(MY_WME)))
	goto err;

      /* If quick select is used, initialize it before retrieving rows. */
      if (select && select->quick && select->quick->reset())
      {
        close_cached_file(&tempfile);
        goto err;
      }

      table->file->try_semi_consistent_read(1);

      /*
        When we get here, we have one of the following options:
        A. query_plan.index == MAX_KEY
           This means we should use full table scan, and start it with
           init_read_record call
        B. query_plan.index != MAX_KEY
           B.1 quick select is used, start the scan with init_read_record
           B.2 quick select is not used, this is full index scan (with LIMIT)
           Full index scan must be started with init_read_record_idx
      */

      if (query_plan.index == MAX_KEY || (select && select->quick))
        error= init_read_record(&info, thd, table, select, NULL, 0, 1, FALSE);
      else
        error= init_read_record_idx(&info, thd, table, 1, query_plan.index,
                                    reverse);

      if (error)
      {
        close_cached_file(&tempfile);
        goto err;
      }

      THD_STAGE_INFO(thd, stage_searching_rows_for_update);
      ha_rows tmp_limit= limit;

      while (!(error=info.read_record(&info)) && !thd->killed)
      {
        explain->buf_tracker.on_record_read();
        if (table->vfield)
          update_virtual_fields(thd, table,
                                table->triggers ? VCOL_UPDATE_ALL :
                                                  VCOL_UPDATE_FOR_READ);
        thd->inc_examined_row_count(1);
	if (!select || (error= select->skip_record(thd)) > 0)
	{
          if (table->file->ha_was_semi_consistent_read())
	    continue;  /* repeat the read of the same row if it still exists */

          explain->buf_tracker.on_record_after_where();
	  table->file->position(table->record[0]);
	  if (my_b_write(&tempfile,table->file->ref,
			 table->file->ref_length))
	  {
	    error=1; /* purecov: inspected */
	    break; /* purecov: inspected */
	  }
	  if (!--limit && using_limit)
	  {
	    error= -1;
	    break;
	  }
	}
	else
        {
          /*
            Don't try unlocking the row if skip_record reported an
            error since in this case the transaction might have been
            rolled back already.
          */
          if (error < 0)
          {
            /* Fatal error from select->skip_record() */
            error= 1;
            break;
          }
          else
            table->file->unlock_row();
        }
      }
      if (thd->killed && !error)
	error= 1;				// Aborted
      limit= tmp_limit;
      table->file->try_semi_consistent_read(0);
      end_read_record(&info);
     
      /* Change select to use tempfile */
      if (select)
      {
	delete select->quick;
	if (select->free_cond)
	  delete select->cond;
	select->quick=0;
	select->cond=0;
      }
      else
      {
	select= new SQL_SELECT;
	select->head=table;
      }

      if (reinit_io_cache(&tempfile,READ_CACHE,0L,0,0))
	error=1; /* purecov: inspected */
      select->file=tempfile;			// Read row ptrs from this file
      if (error >= 0)
	goto err;
    }
    table->set_keyread(false);
    table->column_bitmaps_set(save_read_set, save_write_set);
  }

  if (ignore)
    table->file->extra(HA_EXTRA_IGNORE_DUP_KEY);
  
  if (select && select->quick && select->quick->reset())
    goto err;
  table->file->try_semi_consistent_read(1);
  if (init_read_record(&info, thd, table, select, file_sort, 0, 1, FALSE))
    goto err;

  updated= found= 0;
  /*
    Generate an error (in TRADITIONAL mode) or warning
    when trying to set a NOT NULL field to NULL.
  */
  thd->count_cuted_fields= CHECK_FIELD_WARN;
  thd->cuted_fields=0L;
  THD_STAGE_INFO(thd, stage_updating);

  transactional_table= table->file->has_transactions();
  thd->abort_on_warning= !ignore && thd->is_strict_mode();
  if (table->prepare_triggers_for_update_stmt_or_event())
  {
    will_batch= FALSE;
  }
  else
    will_batch= !table->file->start_bulk_update();

  /*
    Assure that we can use position()
    if we need to create an error message.
  */
  if (table->file->ha_table_flags() & HA_PARTIAL_COLUMN_READ)
    table->prepare_for_position();

  table->reset_default_fields();

  /*
    We can use compare_record() to optimize away updates if
    the table handler is returning all columns OR if
    if all updated columns are read
  */
  can_compare_record= records_are_comparable(table);
  explain->tracker.on_scan_init();

  while (!(error=info.read_record(&info)) && !thd->killed)
  {
    explain->tracker.on_record_read();
    if (table->vfield)
      update_virtual_fields(thd, table,
                            table->triggers ? VCOL_UPDATE_ALL :
                                              VCOL_UPDATE_FOR_READ);
    thd->inc_examined_row_count(1);
    if (!select || select->skip_record(thd) > 0)
    {
      if (table->file->ha_was_semi_consistent_read())
        continue;  /* repeat the read of the same row if it still exists */

      explain->tracker.on_record_after_where();
      store_record(table,record[1]);
      if (fill_record_n_invoke_before_triggers(thd, table, fields, values, 0,
                                               TRG_EVENT_UPDATE))
        break; /* purecov: inspected */

      found++;

      if (!can_compare_record || compare_record(table))
      {
        if (table->default_field && table->update_default_fields())
        {
          error= 1;
          break;
        }
        if ((res= table_list->view_check_option(thd, ignore)) !=
            VIEW_CHECK_OK)
        {
          found--;
          if (res == VIEW_CHECK_SKIP)
            continue;
          else if (res == VIEW_CHECK_ERROR)
          {
            error= 1;
            break;
          }
        }
        if (will_batch)
        {
          /*
            Typically a batched handler can execute the batched jobs when:
            1) When specifically told to do so
            2) When it is not a good idea to batch anymore
            3) When it is necessary to send batch for other reasons
               (One such reason is when READ's must be performed)

            1) is covered by exec_bulk_update calls.
            2) and 3) is handled by the bulk_update_row method.
            
            bulk_update_row can execute the updates including the one
            defined in the bulk_update_row or not including the row
            in the call. This is up to the handler implementation and can
            vary from call to call.

            The dup_key_found reports the number of duplicate keys found
            in those updates actually executed. It only reports those if
            the extra call with HA_EXTRA_IGNORE_DUP_KEY have been issued.
            If this hasn't been issued it returns an error code and can
            ignore this number. Thus any handler that implements batching
            for UPDATE IGNORE must also handle this extra call properly.

            If a duplicate key is found on the record included in this
            call then it should be included in the count of dup_key_found
            and error should be set to 0 (only if these errors are ignored).
          */
          error= table->file->ha_bulk_update_row(table->record[1],
                                                 table->record[0],
                                                 &dup_key_found);
          limit+= dup_key_found;
          updated-= dup_key_found;
        }
        else
        {
          /* Non-batched update */
	  error= table->file->ha_update_row(table->record[1],
                                            table->record[0]);
        }
        if (!error || error == HA_ERR_RECORD_IS_THE_SAME)
	{
          if (error != HA_ERR_RECORD_IS_THE_SAME)
            updated++;
          else
            error= 0;
	}
 	else if (!ignore ||
                 table->file->is_fatal_error(error, HA_CHECK_ALL))
	{
          /*
            If (ignore && error is ignorable) we don't have to
            do anything; otherwise...
          */
          myf flags= 0;

          if (table->file->is_fatal_error(error, HA_CHECK_ALL))
            flags|= ME_FATALERROR; /* Other handler errors are fatal */

          prepare_record_for_error_message(error, table);
	  table->file->print_error(error,MYF(flags));
	  error= 1;
	  break;
	}
      }

      if (table->triggers &&
          table->triggers->process_triggers(thd, TRG_EVENT_UPDATE,
                                            TRG_ACTION_AFTER, TRUE))
      {
        error= 1;
        break;
      }

      if (!--limit && using_limit)
      {
        /*
          We have reached end-of-file in most common situations where no
          batching has occurred and if batching was supposed to occur but
          no updates were made and finally when the batch execution was
          performed without error and without finding any duplicate keys.
          If the batched updates were performed with errors we need to
          check and if no error but duplicate key's found we need to
          continue since those are not counted for in limit.
        */
        if (will_batch &&
            ((error= table->file->exec_bulk_update(&dup_key_found)) ||
             dup_key_found))
        {
 	  if (error)
          {
            /* purecov: begin inspected */
            /*
              The handler should not report error of duplicate keys if they
              are ignored. This is a requirement on batching handlers.
            */
            prepare_record_for_error_message(error, table);
            table->file->print_error(error,MYF(0));
            error= 1;
            break;
            /* purecov: end */
          }
          /*
            Either an error was found and we are ignoring errors or there
            were duplicate keys found. In both cases we need to correct
            the counters and continue the loop.
          */
          limit= dup_key_found; //limit is 0 when we get here so need to +
          updated-= dup_key_found;
        }
        else
        {
	  error= -1;				// Simulate end of file
	  break;
        }
      }
    }
    /*
      Don't try unlocking the row if skip_record reported an error since in
      this case the transaction might have been rolled back already.
    */
    else if (!thd->is_error())
      table->file->unlock_row();
    else
    {
      error= 1;
      break;
    }
    thd->get_stmt_da()->inc_current_row_for_warning();
    if (thd->is_error())
    {
      error= 1;
      break;
    }
  }
  ANALYZE_STOP_TRACKING(&explain->command_tracker);
  table->auto_increment_field_not_null= FALSE;
  dup_key_found= 0;
  /*
    Caching the killed status to pass as the arg to query event constuctor;
    The cached value can not change whereas the killed status can
    (externally) since this point and change of the latter won't affect
    binlogging.
    It's assumed that if an error was set in combination with an effective 
    killed status then the error is due to killing.
  */
  killed_status= thd->killed; // get the status of the volatile 
  // simulated killing after the loop must be ineffective for binlogging
  DBUG_EXECUTE_IF("simulate_kill_bug27571",
                  {
                    thd->killed= KILL_QUERY;
                  };);
  error= (killed_status == NOT_KILLED)?  error : 1;
  
  if (error &&
      will_batch &&
      (loc_error= table->file->exec_bulk_update(&dup_key_found)))
    /*
      An error has occurred when a batched update was performed and returned
      an error indication. It cannot be an allowed duplicate key error since
      we require the batching handler to treat this as a normal behavior.

      Otherwise we simply remove the number of duplicate keys records found
      in the batched update.
    */
  {
    /* purecov: begin inspected */
    prepare_record_for_error_message(loc_error, table);
    table->file->print_error(loc_error,MYF(ME_FATALERROR));
    error= 1;
    /* purecov: end */
  }
  else
    updated-= dup_key_found;
  if (will_batch)
    table->file->end_bulk_update();
  table->file->try_semi_consistent_read(0);

  if (!transactional_table && updated > 0)
    thd->transaction.stmt.modified_non_trans_table= TRUE;

  end_read_record(&info);
  delete select;
  select= NULL;
  THD_STAGE_INFO(thd, stage_end);
  (void) table->file->extra(HA_EXTRA_NO_IGNORE_DUP_KEY);

  /*
    Invalidate the table in the query cache if something changed.
    This must be before binlog writing and ha_autocommit_...
  */
  if (updated)
  {
    query_cache_invalidate3(thd, table_list, 1);
  }
  
  if (thd->transaction.stmt.modified_non_trans_table)
      thd->transaction.all.modified_non_trans_table= TRUE;
  thd->transaction.all.m_unsafe_rollback_flags|=
    (thd->transaction.stmt.m_unsafe_rollback_flags & THD_TRANS::DID_WAIT);

  /*
    error < 0 means really no error at all: we processed all rows until the
    last one without error. error > 0 means an error (e.g. unique key
    violation and no IGNORE or REPLACE). error == 0 is also an error (if
    preparing the record or invoking before triggers fails). See
    ha_autocommit_or_rollback(error>=0) and DBUG_RETURN(error>=0) below.
    Sometimes we want to binlog even if we updated no rows, in case user used
    it to be sure master and slave are in same state.
  */
  if ((error < 0) || thd->transaction.stmt.modified_non_trans_table)
  {
    if (WSREP_EMULATE_BINLOG(thd) || mysql_bin_log.is_open())
    {
      int errcode= 0;
      if (error < 0)
        thd->clear_error();
      else
        errcode= query_error_code(thd, killed_status == NOT_KILLED);

      if (thd->binlog_query(THD::ROW_QUERY_TYPE,
                            thd->query(), thd->query_length(),
                            transactional_table, FALSE, FALSE, errcode))
      {
        error=1;				// Rollback update
      }
    }
  }
  DBUG_ASSERT(transactional_table || !updated || thd->transaction.stmt.modified_non_trans_table);
  free_underlaid_joins(thd, select_lex);
  delete file_sort;

  /* If LAST_INSERT_ID(X) was used, report X */
  id= thd->arg_of_last_insert_id_function ?
    thd->first_successful_insert_id_in_prev_stmt : 0;

  if (error < 0 && !thd->lex->analyze_stmt)
  {
    char buff[MYSQL_ERRMSG_SIZE];
    my_snprintf(buff, sizeof(buff), ER_THD(thd, ER_UPDATE_INFO), (ulong) found,
                (ulong) updated,
                (ulong) thd->get_stmt_da()->current_statement_warn_count());
    my_ok(thd, (thd->client_capabilities & CLIENT_FOUND_ROWS) ? found : updated,
          id, buff);
    DBUG_PRINT("info",("%ld records updated", (long) updated));
  }
  thd->count_cuted_fields= CHECK_FIELD_IGNORE;		/* calc cuted fields */
  thd->abort_on_warning= 0;
  if (thd->lex->current_select->first_cond_optimization)
  {
    thd->lex->current_select->save_leaf_tables(thd);
    thd->lex->current_select->first_cond_optimization= 0;
  }
  *found_return= found;
  *updated_return= updated;
  
  
  if (thd->lex->analyze_stmt)
    goto emit_explain_and_leave;

  DBUG_RETURN((error >= 0 || thd->is_error()) ? 1 : 0);

err:
  delete select;
  delete file_sort;
  free_underlaid_joins(thd, select_lex);
  table->set_keyread(false);
  thd->abort_on_warning= 0;
  DBUG_RETURN(1);

produce_explain_and_leave:
  /* 
    We come here for various "degenerate" query plans: impossible WHERE,
    no-partitions-used, impossible-range, etc.
  */
  query_plan.save_explain_update_data(query_plan.mem_root, thd);

emit_explain_and_leave:
  int err2= thd->lex->explain->send_explain(thd);

  delete select;
  free_underlaid_joins(thd, select_lex);
  DBUG_RETURN((err2 || thd->is_error()) ? 1 : 0);
}

/*
  Prepare items in UPDATE statement

  SYNOPSIS
    mysql_prepare_update()
    thd			- thread handler
    table_list		- global/local table list
    conds		- conditions
    order_num		- number of ORDER BY list entries
    order		- ORDER BY clause list

  RETURN VALUE
    FALSE OK
    TRUE  error
*/
bool mysql_prepare_update(THD *thd, TABLE_LIST *table_list,
			 Item **conds, uint order_num, ORDER *order)
{
  Item *fake_conds= 0;
#ifndef NO_EMBEDDED_ACCESS_CHECKS
  TABLE *table= table_list->table;
#endif
  List<Item> all_fields;
  SELECT_LEX *select_lex= &thd->lex->select_lex;
  DBUG_ENTER("mysql_prepare_update");

#ifndef NO_EMBEDDED_ACCESS_CHECKS
  table_list->grant.want_privilege= table->grant.want_privilege= 
    (SELECT_ACL & ~table->grant.privilege);
  table_list->register_want_access(SELECT_ACL);
#endif

  thd->lex->allow_sum_func= 0;

  /*
    We do not call DT_MERGE_FOR_INSERT because it has no sense for simple
    (not multi-) update
  */
  if (mysql_handle_derived(thd->lex, DT_PREPARE))
    DBUG_RETURN(TRUE);

  if (setup_tables_and_check_access(thd, &select_lex->context, 
                                    &select_lex->top_join_list,
                                    table_list,
                                    select_lex->leaf_tables,
                                    FALSE, UPDATE_ACL, SELECT_ACL, TRUE) ||
      setup_conds(thd, table_list, select_lex->leaf_tables, conds) ||
      select_lex->setup_ref_array(thd, order_num) ||
      setup_order(thd, select_lex->ref_pointer_array,
		  table_list, all_fields, all_fields, order) ||
      setup_ftfuncs(select_lex))
    DBUG_RETURN(TRUE);

  select_lex->fix_prepare_information(thd, conds, &fake_conds);
  DBUG_RETURN(FALSE);
}

/**
  Check that we are not using table that we are updating in a sub select

  @param thd             Thread handle
  @param table_list      List of table with first to check

  @retval TRUE  Error
  @retval FALSE OK
*/
bool check_unique_table(THD *thd, TABLE_LIST *table_list)
{
  TABLE_LIST *duplicate;
  DBUG_ENTER("check_unique_table");
  if ((duplicate= unique_table(thd, table_list, table_list->next_global, 0)))
  {
    update_non_unique_table_error(table_list, "UPDATE", duplicate);
    DBUG_RETURN(TRUE);
  }
  DBUG_RETURN(FALSE);
}

/***************************************************************************
  Update multiple tables from join 
***************************************************************************/

/*
  Get table map for list of Item_field
*/

static table_map get_table_map(List<Item> *items)
{
  List_iterator_fast<Item> item_it(*items);
  Item_field *item;
  table_map map= 0;

  while ((item= (Item_field *) item_it++))
    map|= item->all_used_tables();
  DBUG_PRINT("info", ("table_map: 0x%08lx", (long) map));
  return map;
}

/**
  If one row is updated through two different aliases and the first
  update physically moves the row, the second update will error
  because the row is no longer located where expected. This function
  checks if the multiple-table update is about to do that and if so
  returns with an error.

  The following update operations physically moves rows:
    1) Update of a column in a clustered primary key
    2) Update of a column used to calculate which partition the row belongs to

  This function returns with an error if both of the following are
  true:

    a) A table in the multiple-table update statement is updated
       through multiple aliases (including views)
    b) At least one of the updates on the table from a) may physically
       moves the row. Note: Updating a column used to calculate which
       partition a row belongs to does not necessarily mean that the
       row is moved. The new value may or may not belong to the same
       partition.

  @param leaves               First leaf table
  @param tables_for_update    Map of tables that are updated

  @return
    true   if the update is unsafe, in which case an error message is also set,
    false  otherwise.
*/
static
bool unsafe_key_update(List<TABLE_LIST> leaves, table_map tables_for_update)
{
  List_iterator_fast<TABLE_LIST> it(leaves), it2(leaves);
  TABLE_LIST *tl, *tl2;

  while ((tl= it++))
  {
    if (!tl->is_jtbm() && (tl->table->map & tables_for_update))
    {
      TABLE *table1= tl->table;
      bool primkey_clustered= (table1->file->primary_key_is_clustered() &&
                               table1->s->primary_key != MAX_KEY);

      bool table_partitioned= false;
#ifdef WITH_PARTITION_STORAGE_ENGINE
      table_partitioned= (table1->part_info != NULL);
#endif

      if (!table_partitioned && !primkey_clustered)
        continue;

      it2.rewind();
      while ((tl2= it2++))
      {
        if (tl2->is_jtbm())
          continue;
        /*
          Look at "next" tables only since all previous tables have
          already been checked
        */
        TABLE *table2= tl2->table;
        if (tl2 != tl &&
            table2->map & tables_for_update && table1->s == table2->s)
        {
          // A table is updated through two aliases
          if (table_partitioned &&
              (partition_key_modified(table1, table1->write_set) ||
               partition_key_modified(table2, table2->write_set)))
          {
            // Partitioned key is updated
            my_error(ER_MULTI_UPDATE_KEY_CONFLICT, MYF(0),
                     tl->belong_to_view ? tl->belong_to_view->alias
                                        : tl->alias,
                     tl2->belong_to_view ? tl2->belong_to_view->alias
                                         : tl2->alias);
            return true;
          }

          if (primkey_clustered)
          {
            // The primary key can cover multiple columns
            KEY key_info= table1->key_info[table1->s->primary_key];
            KEY_PART_INFO *key_part= key_info.key_part;
            KEY_PART_INFO *key_part_end= key_part + key_info.user_defined_key_parts;

            for (;key_part != key_part_end; ++key_part)
            {
              if (bitmap_is_set(table1->write_set, key_part->fieldnr-1) ||
                  bitmap_is_set(table2->write_set, key_part->fieldnr-1))
              {
                // Clustered primary key is updated
                my_error(ER_MULTI_UPDATE_KEY_CONFLICT, MYF(0),
                         tl->belong_to_view ? tl->belong_to_view->alias
                         : tl->alias,
                         tl2->belong_to_view ? tl2->belong_to_view->alias
                         : tl2->alias);
                return true;
              }
            }
          }
        }
      }
    }
  }
  return false;
}

/**
  Check if there is enough privilege on specific table used by the
  main select list of multi-update directly or indirectly (through
  a view).

  @param[in]      thd                Thread context.
  @param[in]      table              Table list element for the table.
  @param[in]      tables_for_update  Bitmap with tables being updated.
  @param[in/out]  updated_arg        Set to true if table in question is
                                     updated, also set to true if it is
                                     a view and one of its underlying
                                     tables is updated. Should be
                                     initialized to false by the caller
                                     before a sequence of calls to this
                                     function.

  @note To determine which tables/views are updated we have to go from
        leaves to root since tables_for_update contains map of leaf
        tables being updated and doesn't include non-leaf tables
        (fields are already resolved to leaf tables).

  @retval false - Success, all necessary privileges on all tables are
                  present or might be present on column-level.
  @retval true  - Failure, some necessary privilege on some table is
                  missing.
*/

static bool multi_update_check_table_access(THD *thd, TABLE_LIST *table,
                                            table_map tables_for_update,
                                            bool *updated_arg)
{
  if (table->view)
  {
    bool updated= false;
    /*
      If it is a mergeable view then we need to check privileges on its
      underlying tables being merged (including views). We also need to
      check if any of them is updated in order to find if this view is
      updated.
      If it is a non-mergeable view then it can't be updated.
    */
    DBUG_ASSERT(table->merge_underlying_list ||
                (!table->updatable &&
                 !(table->table->map & tables_for_update)));

    for (TABLE_LIST *tbl= table->merge_underlying_list; tbl;
         tbl= tbl->next_local)
    {
      if (multi_update_check_table_access(thd, tbl, tables_for_update,
                                          &updated))
      {
        tbl->hide_view_error(thd);
        return true;
      }
    }
    if (check_table_access(thd, updated ? UPDATE_ACL: SELECT_ACL, table,
                           FALSE, 1, FALSE))
      return true;
    *updated_arg|= updated;
    /* We only need SELECT privilege for columns in the values list. */
    table->grant.want_privilege= SELECT_ACL & ~table->grant.privilege;
  }
  else
  {
    /* Must be a base or derived table. */
    const bool updated= table->table->map & tables_for_update;
    if (check_table_access(thd, updated ? UPDATE_ACL : SELECT_ACL, table,
                           FALSE, 1, FALSE))
      return true;
    *updated_arg|= updated;
    /* We only need SELECT privilege for columns in the values list. */
    if (!table->derived)
    {
      table->grant.want_privilege= SELECT_ACL & ~table->grant.privilege;
      table->table->grant.want_privilege= (SELECT_ACL &
                                           ~table->table->grant.privilege);
    }
  }
  return false;
}


/*
  make update specific preparation and checks after opening tables

  SYNOPSIS
    mysql_multi_update_prepare()
    thd         thread handler

  RETURN
    FALSE OK
    TRUE  Error
*/

int mysql_multi_update_prepare(THD *thd)
{
  LEX *lex= thd->lex;
  TABLE_LIST *table_list= lex->query_tables;
  TABLE_LIST *tl;
  List<Item> *fields= &lex->select_lex.item_list;
  table_map tables_for_update;
  bool update_view= 0;
  /*
    if this multi-update was converted from usual update, here is table
    counter else junk will be assigned here, but then replaced with real
    count in open_tables()
  */
  uint  table_count= lex->table_count;
  const bool using_lock_tables= thd->locked_tables_mode != LTM_NONE;
  bool original_multiupdate= (thd->lex->sql_command == SQLCOM_UPDATE_MULTI);
  DBUG_ENTER("mysql_multi_update_prepare");

  /* following need for prepared statements, to run next time multi-update */
  thd->lex->sql_command= SQLCOM_UPDATE_MULTI;

  /*
    Open tables and create derived ones, but do not lock and fill them yet.

    During prepare phase acquire only S metadata locks instead of SW locks to
    keep prepare of multi-UPDATE compatible with concurrent LOCK TABLES WRITE
    and global read lock.
  */
  if ((original_multiupdate &&
       open_tables(thd, &table_list, &table_count,
                   (thd->stmt_arena->is_stmt_prepare() ?
                    MYSQL_OPEN_FORCE_SHARED_MDL : 0))) ||
      mysql_handle_derived(lex, DT_INIT))
    DBUG_RETURN(TRUE);
  /*
    setup_tables() need for VIEWs. JOIN::prepare() will call setup_tables()
    second time, but this call will do nothing (there are check for second
    call in setup_tables()).
  */

  //We need to merge for insert prior to prepare.
  if (mysql_handle_derived(lex, DT_MERGE_FOR_INSERT))
    DBUG_RETURN(TRUE);
  if (mysql_handle_derived(lex, DT_PREPARE))
    DBUG_RETURN(TRUE);

  if (setup_tables_and_check_access(thd, &lex->select_lex.context,
                                    &lex->select_lex.top_join_list,
                                    table_list,
                                    lex->select_lex.leaf_tables, FALSE,
                                    UPDATE_ACL, SELECT_ACL, FALSE))
    DBUG_RETURN(TRUE);

  if (lex->select_lex.handle_derived(thd->lex, DT_MERGE))  
    DBUG_RETURN(TRUE);

  if (setup_fields_with_no_wrap(thd, Ref_ptr_array(),
                                *fields, MARK_COLUMNS_WRITE, 0, 0))
    DBUG_RETURN(TRUE);

  for (tl= table_list; tl ; tl= tl->next_local)
  {
    if (tl->view)
    {
      update_view= 1;
      break;
    }
  }

  if (update_view && check_fields(thd, *fields))
  {
    DBUG_RETURN(TRUE);
  }

  thd->table_map_for_update= tables_for_update= get_table_map(fields);

  if (unsafe_key_update(lex->select_lex.leaf_tables, tables_for_update))
    DBUG_RETURN(true);

  /*
    Setup timestamp handling and locking mode
  */
  List_iterator<TABLE_LIST> ti(lex->select_lex.leaf_tables);
  while ((tl= ti++))
  {
    TABLE *table= tl->table;

    if (tl->is_jtbm())
      continue;

    /* if table will be updated then check that it is unique */
    if (table->map & tables_for_update)
    {
      if (!tl->single_table_updatable() || check_key_in_view(thd, tl))
      {
        my_error(ER_NON_UPDATABLE_TABLE, MYF(0), tl->alias, "UPDATE");
        DBUG_RETURN(TRUE);
      }

      DBUG_PRINT("info",("setting table `%s` for update", tl->alias));
      /*
        If table will be updated we should not downgrade lock for it and
        leave it as is.
      */
    }
    else
    {
      DBUG_PRINT("info",("setting table `%s` for read-only", tl->alias));
      /*
        If we are using the binary log, we need TL_READ_NO_INSERT to get
        correct order of statements. Otherwise, we use a TL_READ lock to
        improve performance.
        We don't downgrade metadata lock from SW to SR in this case as
        there is no guarantee that the same ticket is not used by
        another table instance used by this statement which is going to
        be write-locked (for example, trigger to be invoked might try
        to update this table).
        Last argument routine_modifies_data for read_lock_type_for_table()
        is ignored, as prelocking placeholder will never be set here.
      */
      DBUG_ASSERT(tl->prelocking_placeholder == false);
      thr_lock_type lock_type= read_lock_type_for_table(thd, lex, tl, true);
      if (using_lock_tables)
        tl->lock_type= lock_type;
      else
        tl->set_lock_type(thd, lock_type);
      tl->updating= 0;
    }
  }

  /*
    Check access privileges for tables being updated or read.
    Note that unlike in the above loop we need to iterate here not only
    through all leaf tables but also through all view hierarchy.
  */
  for (tl= table_list; tl; tl= tl->next_local)
  {
    bool not_used= false;
    if (tl->is_jtbm())
      continue;
    if (multi_update_check_table_access(thd, tl, tables_for_update, &not_used))
      DBUG_RETURN(TRUE);
  }

  /* check single table update for view compound from several tables */
  for (tl= table_list; tl; tl= tl->next_local)
  {
    if (tl->is_jtbm())
      continue;
    if (tl->is_merged_derived())
    {
      TABLE_LIST *for_update= 0;
      if (tl->check_single_table(&for_update, tables_for_update, tl))
      {
	my_error(ER_VIEW_MULTIUPDATE, MYF(0),
		 tl->view_db.str, tl->view_name.str);
	DBUG_RETURN(-1);
      }
    }
  }

  /* now lock and fill tables */
  if (!thd->stmt_arena->is_stmt_prepare() &&
      lock_tables(thd, table_list, table_count, 0))
  {
    DBUG_RETURN(TRUE);
  }
  /* @todo: downgrade the metadata locks here. */

  /*
    Check that we are not using table that we are updating, but we should
    skip all tables of UPDATE SELECT itself
  */
  lex->select_lex.exclude_from_table_unique_test= TRUE;
  /* We only need SELECT privilege for columns in the values list */
  ti.rewind();
  while ((tl= ti++))
  {
    if (tl->is_jtbm())
      continue;
    TABLE *table= tl->table;
    TABLE_LIST *tlist;
    if (!(tlist= tl->top_table())->derived)
    {
      tlist->grant.want_privilege=
        (SELECT_ACL & ~tlist->grant.privilege);
      table->grant.want_privilege= (SELECT_ACL & ~table->grant.privilege);
    }
    DBUG_PRINT("info", ("table: %s  want_privilege: %u", tl->alias,
                        (uint) table->grant.want_privilege));
    if (tl->lock_type != TL_READ &&
        tl->lock_type != TL_READ_NO_INSERT)
    {
      TABLE_LIST *duplicate;
      if ((duplicate= unique_table(thd, tl, table_list, 0)))
      {
        update_non_unique_table_error(table_list, "UPDATE", duplicate);
        DBUG_RETURN(TRUE);
      }
    }
  }
  /*
    Set exclude_from_table_unique_test value back to FALSE. It is needed for
    further check in multi_update::prepare whether to use record cache.
  */
  lex->select_lex.exclude_from_table_unique_test= FALSE;

  if (lex->save_prep_leaf_tables())
    DBUG_RETURN(TRUE);
 
  DBUG_RETURN (FALSE);
}


/*
  Setup multi-update handling and call SELECT to do the join
*/

bool mysql_multi_update(THD *thd,
                        TABLE_LIST *table_list,
                        List<Item> *fields,
                        List<Item> *values,
                        COND *conds,
                        ulonglong options,
                        enum enum_duplicates handle_duplicates,
                        bool ignore,
                        SELECT_LEX_UNIT *unit,
                        SELECT_LEX *select_lex,
                        multi_update **result)
{
  bool res;
  DBUG_ENTER("mysql_multi_update");
  
  if (!(*result= new (thd->mem_root) multi_update(thd, table_list,
                                 &thd->lex->select_lex.leaf_tables,
                                 fields, values,
                                 handle_duplicates, ignore)))
  {
    DBUG_RETURN(TRUE);
  }

  thd->abort_on_warning= !ignore && thd->is_strict_mode();
  List<Item> total_list;

  res= mysql_select(thd,
                    table_list, select_lex->with_wild,
                    total_list,
                    conds, 0, (ORDER *) NULL, (ORDER *)NULL, (Item *) NULL,
                    (ORDER *)NULL,
                    options | SELECT_NO_JOIN_CACHE | SELECT_NO_UNLOCK |
                    OPTION_SETUP_TABLES_DONE,
                    *result, unit, select_lex);

  DBUG_PRINT("info",("res: %d  report_error: %d", res, (int) thd->is_error()));
  res|= thd->is_error();
  if (unlikely(res))
    (*result)->abort_result_set();
  else
  {
    if (thd->lex->describe || thd->lex->analyze_stmt)
      res= thd->lex->explain->send_explain(thd);
  }
  thd->abort_on_warning= 0;
  DBUG_RETURN(res);
}


multi_update::multi_update(THD *thd_arg, TABLE_LIST *table_list,
                           List<TABLE_LIST> *leaves_list,
			   List<Item> *field_list, List<Item> *value_list,
			   enum enum_duplicates handle_duplicates_arg,
                           bool ignore_arg):
   select_result_interceptor(thd_arg),
   all_tables(table_list), leaves(leaves_list), update_tables(0),
   tmp_tables(0), updated(0), found(0), fields(field_list),
   values(value_list), table_count(0), copy_field(0),
   handle_duplicates(handle_duplicates_arg), do_update(1), trans_safe(1),
   transactional_tables(0), ignore(ignore_arg), error_handled(0), prepared(0)
{}


/*
  Connect fields with tables and create list of tables that are updated
*/

int multi_update::prepare(List<Item> &not_used_values,
			  SELECT_LEX_UNIT *lex_unit)

{
  TABLE_LIST *table_ref;
  SQL_I_List<TABLE_LIST> update;
  table_map tables_to_update;
  Item_field *item;
  List_iterator_fast<Item> field_it(*fields);
  List_iterator_fast<Item> value_it(*values);
  uint i, max_fields;
  uint leaf_table_count= 0;
  List_iterator<TABLE_LIST> ti(*leaves);
  DBUG_ENTER("multi_update::prepare");

  if (prepared)
    DBUG_RETURN(0);
  prepared= true;

  thd->count_cuted_fields= CHECK_FIELD_WARN;
  thd->cuted_fields=0L;
  THD_STAGE_INFO(thd, stage_updating_main_table);

  tables_to_update= get_table_map(fields);

  if (!tables_to_update)
  {
    my_message(ER_NO_TABLES_USED, ER_THD(thd, ER_NO_TABLES_USED), MYF(0));
    DBUG_RETURN(1);
  }

  /*
    We gather the set of columns read during evaluation of SET expression in
    TABLE::tmp_set by pointing TABLE::read_set to it and then restore it after
    setup_fields().
  */
  while ((table_ref= ti++))
  {
    if (table_ref->is_jtbm())
      continue;

    TABLE *table= table_ref->table;
    if (tables_to_update & table->map)
    {
      DBUG_ASSERT(table->read_set == &table->def_read_set);
      table->read_set= &table->tmp_set;
      bitmap_clear_all(table->read_set);
    }
  }

  /*
    We have to check values after setup_tables to get covering_keys right in
    reference tables
  */

  int error= setup_fields(thd, Ref_ptr_array(),
                          *values, MARK_COLUMNS_READ, 0, 0);

  ti.rewind();
  while ((table_ref= ti++))
  {
    if (table_ref->is_jtbm())
      continue;

    TABLE *table= table_ref->table;
    if (tables_to_update & table->map)
    {
      table->read_set= &table->def_read_set;
      bitmap_union(table->read_set, &table->tmp_set);
      /*
        If a timestamp field settable on UPDATE is present then to avoid wrong
        update force the table handler to retrieve write-only fields to be able
        to compare records and detect data change.
        */
      if ((table->file->ha_table_flags() & HA_PARTIAL_COLUMN_READ) &&
          table->default_field && table->has_default_function(true))
        bitmap_union(table->read_set, table->write_set);
    }
  }
  
  if (error)
    DBUG_RETURN(1);    

  /*
    Save tables beeing updated in update_tables
    update_table->shared is position for table
    Don't use key read on tables that are updated
  */

  update.empty();
  ti.rewind();
  while ((table_ref= ti++))
  {
    /* TODO: add support of view of join support */
    if (table_ref->is_jtbm())
      continue;
    TABLE *table=table_ref->table;
    leaf_table_count++;
    if (tables_to_update & table->map)
    {
      TABLE_LIST *tl= (TABLE_LIST*) thd->memdup(table_ref,
						sizeof(*tl));
      if (!tl)
	DBUG_RETURN(1);
      update.link_in_list(tl, &tl->next_local);
      tl->shared= table_count++;
      table->no_keyread=1;
      table->covering_keys.clear_all();
      table->pos_in_table_list= tl;
      table->prepare_triggers_for_update_stmt_or_event();
      table->reset_default_fields();
    }
  }

  table_count=  update.elements;
  update_tables= update.first;

  tmp_tables = (TABLE**) thd->calloc(sizeof(TABLE *) * table_count);
  tmp_table_param = (TMP_TABLE_PARAM*) thd->calloc(sizeof(TMP_TABLE_PARAM) *
						   table_count);
  fields_for_table= (List_item **) thd->alloc(sizeof(List_item *) *
					      table_count);
  values_for_table= (List_item **) thd->alloc(sizeof(List_item *) *
					      table_count);
  if (thd->is_fatal_error)
    DBUG_RETURN(1);
  for (i=0 ; i < table_count ; i++)
  {
    fields_for_table[i]= new List_item;
    values_for_table[i]= new List_item;
  }
  if (thd->is_fatal_error)
    DBUG_RETURN(1);

  /* Split fields into fields_for_table[] and values_by_table[] */

  while ((item= (Item_field *) field_it++))
  {
    Item *value= value_it++;
    uint offset= item->field->table->pos_in_table_list->shared;
    fields_for_table[offset]->push_back(item, thd->mem_root);
    values_for_table[offset]->push_back(value, thd->mem_root);
  }
  if (thd->is_fatal_error)
    DBUG_RETURN(1);

  /* Allocate copy fields */
  max_fields=0;
  for (i=0 ; i < table_count ; i++)
  {
    set_if_bigger(max_fields, fields_for_table[i]->elements + leaf_table_count);
    if (fields_for_table[i]->elements)
    {
      TABLE *table= ((Item_field*)(fields_for_table[i]->head()))->field->table;
      switch_to_nullable_trigger_fields(*fields_for_table[i], table);
      switch_to_nullable_trigger_fields(*values_for_table[i], table);
    }
  }
  copy_field= new Copy_field[max_fields];
  DBUG_RETURN(thd->is_fatal_error != 0);
}

void multi_update::update_used_tables()
{
  Item *item;
  List_iterator_fast<Item> it(*values);
  while ((item= it++))
  {
    item->update_used_tables();
  }
}

/*
  Check if table is safe to update on fly

  SYNOPSIS
    safe_update_on_fly()
    thd                 Thread handler
    join_tab            How table is used in join
    all_tables          List of tables

  NOTES
    We can update the first table in join on the fly if we know that
    a row in this table will never be read twice. This is true under
    the following conditions:

    - No column is both written to and read in SET expressions.

    - We are doing a table scan and the data is in a separate file (MyISAM) or
      if we don't update a clustered key.

    - We are doing a range scan and we don't update the scan key or
      the primary key for a clustered table handler.

    - Table is not joined to itself.

    This function gets information about fields to be updated from
    the TABLE::write_set bitmap.

  WARNING
    This code is a bit dependent of how make_join_readinfo() works.

    The field table->tmp_set is used for keeping track of which fields are
    read during evaluation of the SET expression. See multi_update::prepare.

  RETURN
    0		Not safe to update
    1		Safe to update
*/

static bool safe_update_on_fly(THD *thd, JOIN_TAB *join_tab,
                               TABLE_LIST *table_ref, TABLE_LIST *all_tables)
{
  TABLE *table= join_tab->table;
  if (unique_table(thd, table_ref, all_tables, 0))
    return 0;
  switch (join_tab->type) {
  case JT_SYSTEM:
  case JT_CONST:
  case JT_EQ_REF:
    return TRUE;				// At most one matching row
  case JT_REF:
  case JT_REF_OR_NULL:
    return !is_key_used(table, join_tab->ref.key, table->write_set);
  case JT_ALL:
    if (bitmap_is_overlapping(&table->tmp_set, table->write_set))
      return FALSE;
    /* If range search on index */
    if (join_tab->quick)
      return !join_tab->quick->is_keys_used(table->write_set);
    /* If scanning in clustered key */
    if ((table->file->ha_table_flags() & HA_PRIMARY_KEY_IN_READ_INDEX) &&
	table->s->primary_key < MAX_KEY)
      return !is_key_used(table, table->s->primary_key, table->write_set);
    return TRUE;
  default:
    break;					// Avoid compler warning
  }
  return FALSE;

}


/*
  Initialize table for multi table

  IMPLEMENTATION
    - Update first table in join on the fly, if possible
    - Create temporary tables to store changed values for all other tables
      that are updated (and main_table if the above doesn't hold).
*/

bool
multi_update::initialize_tables(JOIN *join)
{
  TABLE_LIST *table_ref;
  DBUG_ENTER("initialize_tables");

  if ((thd->variables.option_bits & OPTION_SAFE_UPDATES) && error_if_full_join(join))
    DBUG_RETURN(1);
  main_table=join->join_tab->table;
  table_to_update= 0;

  /* Any update has at least one pair (field, value) */
  DBUG_ASSERT(fields->elements);
  /*
   Only one table may be modified by UPDATE of an updatable view.
   For an updatable view first_table_for_update indicates this
   table.
   For a regular multi-update it refers to some updated table.
  */ 
  TABLE *first_table_for_update= ((Item_field *) fields->head())->field->table;

  /* Create a temporary table for keys to all tables, except main table */
  for (table_ref= update_tables; table_ref; table_ref= table_ref->next_local)
  {
    TABLE *table=table_ref->table;
    uint cnt= table_ref->shared;
    List<Item> temp_fields;
    ORDER     group;
    TMP_TABLE_PARAM *tmp_param;

    if (ignore)
      table->file->extra(HA_EXTRA_IGNORE_DUP_KEY);
    if (table == main_table)			// First table in join
    {
      if (safe_update_on_fly(thd, join->join_tab, table_ref, all_tables))
      {
        table->mark_columns_needed_for_update();
	table_to_update= table;			// Update table on the fly
	continue;
      }
    }
    table->mark_columns_needed_for_update();
    table->prepare_for_position();

    /*
      enable uncacheable flag if we update a view with check option
      and check option has a subselect, otherwise, the check option
      can be evaluated after the subselect was freed as independent
      (See full_local in JOIN::join_free()).
    */
    if (table_ref->check_option && !join->select_lex->uncacheable)
    {
      SELECT_LEX_UNIT *tmp_unit;
      SELECT_LEX *sl;
      for (tmp_unit= join->select_lex->first_inner_unit();
           tmp_unit;
           tmp_unit= tmp_unit->next_unit())
      {
        for (sl= tmp_unit->first_select(); sl; sl= sl->next_select())
        {
          if (sl->master_unit()->item)
          {
            join->select_lex->uncacheable|= UNCACHEABLE_CHECKOPTION;
            goto loop_end;
          }
        }
      }
    }
loop_end:

    if (table == first_table_for_update && table_ref->check_option)
    {
      table_map unupdated_tables= table_ref->check_option->used_tables() &
                                  ~first_table_for_update->map;
      List_iterator<TABLE_LIST> ti(*leaves);
      TABLE_LIST *tbl_ref;
      while ((tbl_ref= ti++) && unupdated_tables)
      {
        if (unupdated_tables & tbl_ref->table->map)
          unupdated_tables&= ~tbl_ref->table->map;
        else
          continue;
        if (unupdated_check_opt_tables.push_back(tbl_ref->table))
          DBUG_RETURN(1);
      }
    }

    tmp_param= tmp_table_param+cnt;

    /*
      Create a temporary table to store all fields that are changed for this
      table. The first field in the temporary table is a pointer to the
      original row so that we can find and update it. For the updatable
      VIEW a few following fields are rowids of tables used in the CHECK
      OPTION condition.
    */

    List_iterator_fast<TABLE> tbl_it(unupdated_check_opt_tables);
    TABLE *tbl= table;
    do
    {
      /*
        Signal each table (including tables referenced by WITH CHECK OPTION
        clause) for which we will store row position in the temporary table
        that we need a position to be read first.
      */
      tbl->prepare_for_position();

      Field_string *field= new Field_string(tbl->file->ref_length, 0,
                                            tbl->alias.c_ptr(),
                                            &my_charset_bin);
      if (!field)
        DBUG_RETURN(1);
      field->init(tbl);
      /*
        The field will be converted to varstring when creating tmp table if
        table to be updated was created by mysql 4.1. Deny this.
      */
      field->can_alter_field_type= 0;
      Item_field *ifield= new (thd->mem_root) Item_field(join->thd, (Field *) field);
      if (!ifield)
         DBUG_RETURN(1);
      ifield->maybe_null= 0;
      if (temp_fields.push_back(ifield, thd->mem_root))
        DBUG_RETURN(1);
    } while ((tbl= tbl_it++));

    temp_fields.append(fields_for_table[cnt]);

    /* Make an unique key over the first field to avoid duplicated updates */
    bzero((char*) &group, sizeof(group));
    group.direction= ORDER::ORDER_ASC;
    group.item= (Item**) temp_fields.head_ref();

    tmp_param->quick_group=1;
    tmp_param->field_count=temp_fields.elements;
    tmp_param->group_parts=1;
    tmp_param->group_length= table->file->ref_length;
    /* small table, ignore SQL_BIG_TABLES */
    my_bool save_big_tables= thd->variables.big_tables; 
    thd->variables.big_tables= FALSE;
    tmp_tables[cnt]=create_tmp_table(thd, tmp_param, temp_fields,
                                     (ORDER*) &group, 0, 0,
                                     TMP_TABLE_ALL_COLUMNS, HA_POS_ERROR, "");
    thd->variables.big_tables= save_big_tables;
    if (!tmp_tables[cnt])
      DBUG_RETURN(1);
    tmp_tables[cnt]->file->extra(HA_EXTRA_WRITE_CACHE);
  }
  DBUG_RETURN(0);
}


multi_update::~multi_update()
{
  TABLE_LIST *table;
  for (table= update_tables ; table; table= table->next_local)
  {
    table->table->no_keyread= table->table->no_cache= 0;
    if (ignore)
      table->table->file->extra(HA_EXTRA_NO_IGNORE_DUP_KEY);
  }

  if (tmp_tables)
  {
    for (uint cnt = 0; cnt < table_count; cnt++)
    {
      if (tmp_tables[cnt])
      {
	free_tmp_table(thd, tmp_tables[cnt]);
	tmp_table_param[cnt].cleanup();
      }
    }
  }
  if (copy_field)
    delete [] copy_field;
  thd->count_cuted_fields= CHECK_FIELD_IGNORE;		// Restore this setting
  DBUG_ASSERT(trans_safe || !updated || 
              thd->transaction.all.modified_non_trans_table);
}


int multi_update::send_data(List<Item> &not_used_values)
{
  TABLE_LIST *cur_table;
  DBUG_ENTER("multi_update::send_data");

  for (cur_table= update_tables; cur_table; cur_table= cur_table->next_local)
  {
    TABLE *table= cur_table->table;
    uint offset= cur_table->shared;
    /*
      Check if we are using outer join and we didn't find the row
      or if we have already updated this row in the previous call to this
      function.

      The same row may be presented here several times in a join of type
      UPDATE t1 FROM t1,t2 SET t1.a=t2.a

      In this case we will do the update for the first found row combination.
      The join algorithm guarantees that we will not find the a row in
      t1 several times.
    */
    if (table->status & (STATUS_NULL_ROW | STATUS_UPDATED))
      continue;

    if (table == table_to_update)
    {
      /*
        We can use compare_record() to optimize away updates if
        the table handler is returning all columns OR if
        if all updated columns are read
      */
      bool can_compare_record;
      can_compare_record= records_are_comparable(table);

      table->status|= STATUS_UPDATED;
      store_record(table,record[1]);
      if (fill_record_n_invoke_before_triggers(thd, table, *fields_for_table[offset],
                                               *values_for_table[offset], 0,
                                               TRG_EVENT_UPDATE))
	DBUG_RETURN(1);

      /*
        Reset the table->auto_increment_field_not_null as it is valid for
        only one row.
      */
      table->auto_increment_field_not_null= FALSE;
      found++;
      if (!can_compare_record || compare_record(table))
      {
	int error;

        if (table->default_field && table->update_default_fields())
          DBUG_RETURN(1);

        if ((error= cur_table->view_check_option(thd, ignore)) !=
            VIEW_CHECK_OK)
        {
          found--;
          if (error == VIEW_CHECK_SKIP)
            continue;
          else if (error == VIEW_CHECK_ERROR)
            DBUG_RETURN(1);
        }
        if (!updated++)
        {
          /*
            Inform the main table that we are going to update the table even
            while we may be scanning it.  This will flush the read cache
            if it's used.
          */
          main_table->file->extra(HA_EXTRA_PREPARE_FOR_UPDATE);
        }
        if ((error=table->file->ha_update_row(table->record[1],
                                              table->record[0])) &&
            error != HA_ERR_RECORD_IS_THE_SAME)
        {
          updated--;
          if (!ignore ||
              table->file->is_fatal_error(error, HA_CHECK_ALL))
          {
            /*
              If (ignore && error == is ignorable) we don't have to
              do anything; otherwise...
            */
            myf flags= 0;

            if (table->file->is_fatal_error(error, HA_CHECK_ALL))
              flags|= ME_FATALERROR; /* Other handler errors are fatal */

            prepare_record_for_error_message(error, table);
            table->file->print_error(error,MYF(flags));
            DBUG_RETURN(1);
          }
        }
        else
        {
          if (error == HA_ERR_RECORD_IS_THE_SAME)
          {
            error= 0;
            updated--;
          }
          /* non-transactional or transactional table got modified   */
          /* either multi_update class' flag is raised in its branch */
          if (table->file->has_transactions())
            transactional_tables= TRUE;
          else
          {
            trans_safe= FALSE;
            thd->transaction.stmt.modified_non_trans_table= TRUE;
          }
        }
      }
      if (table->triggers &&
          table->triggers->process_triggers(thd, TRG_EVENT_UPDATE,
                                            TRG_ACTION_AFTER, TRUE))
        DBUG_RETURN(1);
    }
    else
    {
      int error;
      TABLE *tmp_table= tmp_tables[offset];
      /*
       For updatable VIEW store rowid of the updated table and
       rowids of tables used in the CHECK OPTION condition.
      */
      uint field_num= 0;
      List_iterator_fast<TABLE> tbl_it(unupdated_check_opt_tables);
      TABLE *tbl= table;
      do
      {
        tbl->file->position(tbl->record[0]);
        memcpy((char*) tmp_table->field[field_num]->ptr,
               (char*) tbl->file->ref, tbl->file->ref_length);
        /*
         For outer joins a rowid field may have no NOT_NULL_FLAG,
         so we have to reset NULL bit for this field.
         (set_notnull() resets NULL bit only if available).
        */
        tmp_table->field[field_num]->set_notnull();
        field_num++;
      } while ((tbl= tbl_it++));

      /* Store regular updated fields in the row. */
      fill_record(thd, tmp_table,
                  tmp_table->field + 1 + unupdated_check_opt_tables.elements,
                  *values_for_table[offset], TRUE, FALSE);

      /* Write row, ignoring duplicated updates to a row */
      error= tmp_table->file->ha_write_tmp_row(tmp_table->record[0]);
      if (error != HA_ERR_FOUND_DUPP_KEY && error != HA_ERR_FOUND_DUPP_UNIQUE)
      {
        if (error &&
            create_internal_tmp_table_from_heap(thd, tmp_table,
                                         tmp_table_param[offset].start_recinfo,
                                         &tmp_table_param[offset].recinfo,
                                         error, 1, NULL))
        {
          do_update= 0;
          DBUG_RETURN(1);			// Not a table_is_full error
        }
        found++;
      }
    }
  }
  DBUG_RETURN(0);
}


void multi_update::abort_result_set()
{
  /* the error was handled or nothing deleted and no side effects return */
  if (error_handled ||
      (!thd->transaction.stmt.modified_non_trans_table && !updated))
    return;

  /* Something already updated so we have to invalidate cache */
  if (updated)
    query_cache_invalidate3(thd, update_tables, 1);
  /*
    If all tables that has been updated are trans safe then just do rollback.
    If not attempt to do remaining updates.
  */

  if (! trans_safe)
  {
    DBUG_ASSERT(thd->transaction.stmt.modified_non_trans_table);
    if (do_update && table_count > 1)
    {
      /* Add warning here */
      /* 
         todo/fixme: do_update() is never called with the arg 1.
         should it change the signature to become argless?
      */
      (void) do_updates();
    }
  }
  if (thd->transaction.stmt.modified_non_trans_table)
  {
    /*
      The query has to binlog because there's a modified non-transactional table
      either from the query's list or via a stored routine: bug#13270,23333
    */
    if (WSREP_EMULATE_BINLOG(thd) || mysql_bin_log.is_open())
    {
      /*
        THD::killed status might not have been set ON at time of an error
        got caught and if happens later the killed error is written
        into repl event.
      */
      int errcode= query_error_code(thd, thd->killed == NOT_KILLED);
      /* the error of binary logging is ignored */
      (void)thd->binlog_query(THD::ROW_QUERY_TYPE,
                        thd->query(), thd->query_length(),
                        transactional_tables, FALSE, FALSE, errcode);
    }
    thd->transaction.all.modified_non_trans_table= TRUE;
  }
  thd->transaction.all.m_unsafe_rollback_flags|=
    (thd->transaction.stmt.m_unsafe_rollback_flags & THD_TRANS::DID_WAIT);
  DBUG_ASSERT(trans_safe || !updated || thd->transaction.stmt.modified_non_trans_table);
}


int multi_update::do_updates()
{
  TABLE_LIST *cur_table;
  int local_error= 0;
  ha_rows org_updated;
  TABLE *table, *tmp_table, *err_table;
  List_iterator_fast<TABLE> check_opt_it(unupdated_check_opt_tables);
  DBUG_ENTER("multi_update::do_updates");

  do_update= 0;					// Don't retry this function
  if (!found)
    DBUG_RETURN(0);
  for (cur_table= update_tables; cur_table; cur_table= cur_table->next_local)
  {
    bool can_compare_record;
    uint offset= cur_table->shared;

    table = cur_table->table;
    if (table == table_to_update)
      continue;					// Already updated
    org_updated= updated;
    tmp_table= tmp_tables[cur_table->shared];
    tmp_table->file->extra(HA_EXTRA_CACHE);	// Change to read cache
    if ((local_error= table->file->ha_rnd_init(0)))
    {
      err_table= table;
      goto err;
    }
    table->file->extra(HA_EXTRA_NO_CACHE);

    check_opt_it.rewind();
    while(TABLE *tbl= check_opt_it++)
    {
      if ((local_error= tbl->file->ha_rnd_init(1)))
      {
        err_table= tbl;
        goto err;
      }
      tbl->file->extra(HA_EXTRA_CACHE);
    }

    /*
      Setup copy functions to copy fields from temporary table
    */
    List_iterator_fast<Item> field_it(*fields_for_table[offset]);
    Field **field;
    Copy_field *copy_field_ptr= copy_field, *copy_field_end;

    /* Skip row pointers */
    field= tmp_table->field + 1 + unupdated_check_opt_tables.elements;
    for ( ; *field ; field++)
    {
      Item_field *item= (Item_field* ) field_it++;
      (copy_field_ptr++)->set(item->field, *field, 0);
    }
    copy_field_end=copy_field_ptr;

    if ((local_error= tmp_table->file->ha_rnd_init(1)))
    {
      err_table= tmp_table;
      goto err;
    }

    can_compare_record= records_are_comparable(table);

    for (;;)
    {
      if (thd->killed && trans_safe)
      {
        thd->fatal_error();
	goto err2;
      }
      if ((local_error= tmp_table->file->ha_rnd_next(tmp_table->record[0])))
      {
	if (local_error == HA_ERR_END_OF_FILE)
	  break;
	if (local_error == HA_ERR_RECORD_DELETED)
	  continue;				// May happen on dup key
        err_table= tmp_table;
	goto err;
      }

      /* call rnd_pos() using rowids from temporary table */
      check_opt_it.rewind();
      TABLE *tbl= table;
      uint field_num= 0;
      do
      {
        if ((local_error=
             tbl->file->ha_rnd_pos(tbl->record[0],
                                   (uchar *) tmp_table->field[field_num]->ptr)))
        {
          err_table= tbl;
          goto err;
        }
        field_num++;
      } while ((tbl= check_opt_it++));

      table->status|= STATUS_UPDATED;
      store_record(table,record[1]);

      /* Copy data from temporary table to current table */
      for (copy_field_ptr=copy_field;
	   copy_field_ptr != copy_field_end;
	   copy_field_ptr++)
      {
	(*copy_field_ptr->do_copy)(copy_field_ptr);
        copy_field_ptr->to_field->set_has_explicit_value();
      }

      if (table->triggers &&
          table->triggers->process_triggers(thd, TRG_EVENT_UPDATE,
                                            TRG_ACTION_BEFORE, TRUE))
        goto err2;

      if (!can_compare_record || compare_record(table))
      {
        int error;
        if (table->default_field && (error= table->update_default_fields()))
          goto err2;
        if (table->vfield &&
            update_virtual_fields(thd, table,
                 (table->triggers ? VCOL_UPDATE_ALL : VCOL_UPDATE_FOR_WRITE)))
          goto err2;
        if ((error= cur_table->view_check_option(thd, ignore)) !=
            VIEW_CHECK_OK)
        {
          if (error == VIEW_CHECK_SKIP)
            continue;
          else if (error == VIEW_CHECK_ERROR)
          {
            thd->fatal_error();
            goto err2;
          }
        }
	if ((local_error=table->file->ha_update_row(table->record[1],
						    table->record[0])) &&
            local_error != HA_ERR_RECORD_IS_THE_SAME)
	{
	  if (!ignore ||
              table->file->is_fatal_error(local_error, HA_CHECK_ALL))
          {
            err_table= table;
	    goto err;
          }
	}
        if (local_error != HA_ERR_RECORD_IS_THE_SAME)
          updated++;
        else
          local_error= 0;
      }

      if (table->triggers &&
          table->triggers->process_triggers(thd, TRG_EVENT_UPDATE,
                                            TRG_ACTION_AFTER, TRUE))
        goto err2;
    }

    if (updated != org_updated)
    {
      if (table->file->has_transactions())
        transactional_tables= TRUE;
      else
      {
        trans_safe= FALSE;				// Can't do safe rollback
        thd->transaction.stmt.modified_non_trans_table= TRUE;
      }
    }
    (void) table->file->ha_rnd_end();
    (void) tmp_table->file->ha_rnd_end();
    check_opt_it.rewind();
    while (TABLE *tbl= check_opt_it++)
        tbl->file->ha_rnd_end();

  }
  DBUG_RETURN(0);

err:
  {
    prepare_record_for_error_message(local_error, err_table);
    err_table->file->print_error(local_error,MYF(ME_FATALERROR));
  }

err2:
  if (table->file->inited)
    (void) table->file->ha_rnd_end();
  if (tmp_table->file->inited)
    (void) tmp_table->file->ha_rnd_end();
  check_opt_it.rewind();
  while (TABLE *tbl= check_opt_it++)
  {
    if (tbl->file->inited)
      (void) tbl->file->ha_rnd_end();
  }

  if (updated != org_updated)
  {
    if (table->file->has_transactions())
      transactional_tables= TRUE;
    else
    {
      trans_safe= FALSE;
      thd->transaction.stmt.modified_non_trans_table= TRUE;
    }
  }
  DBUG_RETURN(1);
}


/* out: 1 if error, 0 if success */

bool multi_update::send_eof()
{
  char buff[STRING_BUFFER_USUAL_SIZE];
  ulonglong id;
  killed_state killed_status= NOT_KILLED;
  DBUG_ENTER("multi_update::send_eof");
  THD_STAGE_INFO(thd, stage_updating_reference_tables);

  /* 
     Does updates for the last n - 1 tables, returns 0 if ok;
     error takes into account killed status gained in do_updates()
  */
  int local_error= thd->is_error();
  if (!local_error)
    local_error = (table_count) ? do_updates() : 0;
  /*
    if local_error is not set ON until after do_updates() then
    later carried out killing should not affect binlogging.
  */
  killed_status= (local_error == 0) ? NOT_KILLED : thd->killed;
  THD_STAGE_INFO(thd, stage_end);

  /* We must invalidate the query cache before binlog writing and
  ha_autocommit_... */

  if (updated)
  {
    query_cache_invalidate3(thd, update_tables, 1);
  }
  /*
    Write the SQL statement to the binlog if we updated
    rows and we succeeded or if we updated some non
    transactional tables.
    
    The query has to binlog because there's a modified non-transactional table
    either from the query's list or via a stored routine: bug#13270,23333
  */

  if (thd->transaction.stmt.modified_non_trans_table)
    thd->transaction.all.modified_non_trans_table= TRUE;
  thd->transaction.all.m_unsafe_rollback_flags|=
    (thd->transaction.stmt.m_unsafe_rollback_flags & THD_TRANS::DID_WAIT);

  if (local_error == 0 || thd->transaction.stmt.modified_non_trans_table)
  {
    if (WSREP_EMULATE_BINLOG(thd) || mysql_bin_log.is_open())
    {
      int errcode= 0;
      if (local_error == 0)
        thd->clear_error();
      else
        errcode= query_error_code(thd, killed_status == NOT_KILLED);
      if (thd->binlog_query(THD::ROW_QUERY_TYPE,
                            thd->query(), thd->query_length(),
                            transactional_tables, FALSE, FALSE, errcode))
      {
	local_error= 1;				// Rollback update
      }
    }
  }
  DBUG_ASSERT(trans_safe || !updated || 
              thd->transaction.stmt.modified_non_trans_table);

  if (local_error != 0)
    error_handled= TRUE; // to force early leave from ::abort_result_set()

  if (local_error > 0) // if the above log write did not fail ...
  {
    /* Safety: If we haven't got an error before (can happen in do_updates) */
    my_message(ER_UNKNOWN_ERROR, "An error occurred in multi-table update",
	       MYF(0));
    DBUG_RETURN(TRUE);
  }

  if (!thd->lex->analyze_stmt)
  {
    id= thd->arg_of_last_insert_id_function ?
    thd->first_successful_insert_id_in_prev_stmt : 0;
    my_snprintf(buff, sizeof(buff), ER_THD(thd, ER_UPDATE_INFO),
                (ulong) found, (ulong) updated, (ulong) thd->cuted_fields);
    ::my_ok(thd, (thd->client_capabilities & CLIENT_FOUND_ROWS) ? found : updated,
            id, buff);
  }
  DBUG_RETURN(FALSE);
}<|MERGE_RESOLUTION|>--- conflicted
+++ resolved
@@ -566,18 +566,8 @@
       Filesort_tracker *fs_tracker= 
         thd->lex->explain->get_upd_del_plan()->filesort_tracker;
 
-<<<<<<< HEAD
-      if (!(sortorder=make_unireg_sortorder(thd, NULL, 0, order, &length, NULL)) ||
-          (table->sort.found_records= filesort(thd, table, sortorder, length,
-                                               select, limit,
-                                               true,
-                                               &examined_rows, &found_rows,
-                                               fs_tracker))
-          == HA_POS_ERROR)
-      {
-=======
+
       if (!(file_sort= filesort(thd, table, &fsort, fs_tracker)))
->>>>>>> c0a59b46
 	goto err;
       thd->inc_examined_row_count(file_sort->examined_rows);
 

#ifndef HANDLER_INCLUDED
#define HANDLER_INCLUDED
/*
   Copyright (c) 2000, 2019, Oracle and/or its affiliates.
   Copyright (c) 2009, 2019, MariaDB

   This program is free software; you can redistribute it and/or
   modify it under the terms of the GNU General Public License
   as published by the Free Software Foundation; version 2 of
   the License.

   This program is distributed in the hope that it will be useful,
   but WITHOUT ANY WARRANTY; without even the implied warranty of
   MERCHANTABILITY or FITNESS FOR A PARTICULAR PURPOSE. See the
   GNU General Public License for more details.

   You should have received a copy of the GNU General Public License
   along with this program; if not, write to the Free Software
   Foundation, Inc., 51 Franklin St, Fifth Floor, Boston, MA 02110-1335  USA
*/

/* Definitions for parameters to do with handler-routines */

#ifdef USE_PRAGMA_INTERFACE
#pragma interface			/* gcc class implementation */
#endif

#include <my_global.h>                          /* For handlers */
#include "sql_const.h"
#include "sql_basic_types.h"
#include "mysqld.h"                             /* server_id */
#include "sql_plugin.h"        /* plugin_ref, st_plugin_int, plugin */
#include "thr_lock.h"          /* thr_lock_type, THR_LOCK_DATA */
#include "sql_cache.h"
#include "structs.h"                            /* SHOW_COMP_OPTION */
#include "sql_array.h"          /* Dynamic_array<> */
#include "mdl.h"

#include "sql_analyze_stmt.h" // for Exec_time_tracker 

#include <my_compare.h>
#include <ft_global.h>
#include <keycache.h>
#include <mysql/psi/mysql_table.h>

class Alter_info;
class Virtual_column_info;

// the following is for checking tables

#define HA_ADMIN_ALREADY_DONE	  1
#define HA_ADMIN_OK               0
#define HA_ADMIN_NOT_IMPLEMENTED -1
#define HA_ADMIN_FAILED		 -2
#define HA_ADMIN_CORRUPT         -3
#define HA_ADMIN_INTERNAL_ERROR  -4
#define HA_ADMIN_INVALID         -5
#define HA_ADMIN_REJECT          -6
#define HA_ADMIN_TRY_ALTER       -7
#define HA_ADMIN_WRONG_CHECKSUM  -8
#define HA_ADMIN_NOT_BASE_TABLE  -9
#define HA_ADMIN_NEEDS_UPGRADE  -10
#define HA_ADMIN_NEEDS_ALTER    -11
#define HA_ADMIN_NEEDS_CHECK    -12

/**
   Return values for check_if_supported_inplace_alter().

   @see check_if_supported_inplace_alter() for description of
   the individual values.
*/
enum enum_alter_inplace_result {
  HA_ALTER_ERROR,
  HA_ALTER_INPLACE_NOT_SUPPORTED,
  HA_ALTER_INPLACE_EXCLUSIVE_LOCK,
  HA_ALTER_INPLACE_SHARED_LOCK_AFTER_PREPARE,
  HA_ALTER_INPLACE_SHARED_LOCK,
  HA_ALTER_INPLACE_NO_LOCK_AFTER_PREPARE,
  HA_ALTER_INPLACE_NO_LOCK
};

/* Bits in table_flags() to show what database can do */

#define HA_NO_TRANSACTIONS     (1ULL << 0) /* Doesn't support transactions */
#define HA_PARTIAL_COLUMN_READ (1ULL << 1) /* read may not return all columns */
#define HA_TABLE_SCAN_ON_INDEX (1ULL << 2) /* No separate data/index file */
/*
  The following should be set if the following is not true when scanning
  a table with rnd_next()
  - We will see all rows (including deleted ones)
  - Row positions are 'table->s->db_record_offset' apart
  If this flag is not set, filesort will do a position() call for each matched
  row to be able to find the row later.
*/
#define HA_REC_NOT_IN_SEQ      (1ULL << 3)
#define HA_CAN_GEOMETRY        (1ULL << 4)
/*
  Reading keys in random order is as fast as reading keys in sort order
  (Used in records.cc to decide if we should use a record cache and by
  filesort to decide if we should sort key + data or key + pointer-to-row
*/
#define HA_FAST_KEY_READ       (1ULL << 5)
/*
  Set the following flag if we on delete should force all key to be read
  and on update read all keys that changes
*/
#define HA_REQUIRES_KEY_COLUMNS_FOR_DELETE (1ULL << 6)
#define HA_NULL_IN_KEY         (1ULL << 7) /* One can have keys with NULL */
#define HA_DUPLICATE_POS       (1ULL << 8)    /* ha_position() gives dup row */
#define HA_NO_BLOBS            (1ULL << 9) /* Doesn't support blobs */
#define HA_CAN_INDEX_BLOBS     (1ULL << 10)
#define HA_AUTO_PART_KEY       (1ULL << 11) /* auto-increment in multi-part key */
#define HA_REQUIRE_PRIMARY_KEY (1ULL << 12) /* .. and can't create a hidden one */
#define HA_STATS_RECORDS_IS_EXACT (1ULL << 13) /* stats.records is exact */
/*
  INSERT_DELAYED only works with handlers that uses MySQL internal table
  level locks
*/
#define HA_CAN_INSERT_DELAYED  (1ULL << 14)
/*
  If we get the primary key columns for free when we do an index read
  (usually, it also implies that HA_PRIMARY_KEY_REQUIRED_FOR_POSITION
  flag is set).
*/
#define HA_PRIMARY_KEY_IN_READ_INDEX (1ULL << 15)
/*
  If HA_PRIMARY_KEY_REQUIRED_FOR_POSITION is set, it means that to position()
  uses a primary key given by the record argument.
  Without primary key, we can't call position().
  If not set, the position is returned as the current rows position
  regardless of what argument is given.
*/ 
#define HA_PRIMARY_KEY_REQUIRED_FOR_POSITION (1ULL << 16) 
#define HA_CAN_RTREEKEYS       (1ULL << 17)
#define HA_NOT_DELETE_WITH_CACHE (1ULL << 18) /* unused */
/*
  The following is we need to a primary key to delete (and update) a row.
  If there is no primary key, all columns needs to be read on update and delete
*/
#define HA_PRIMARY_KEY_REQUIRED_FOR_DELETE (1ULL << 19)
#define HA_NO_PREFIX_CHAR_KEYS (1ULL << 20)
#define HA_CAN_FULLTEXT        (1ULL << 21)
#define HA_CAN_SQL_HANDLER     (1ULL << 22)
#define HA_NO_AUTO_INCREMENT   (1ULL << 23)
/* Has automatic checksums and uses the old checksum format */
#define HA_HAS_OLD_CHECKSUM    (1ULL << 24)
/* Table data are stored in separate files (for lower_case_table_names) */
#define HA_FILE_BASED	       (1ULL << 26)
#define HA_NO_VARCHAR	       (1ULL << 27) /* unused */
#define HA_CAN_BIT_FIELD       (1ULL << 28) /* supports bit fields */
#define HA_NEED_READ_RANGE_BUFFER (1ULL << 29) /* for read_multi_range */
#define HA_ANY_INDEX_MAY_BE_UNIQUE (1ULL << 30)
#define HA_NO_COPY_ON_ALTER    (1ULL << 31)
#define HA_HAS_RECORDS	       (1ULL << 32) /* records() gives exact count*/
/* Has it's own method of binlog logging */
#define HA_HAS_OWN_BINLOGGING  (1ULL << 33)
/*
  Engine is capable of row-format and statement-format logging,
  respectively
*/
#define HA_BINLOG_ROW_CAPABLE  (1ULL << 34)
#define HA_BINLOG_STMT_CAPABLE (1ULL << 35)
/*
    When a multiple key conflict happens in a REPLACE command mysql
    expects the conflicts to be reported in the ascending order of
    key names.

    For e.g.

    CREATE TABLE t1 (a INT, UNIQUE (a), b INT NOT NULL, UNIQUE (b), c INT NOT
                     NULL, INDEX(c));

    REPLACE INTO t1 VALUES (1,1,1),(2,2,2),(2,1,3);

    MySQL expects the conflict with 'a' to be reported before the conflict with
    'b'.

    If the underlying storage engine does not report the conflicting keys in
    ascending order, it causes unexpected errors when the REPLACE command is
    executed.

    This flag helps the underlying SE to inform the server that the keys are not
    ordered.
*/
#define HA_DUPLICATE_KEY_NOT_IN_ORDER    (1ULL << 36)

/*
  Engine supports REPAIR TABLE. Used by CHECK TABLE FOR UPGRADE if an
  incompatible table is detected. If this flag is set, CHECK TABLE FOR UPGRADE
  will report ER_TABLE_NEEDS_UPGRADE, otherwise ER_TABLE_NEED_REBUILD.
*/
#define HA_CAN_REPAIR                    (1ULL << 37)

/* Has automatic checksums and uses the new checksum format */
#define HA_HAS_NEW_CHECKSUM    (1ULL << 38)
#define HA_CAN_VIRTUAL_COLUMNS (1ULL << 39)
#define HA_MRR_CANT_SORT       (1ULL << 40)
#define HA_RECORD_MUST_BE_CLEAN_ON_WRITE (1ULL << 41) /* unused */

/*
  This storage engine supports condition pushdown
*/
#define HA_CAN_TABLE_CONDITION_PUSHDOWN (1ULL << 42)
/* old name for the same flag */
#define HA_MUST_USE_TABLE_CONDITION_PUSHDOWN HA_CAN_TABLE_CONDITION_PUSHDOWN

/**
  The handler supports read before write removal optimization

  Read before write removal may be used for storage engines which support
  write without previous read of the row to be updated. Handler returning
  this flag must implement start_read_removal() and end_read_removal().
  The handler may return "fake" rows constructed from the key of the row
  asked for. This is used to optimize UPDATE and DELETE by reducing the
  number of roundtrips between handler and storage engine.
  
  Example:
  UPDATE a=1 WHERE pk IN (<keys>)

  mysql_update()
  {
    if (<conditions for starting read removal>)
      start_read_removal()
      -> handler returns true if read removal supported for this table/query

    while(read_record("pk=<key>"))
      -> handler returns fake row with column "pk" set to <key>

      ha_update_row()
      -> handler sends write "a=1" for row with "pk=<key>"

    end_read_removal()
    -> handler returns the number of rows actually written
  }

  @note This optimization in combination with batching may be used to
        remove even more roundtrips.
*/
#define HA_READ_BEFORE_WRITE_REMOVAL  (1ULL << 43)

/*
  Engine supports extended fulltext API
 */
#define HA_CAN_FULLTEXT_EXT              (1ULL << 44)

/*
  Storage engine supports table export using the
  FLUSH TABLE <table_list> FOR EXPORT statement
  (meaning, after this statement one can copy table files out of the
  datadir and later "import" (somehow) in another MariaDB instance)
 */
#define HA_CAN_EXPORT                 (1ULL << 45)

/*
  Storage engine does not require an exclusive metadata lock
  on the table during optimize. (TODO and repair?).
  It can allow other connections to open the table.
  (it does not necessarily mean that other connections can
  read or modify the table - this is defined by THR locks and the
  ::store_lock() method).
*/
#define HA_CONCURRENT_OPTIMIZE          (1ULL << 46)

/*
  Set of all binlog flags. Currently only contain the capabilities
  flags.
 */
#define HA_BINLOG_FLAGS (HA_BINLOG_ROW_CAPABLE | HA_BINLOG_STMT_CAPABLE)

/* bits in index_flags(index_number) for what you can do with index */
#define HA_READ_NEXT            1       /* TODO really use this flag */
#define HA_READ_PREV            2       /* supports ::index_prev */
#define HA_READ_ORDER           4       /* index_next/prev follow sort order */
#define HA_READ_RANGE           8       /* can find all records in a range */
#define HA_ONLY_WHOLE_INDEX	16	/* Can't use part key searches */
#define HA_KEYREAD_ONLY         64	/* Support HA_EXTRA_KEYREAD */

/*
  Index scan will not return records in rowid order. Not guaranteed to be
  set for unordered (e.g. HASH) indexes.
*/
#define HA_KEY_SCAN_NOT_ROR     128 
#define HA_DO_INDEX_COND_PUSHDOWN  256 /* Supports Index Condition Pushdown */
/*
  Data is clustered on this key. This means that when you read the key
  you also get the row data without any additional disk reads.
*/
#define HA_CLUSTERED_INDEX      512

/*
  bits in alter_table_flags:
*/
/*
  These bits are set if different kinds of indexes can be created or dropped
  in-place without re-creating the table using a temporary table.
  NO_READ_WRITE indicates that the handler needs concurrent reads and writes
  of table data to be blocked.
  Partitioning needs both ADD and DROP to be supported by its underlying
  handlers, due to error handling, see bug#57778.
*/
#define HA_INPLACE_ADD_INDEX_NO_READ_WRITE         (1UL << 0)
#define HA_INPLACE_DROP_INDEX_NO_READ_WRITE        (1UL << 1)
#define HA_INPLACE_ADD_UNIQUE_INDEX_NO_READ_WRITE  (1UL << 2)
#define HA_INPLACE_DROP_UNIQUE_INDEX_NO_READ_WRITE (1UL << 3)
#define HA_INPLACE_ADD_PK_INDEX_NO_READ_WRITE      (1UL << 4)
#define HA_INPLACE_DROP_PK_INDEX_NO_READ_WRITE     (1UL << 5)
/*
  These are set if different kinds of indexes can be created or dropped
  in-place while still allowing concurrent reads (but not writes) of table
  data. If a handler is capable of one or more of these, it should also set
  the corresponding *_NO_READ_WRITE bit(s).
*/
#define HA_INPLACE_ADD_INDEX_NO_WRITE              (1UL << 6)
#define HA_INPLACE_DROP_INDEX_NO_WRITE             (1UL << 7)
#define HA_INPLACE_ADD_UNIQUE_INDEX_NO_WRITE       (1UL << 8)
#define HA_INPLACE_DROP_UNIQUE_INDEX_NO_WRITE      (1UL << 9)
#define HA_INPLACE_ADD_PK_INDEX_NO_WRITE           (1UL << 10)
#define HA_INPLACE_DROP_PK_INDEX_NO_WRITE          (1UL << 11)
/*
  HA_PARTITION_FUNCTION_SUPPORTED indicates that the function is
  supported at all.
  HA_FAST_CHANGE_PARTITION means that optimised variants of the changes
  exists but they are not necessarily done online.

  HA_ONLINE_DOUBLE_WRITE means that the handler supports writing to both
  the new partition and to the old partitions when updating through the
  old partitioning schema while performing a change of the partitioning.
  This means that we can support updating of the table while performing
  the copy phase of the change. For no lock at all also a double write
  from new to old must exist and this is not required when this flag is
  set.
  This is actually removed even before it was introduced the first time.
  The new idea is that handlers will handle the lock level already in
  store_lock for ALTER TABLE partitions.

  HA_PARTITION_ONE_PHASE is a flag that can be set by handlers that take
  care of changing the partitions online and in one phase. Thus all phases
  needed to handle the change are implemented inside the storage engine.
  The storage engine must also support auto-discovery since the frm file
  is changed as part of the change and this change must be controlled by
  the storage engine. A typical engine to support this is NDB (through
  WL #2498).
*/
#define HA_PARTITION_FUNCTION_SUPPORTED         (1UL << 12)
#define HA_FAST_CHANGE_PARTITION                (1UL << 13)
#define HA_PARTITION_ONE_PHASE                  (1UL << 14)

/* operations for disable/enable indexes */
#define HA_KEY_SWITCH_NONUNIQ      0
#define HA_KEY_SWITCH_ALL          1
#define HA_KEY_SWITCH_NONUNIQ_SAVE 2
#define HA_KEY_SWITCH_ALL_SAVE     3

/*
  Note: the following includes binlog and closing 0.
  TODO remove the limit, use dynarrays
*/
#define MAX_HA 64

/*
  Use this instead of 0 as the initial value for the slot number of
  handlerton, so that we can distinguish uninitialized slot number
  from slot 0.
*/
#define HA_SLOT_UNDEF ((uint)-1)

/*
  Parameters for open() (in register form->filestat)
  HA_GET_INFO does an implicit HA_ABORT_IF_LOCKED
*/

#define HA_OPEN_KEYFILE		1U
#define HA_READ_ONLY		16U	/* File opened as readonly */
/* Try readonly if can't open with read and write */
#define HA_TRY_READ_ONLY	32U

	/* Some key definitions */
#define HA_KEY_NULL_LENGTH	1
#define HA_KEY_BLOB_LENGTH	2

/* Maximum length of any index lookup key, in bytes */

#define MAX_KEY_LENGTH (MAX_DATA_LENGTH_FOR_KEY \
                         +(MAX_REF_PARTS \
                          *(HA_KEY_NULL_LENGTH + HA_KEY_BLOB_LENGTH)))

#define HA_LEX_CREATE_TMP_TABLE	1U
#define HA_CREATE_TMP_ALTER     8U

#define HA_MAX_REC_LENGTH	65535

/* Table caching type */
#define HA_CACHE_TBL_NONTRANSACT 0
#define HA_CACHE_TBL_NOCACHE     1U
#define HA_CACHE_TBL_ASKTRANSACT 2U
#define HA_CACHE_TBL_TRANSACT    4U

/**
  Options for the START TRANSACTION statement.

  Note that READ ONLY and READ WRITE are logically mutually exclusive.
  This is enforced by the parser and depended upon by trans_begin().

  We need two flags instead of one in order to differentiate between
  situation when no READ WRITE/ONLY clause were given and thus transaction
  is implicitly READ WRITE and the case when READ WRITE clause was used
  explicitly.
*/

// WITH CONSISTENT SNAPSHOT option
static const uint MYSQL_START_TRANS_OPT_WITH_CONS_SNAPSHOT = 1;
// READ ONLY option
static const uint MYSQL_START_TRANS_OPT_READ_ONLY          = 2;
// READ WRITE option
static const uint MYSQL_START_TRANS_OPT_READ_WRITE         = 4;

/* Flags for method is_fatal_error */
#define HA_CHECK_DUP_KEY 1U
#define HA_CHECK_DUP_UNIQUE 2U
#define HA_CHECK_FK_ERROR 4U
#define HA_CHECK_DUP (HA_CHECK_DUP_KEY + HA_CHECK_DUP_UNIQUE)
#define HA_CHECK_ALL (~0U)

enum legacy_db_type
{
  /* note these numerical values are fixed and can *not* be changed */
  DB_TYPE_UNKNOWN=0,
  DB_TYPE_HEAP=6,
  DB_TYPE_MYISAM=9,
  DB_TYPE_MRG_MYISAM=10,
  DB_TYPE_INNODB=12,
  DB_TYPE_EXAMPLE_DB=15,
  DB_TYPE_ARCHIVE_DB=16,
  DB_TYPE_CSV_DB=17,
  DB_TYPE_FEDERATED_DB=18,
  DB_TYPE_BLACKHOLE_DB=19,
  DB_TYPE_PARTITION_DB=20,
  DB_TYPE_BINLOG=21,
  DB_TYPE_PBXT=23,
  DB_TYPE_PERFORMANCE_SCHEMA=28,
  DB_TYPE_ARIA=42,
  DB_TYPE_TOKUDB=43,
  DB_TYPE_FIRST_DYNAMIC=44,
  DB_TYPE_DEFAULT=127 // Must be last
};
/*
  Better name for DB_TYPE_UNKNOWN. Should be used for engines that do not have
  a hard-coded type value here.
 */
#define DB_TYPE_AUTOASSIGN DB_TYPE_UNKNOWN

enum row_type { ROW_TYPE_NOT_USED=-1, ROW_TYPE_DEFAULT, ROW_TYPE_FIXED,
		ROW_TYPE_DYNAMIC, ROW_TYPE_COMPRESSED,
		ROW_TYPE_REDUNDANT, ROW_TYPE_COMPACT, ROW_TYPE_PAGE };

/* not part of the enum, so that it shouldn't be in switch(row_type) */
#define ROW_TYPE_MAX ((uint)ROW_TYPE_PAGE + 1)

/* Specifies data storage format for individual columns */
enum column_format_type {
  COLUMN_FORMAT_TYPE_DEFAULT=   0, /* Not specified (use engine default) */
  COLUMN_FORMAT_TYPE_FIXED=     1, /* FIXED format */
  COLUMN_FORMAT_TYPE_DYNAMIC=   2  /* DYNAMIC format */
};

enum enum_binlog_func {
  BFN_RESET_LOGS=        1,
  BFN_RESET_SLAVE=       2,
  BFN_BINLOG_WAIT=       3,
  BFN_BINLOG_END=        4,
  BFN_BINLOG_PURGE_FILE= 5
};

enum enum_binlog_command {
  LOGCOM_CREATE_TABLE,
  LOGCOM_ALTER_TABLE,
  LOGCOM_RENAME_TABLE,
  LOGCOM_DROP_TABLE,
  LOGCOM_CREATE_DB,
  LOGCOM_ALTER_DB,
  LOGCOM_DROP_DB
};

/* struct to hold information about the table that should be created */

/* Bits in used_fields */
<<<<<<< HEAD
#define HA_CREATE_USED_AUTO             (1UL << 0)
#define HA_CREATE_USED_RAID             (1UL << 1) //RAID is no longer availble
#define HA_CREATE_USED_UNION            (1UL << 2)
#define HA_CREATE_USED_INSERT_METHOD    (1UL << 3)
#define HA_CREATE_USED_MIN_ROWS         (1UL << 4)
#define HA_CREATE_USED_MAX_ROWS         (1UL << 5)
#define HA_CREATE_USED_AVG_ROW_LENGTH   (1UL << 6)
#define HA_CREATE_USED_PACK_KEYS        (1UL << 7)
#define HA_CREATE_USED_CHARSET          (1UL << 8)
#define HA_CREATE_USED_DEFAULT_CHARSET  (1UL << 9)
#define HA_CREATE_USED_DATADIR          (1UL << 10)
#define HA_CREATE_USED_INDEXDIR         (1UL << 11)
#define HA_CREATE_USED_ENGINE           (1UL << 12)
#define HA_CREATE_USED_CHECKSUM         (1UL << 13)
#define HA_CREATE_USED_DELAY_KEY_WRITE  (1UL << 14)
#define HA_CREATE_USED_ROW_FORMAT       (1UL << 15)
#define HA_CREATE_USED_COMMENT          (1UL << 16)
#define HA_CREATE_USED_PASSWORD         (1UL << 17)
#define HA_CREATE_USED_CONNECTION       (1UL << 18)
#define HA_CREATE_USED_KEY_BLOCK_SIZE   (1UL << 19)
=======
#define HA_CREATE_USED_AUTO             (1L << 0)
#define HA_CREATE_USED_RAID             (1L << 1) //RAID is no longer available
#define HA_CREATE_USED_UNION            (1L << 2)
#define HA_CREATE_USED_INSERT_METHOD    (1L << 3)
#define HA_CREATE_USED_MIN_ROWS         (1L << 4)
#define HA_CREATE_USED_MAX_ROWS         (1L << 5)
#define HA_CREATE_USED_AVG_ROW_LENGTH   (1L << 6)
#define HA_CREATE_USED_PACK_KEYS        (1L << 7)
#define HA_CREATE_USED_CHARSET          (1L << 8)
#define HA_CREATE_USED_DEFAULT_CHARSET  (1L << 9)
#define HA_CREATE_USED_DATADIR          (1L << 10)
#define HA_CREATE_USED_INDEXDIR         (1L << 11)
#define HA_CREATE_USED_ENGINE           (1L << 12)
#define HA_CREATE_USED_CHECKSUM         (1L << 13)
#define HA_CREATE_USED_DELAY_KEY_WRITE  (1L << 14)
#define HA_CREATE_USED_ROW_FORMAT       (1L << 15)
#define HA_CREATE_USED_COMMENT          (1L << 16)
#define HA_CREATE_USED_PASSWORD         (1L << 17)
#define HA_CREATE_USED_CONNECTION       (1L << 18)
#define HA_CREATE_USED_KEY_BLOCK_SIZE   (1L << 19)
>>>>>>> 09ec8e2e
/* The following two are used by Maria engine: */
#define HA_CREATE_USED_TRANSACTIONAL    (1UL << 20)
#define HA_CREATE_USED_PAGE_CHECKSUM    (1UL << 21)
/** This is set whenever STATS_PERSISTENT=0|1|default has been
specified in CREATE/ALTER TABLE. See also HA_OPTION_STATS_PERSISTENT in
include/my_base.h. It is possible to distinguish whether
STATS_PERSISTENT=default has been specified or no STATS_PERSISTENT= is
given at all. */
#define HA_CREATE_USED_STATS_PERSISTENT (1UL << 22)
/**
   This is set whenever STATS_AUTO_RECALC=0|1|default has been
   specified in CREATE/ALTER TABLE. See enum_stats_auto_recalc.
   It is possible to distinguish whether STATS_AUTO_RECALC=default
   has been specified or no STATS_AUTO_RECALC= is given at all.
*/
#define HA_CREATE_USED_STATS_AUTO_RECALC (1UL << 23)
/**
   This is set whenever STATS_SAMPLE_PAGES=N|default has been
   specified in CREATE/ALTER TABLE. It is possible to distinguish whether
   STATS_SAMPLE_PAGES=default has been specified or no STATS_SAMPLE_PAGES= is
   given at all.
*/
#define HA_CREATE_USED_STATS_SAMPLE_PAGES (1UL << 24)


/*
  This is master database for most of system tables. However there
  can be other databases which can hold system tables. Respective
  storage engines define their own system database names.
*/
extern const char *mysqld_system_database;

/*
  Structure to hold list of system_database.system_table.
  This is used at both mysqld and storage engine layer.
*/
struct st_system_tablename
{
  const char *db;
  const char *tablename;
};


typedef ulonglong my_xid; // this line is the same as in log_event.h
#define MYSQL_XID_PREFIX "MySQLXid"
#define MYSQL_XID_PREFIX_LEN 8 // must be a multiple of 8
#define MYSQL_XID_OFFSET (MYSQL_XID_PREFIX_LEN+sizeof(server_id))
#define MYSQL_XID_GTRID_LEN (MYSQL_XID_OFFSET+sizeof(my_xid))

#define XIDDATASIZE MYSQL_XIDDATASIZE
#define MAXGTRIDSIZE 64
#define MAXBQUALSIZE 64

#define COMPATIBLE_DATA_YES 0
#define COMPATIBLE_DATA_NO  1

/**
  struct xid_t is binary compatible with the XID structure as
  in the X/Open CAE Specification, Distributed Transaction Processing:
  The XA Specification, X/Open Company Ltd., 1991.
  http://www.opengroup.org/bookstore/catalog/c193.htm

  @see MYSQL_XID in mysql/plugin.h
*/
struct xid_t {
  long formatID;
  long gtrid_length;
  long bqual_length;
  char data[XIDDATASIZE];  // not \0-terminated !

  xid_t() {}                                /* Remove gcc warning */
  bool eq(struct xid_t *xid) const
  { return !xid->is_null() && eq(xid->gtrid_length, xid->bqual_length, xid->data); }
  bool eq(long g, long b, const char *d) const
  { return !is_null() && g == gtrid_length && b == bqual_length && !memcmp(d, data, g+b); }
  void set(struct xid_t *xid)
  { memcpy(this, xid, xid->length()); }
  void set(long f, const char *g, long gl, const char *b, long bl)
  {
    formatID= f;
    memcpy(data, g, gtrid_length= gl);
    memcpy(data+gl, b, bqual_length= bl);
  }
  void set(ulonglong xid)
  {
    my_xid tmp;
    formatID= 1;
    set(MYSQL_XID_PREFIX_LEN, 0, MYSQL_XID_PREFIX);
    memcpy(data+MYSQL_XID_PREFIX_LEN, &server_id, sizeof(server_id));
    tmp= xid;
    memcpy(data+MYSQL_XID_OFFSET, &tmp, sizeof(tmp));
    gtrid_length=MYSQL_XID_GTRID_LEN;
  }
  void set(long g, long b, const char *d)
  {
    formatID= 1;
    gtrid_length= g;
    bqual_length= b;
    memcpy(data, d, g+b);
  }
  bool is_null() const { return formatID == -1; }
  void null() { formatID= -1; }
  my_xid quick_get_my_xid()
  {
    my_xid tmp;
    memcpy(&tmp, data+MYSQL_XID_OFFSET, sizeof(tmp));
    return tmp;
  }
  my_xid get_my_xid()
  {
    return gtrid_length == MYSQL_XID_GTRID_LEN && bqual_length == 0 &&
           !memcmp(data, MYSQL_XID_PREFIX, MYSQL_XID_PREFIX_LEN) ?
           quick_get_my_xid() : 0;
  }
  uint length()
  {
    return static_cast<uint>(sizeof(formatID)) + key_length();
  }
  uchar *key() const
  {
    return (uchar *)&gtrid_length;
  }
  uint key_length() const
  {
    return static_cast<uint>(sizeof(gtrid_length)+sizeof(bqual_length)+
                             gtrid_length+bqual_length);
  }
};
typedef struct xid_t XID;

/* for recover() handlerton call */
#define MIN_XID_LIST_SIZE  128
#define MAX_XID_LIST_SIZE  (1024*128)

/*
  These structures are used to pass information from a set of SQL commands
  on add/drop/change tablespace definitions to the proper hton.
*/
#define UNDEF_NODEGROUP 65535
enum ts_command_type
{
  TS_CMD_NOT_DEFINED = -1,
  CREATE_TABLESPACE = 0,
  ALTER_TABLESPACE = 1,
  CREATE_LOGFILE_GROUP = 2,
  ALTER_LOGFILE_GROUP = 3,
  DROP_TABLESPACE = 4,
  DROP_LOGFILE_GROUP = 5,
  CHANGE_FILE_TABLESPACE = 6,
  ALTER_ACCESS_MODE_TABLESPACE = 7
};

enum ts_alter_tablespace_type
{
  TS_ALTER_TABLESPACE_TYPE_NOT_DEFINED = -1,
  ALTER_TABLESPACE_ADD_FILE = 1,
  ALTER_TABLESPACE_DROP_FILE = 2
};

enum tablespace_access_mode
{
  TS_NOT_DEFINED= -1,
  TS_READ_ONLY = 0,
  TS_READ_WRITE = 1,
  TS_NOT_ACCESSIBLE = 2
};

struct handlerton;
class st_alter_tablespace : public Sql_alloc
{
  public:
  const char *tablespace_name;
  const char *logfile_group_name;
  enum ts_command_type ts_cmd_type;
  enum ts_alter_tablespace_type ts_alter_tablespace_type;
  const char *data_file_name;
  const char *undo_file_name;
  const char *redo_file_name;
  ulonglong extent_size;
  ulonglong undo_buffer_size;
  ulonglong redo_buffer_size;
  ulonglong initial_size;
  ulonglong autoextend_size;
  ulonglong max_size;
  uint nodegroup_id;
  handlerton *storage_engine;
  bool wait_until_completed;
  const char *ts_comment;
  enum tablespace_access_mode ts_access_mode;
  st_alter_tablespace()
  {
    tablespace_name= NULL;
    logfile_group_name= "DEFAULT_LG"; //Default log file group
    ts_cmd_type= TS_CMD_NOT_DEFINED;
    data_file_name= NULL;
    undo_file_name= NULL;
    redo_file_name= NULL;
    extent_size= 1024*1024;        //Default 1 MByte
    undo_buffer_size= 8*1024*1024; //Default 8 MByte
    redo_buffer_size= 8*1024*1024; //Default 8 MByte
    initial_size= 128*1024*1024;   //Default 128 MByte
    autoextend_size= 0;            //No autoextension as default
    max_size= 0;                   //Max size == initial size => no extension
    storage_engine= NULL;
    nodegroup_id= UNDEF_NODEGROUP;
    wait_until_completed= TRUE;
    ts_comment= NULL;
    ts_access_mode= TS_NOT_DEFINED;
  }
};

/* The handler for a table type.  Will be included in the TABLE structure */

struct TABLE;

/*
  Make sure that the order of schema_tables and enum_schema_tables are the same.
*/
enum enum_schema_tables
{
  SCH_ALL_PLUGINS,
  SCH_APPLICABLE_ROLES,
  SCH_CHARSETS,
  SCH_CHECK_CONSTRAINTS,
  SCH_COLLATIONS,
  SCH_COLLATION_CHARACTER_SET_APPLICABILITY,
  SCH_COLUMNS,
  SCH_COLUMN_PRIVILEGES,
  SCH_ENABLED_ROLES,
  SCH_ENGINES,
  SCH_EVENTS,
  SCH_EXPLAIN,
  SCH_FILES,
  SCH_GLOBAL_STATUS,
  SCH_GLOBAL_VARIABLES,
  SCH_KEY_CACHES,
  SCH_KEY_COLUMN_USAGE,
  SCH_OPEN_TABLES,
  SCH_PARAMETERS,
  SCH_PARTITIONS,
  SCH_PLUGINS,
  SCH_PROCESSLIST,
  SCH_PROFILES,
  SCH_REFERENTIAL_CONSTRAINTS,
  SCH_PROCEDURES,
  SCH_SCHEMATA,
  SCH_SCHEMA_PRIVILEGES,
  SCH_SESSION_STATUS,
  SCH_SESSION_VARIABLES,
  SCH_STATISTICS,
  SCH_SYSTEM_VARIABLES,
  SCH_TABLES,
  SCH_TABLESPACES,
  SCH_TABLE_CONSTRAINTS,
  SCH_TABLE_NAMES,
  SCH_TABLE_PRIVILEGES,
  SCH_TRIGGERS,
  SCH_USER_PRIVILEGES,
  SCH_VIEWS,
#ifdef HAVE_SPATIAL
  SCH_GEOMETRY_COLUMNS,
  SCH_SPATIAL_REF_SYS,
#endif /*HAVE_SPATIAL*/
};

struct TABLE_SHARE;
struct HA_CREATE_INFO;
struct st_foreign_key_info;
typedef struct st_foreign_key_info FOREIGN_KEY_INFO;
typedef bool (stat_print_fn)(THD *thd, const char *type, size_t type_len,
                             const char *file, size_t file_len,
                             const char *status, size_t status_len);
enum ha_stat_type { HA_ENGINE_STATUS, HA_ENGINE_LOGS, HA_ENGINE_MUTEX };
extern MYSQL_PLUGIN_IMPORT st_plugin_int *hton2plugin[MAX_HA];

/* Transaction log maintains type definitions */
enum log_status
{
  HA_LOG_STATUS_FREE= 0,      /* log is free and can be deleted */
  HA_LOG_STATUS_INUSE= 1,     /* log can't be deleted because it is in use */
  HA_LOG_STATUS_NOSUCHLOG= 2  /* no such log (can't be returned by
                                the log iterator status) */
};
/*
  Function for signaling that the log file changed its state from
  LOG_STATUS_INUSE to LOG_STATUS_FREE

  Now it do nothing, will be implemented as part of new transaction
  log management for engines.
  TODO: implement the function.
*/
void signal_log_not_needed(struct handlerton, char *log_file);
/*
  Data of transaction log iterator.
*/
struct handler_log_file_data {
  LEX_STRING filename;
  enum log_status status;
};

/*
  Definitions for engine-specific table/field/index options in the CREATE TABLE.

  Options are declared with HA_*OPTION_* macros (HA_TOPTION_NUMBER,
  HA_FOPTION_ENUM, HA_IOPTION_STRING, etc).

  Every macros takes the option name, and the name of the underlying field of
  the appropriate C structure. The "appropriate C structure" is
  ha_table_option_struct for table level options,
  ha_field_option_struct for field level options,
  ha_index_option_struct for key level options. The engine either
  defines a structure of this name, or uses #define's to map
  these "appropriate" names to the actual structure type name.

  ULL options use a ulonglong as the backing store.
  HA_*OPTION_NUMBER() takes the option name, the structure field name,
  the default value for the option, min, max, and blk_siz values.

  STRING options use a char* as a backing store.
  HA_*OPTION_STRING takes the option name and the structure field name.
  The default value will be 0.

  ENUM options use a uint as a backing store (not enum!!!).
  HA_*OPTION_ENUM takes the option name, the structure field name,
  the default value for the option as a number, and a string with the
  permitted values for this enum - one string with comma separated values,
  for example: "gzip,bzip2,lzma"

  BOOL options use a bool as a backing store.
  HA_*OPTION_BOOL takes the option name, the structure field name,
  and the default value for the option.
  From the SQL, BOOL options accept YES/NO, ON/OFF, and 1/0.

  The name of the option is limited to 255 bytes,
  the value (for string options) - to the 32767 bytes.

  See ha_example.cc for an example.
*/

struct ha_table_option_struct;
struct ha_field_option_struct;
struct ha_index_option_struct;

enum ha_option_type { HA_OPTION_TYPE_ULL,    /* unsigned long long */
                      HA_OPTION_TYPE_STRING, /* char * */
                      HA_OPTION_TYPE_ENUM,   /* uint */
                      HA_OPTION_TYPE_BOOL,   /* bool */
                      HA_OPTION_TYPE_SYSVAR};/* type of the sysval */

#define HA_xOPTION_NUMBER(name, struc, field, def, min, max, blk_siz)   \
  { HA_OPTION_TYPE_ULL, name, sizeof(name)-1,                        \
    offsetof(struc, field), def, min, max, blk_siz, 0, 0 }
#define HA_xOPTION_STRING(name, struc, field)                        \
  { HA_OPTION_TYPE_STRING, name, sizeof(name)-1,                     \
    offsetof(struc, field), 0, 0, 0, 0, 0, 0}
#define HA_xOPTION_ENUM(name, struc, field, values, def)             \
  { HA_OPTION_TYPE_ENUM, name, sizeof(name)-1,                       \
    offsetof(struc, field), def, 0,                                  \
    sizeof(values)-1, 0, values, 0 }
#define HA_xOPTION_BOOL(name, struc, field, def)                     \
  { HA_OPTION_TYPE_BOOL, name, sizeof(name)-1,                       \
    offsetof(struc, field), def, 0, 1, 0, 0, 0 }
#define HA_xOPTION_SYSVAR(name, struc, field, sysvar)                \
  { HA_OPTION_TYPE_SYSVAR, name, sizeof(name)-1,                     \
    offsetof(struc, field), 0, 0, 0, 0, 0, MYSQL_SYSVAR(sysvar) }
#define HA_xOPTION_END { HA_OPTION_TYPE_ULL, 0, 0, 0, 0, 0, 0, 0, 0, 0 }

#define HA_TOPTION_NUMBER(name, field, def, min, max, blk_siz)          \
  HA_xOPTION_NUMBER(name, ha_table_option_struct, field, def, min, max, blk_siz)
#define HA_TOPTION_STRING(name, field)                               \
  HA_xOPTION_STRING(name, ha_table_option_struct, field)
#define HA_TOPTION_ENUM(name, field, values, def)                    \
  HA_xOPTION_ENUM(name, ha_table_option_struct, field, values, def)
#define HA_TOPTION_BOOL(name, field, def)                            \
  HA_xOPTION_BOOL(name, ha_table_option_struct, field, def)
#define HA_TOPTION_SYSVAR(name, field, sysvar)                       \
  HA_xOPTION_SYSVAR(name, ha_table_option_struct, field, sysvar)
#define HA_TOPTION_END HA_xOPTION_END

#define HA_FOPTION_NUMBER(name, field, def, min, max, blk_siz)          \
  HA_xOPTION_NUMBER(name, ha_field_option_struct, field, def, min, max, blk_siz)
#define HA_FOPTION_STRING(name, field)                               \
  HA_xOPTION_STRING(name, ha_field_option_struct, field)
#define HA_FOPTION_ENUM(name, field, values, def)                    \
  HA_xOPTION_ENUM(name, ha_field_option_struct, field, values, def)
#define HA_FOPTION_BOOL(name, field, def)                            \
  HA_xOPTION_BOOL(name, ha_field_option_struct, field, def)
#define HA_FOPTION_SYSVAR(name, field, sysvar)                       \
  HA_xOPTION_SYSVAR(name, ha_field_option_struct, field, sysvar)
#define HA_FOPTION_END HA_xOPTION_END

#define HA_IOPTION_NUMBER(name, field, def, min, max, blk_siz)          \
  HA_xOPTION_NUMBER(name, ha_index_option_struct, field, def, min, max, blk_siz)
#define HA_IOPTION_STRING(name, field)                               \
  HA_xOPTION_STRING(name, ha_index_option_struct, field)
#define HA_IOPTION_ENUM(name, field, values, def)                    \
  HA_xOPTION_ENUM(name, ha_index_option_struct, field, values, def)
#define HA_IOPTION_BOOL(name, field, def)                            \
  HA_xOPTION_BOOL(name, ha_index_option_struct, field, def)
#define HA_IOPTION_SYSVAR(name, field, sysvar)                       \
  HA_xOPTION_SYSVAR(name, ha_index_option_struct, field, sysvar)
#define HA_IOPTION_END HA_xOPTION_END

typedef struct st_ha_create_table_option {
  enum ha_option_type type;
  const char *name;
  size_t name_length;
  ptrdiff_t offset;
  ulonglong def_value;
  ulonglong min_value, max_value, block_size;
  const char *values;
  struct st_mysql_sys_var *var;
} ha_create_table_option;

enum handler_iterator_type
{
  /* request of transaction log iterator */
  HA_TRANSACTLOG_ITERATOR= 1
};
enum handler_create_iterator_result
{
  HA_ITERATOR_OK,          /* iterator created */
  HA_ITERATOR_UNSUPPORTED, /* such type of iterator is not supported */
  HA_ITERATOR_ERROR        /* error during iterator creation */
};

/*
  Iterator structure. Can be used by handler/handlerton for different purposes.

  Iterator should be created in the way to point "before" the first object
  it iterate, so next() call move it to the first object or return !=0 if
  there is nothing to iterate through.
*/
struct handler_iterator {
  /*
    Moves iterator to next record and return 0 or return !=0
    if there is no records.
    iterator_object will be filled by this function if next() returns 0.
    Content of the iterator_object depend on iterator type.
  */
  int (*next)(struct handler_iterator *, void *iterator_object);
  /*
    Free resources allocated by iterator, after this call iterator
    is not usable.
  */
  void (*destroy)(struct handler_iterator *);
  /*
    Pointer to buffer for the iterator to use.
    Should be allocated by function which created the iterator and
    destroyed by freed by above "destroy" call
  */
  void *buffer;
};

class handler;
class group_by_handler;
struct Query;
typedef class st_select_lex SELECT_LEX;
typedef struct st_order ORDER;

/*
  handlerton is a singleton structure - one instance per storage engine -
  to provide access to storage engine functionality that works on the
  "global" level (unlike handler class that works on a per-table basis)

  usually handlerton instance is defined statically in ha_xxx.cc as

  static handlerton { ... } xxx_hton;

  savepoint_*, prepare, recover, and *_by_xid pointers can be 0.
*/
struct handlerton
{
  /*
    Historical marker for if the engine is available of not
  */
  SHOW_COMP_OPTION state;

  /*
    Historical number used for frm file to determine the correct
    storage engine.  This is going away and new engines will just use
    "name" for this.
  */
  enum legacy_db_type db_type;
  /*
    each storage engine has it's own memory area (actually a pointer)
    in the thd, for storing per-connection information.
    It is accessed as

      thd->ha_data[xxx_hton.slot]

   slot number is initialized by MySQL after xxx_init() is called.
   */
   uint slot;
   /*
     to store per-savepoint data storage engine is provided with an area
     of a requested size (0 is ok here).
     savepoint_offset must be initialized statically to the size of
     the needed memory to store per-savepoint information.
     After xxx_init it is changed to be an offset to savepoint storage
     area and need not be used by storage engine.
     see binlog_hton and binlog_savepoint_set/rollback for an example.
   */
   uint savepoint_offset;
   /*
     handlerton methods:

     close_connection is only called if
     thd->ha_data[xxx_hton.slot] is non-zero, so even if you don't need
     this storage area - set it to something, so that MySQL would know
     this storage engine was accessed in this connection
   */
   int  (*close_connection)(handlerton *hton, THD *thd);
   /*
     Tell handler that query has been killed.
   */
   void (*kill_query)(handlerton *hton, THD *thd, enum thd_kill_levels level);
   /*
     sv points to an uninitialized storage area of requested size
     (see savepoint_offset description)
   */
   int  (*savepoint_set)(handlerton *hton, THD *thd, void *sv);
   /*
     sv points to a storage area, that was earlier passed
     to the savepoint_set call
   */
   int  (*savepoint_rollback)(handlerton *hton, THD *thd, void *sv);
   /**
     Check if storage engine allows to release metadata locks which were
     acquired after the savepoint if rollback to savepoint is done.
     @return true  - If it is safe to release MDL locks.
             false - If it is not.
   */
   bool (*savepoint_rollback_can_release_mdl)(handlerton *hton, THD *thd);
   int  (*savepoint_release)(handlerton *hton, THD *thd, void *sv);
   /*
     'all' is true if it's a real commit, that makes persistent changes
     'all' is false if it's not in fact a commit but an end of the
     statement that is part of the transaction.
     NOTE 'all' is also false in auto-commit mode where 'end of statement'
     and 'real commit' mean the same event.
   */
   int (*commit)(handlerton *hton, THD *thd, bool all);
   /*
     The commit_ordered() method is called prior to the commit() method, after
     the transaction manager has decided to commit (not rollback) the
     transaction. Unlike commit(), commit_ordered() is called only when the
     full transaction is committed, not for each commit of statement
     transaction in a multi-statement transaction.

     Not that like prepare(), commit_ordered() is only called when 2-phase
     commit takes place. Ie. when no binary log and only a single engine
     participates in a transaction, one commit() is called, no
     commit_ordered(). So engines must be prepared for this.

     The calls to commit_ordered() in multiple parallel transactions is
     guaranteed to happen in the same order in every participating
     handler. This can be used to ensure the same commit order among multiple
     handlers (eg. in table handler and binlog). So if transaction T1 calls
     into commit_ordered() of handler A before T2, then T1 will also call
     commit_ordered() of handler B before T2.

     Engines that implement this method should during this call make the
     transaction visible to other transactions, thereby making the order of
     transaction commits be defined by the order of commit_ordered() calls.

     The intention is that commit_ordered() should do the minimal amount of
     work that needs to happen in consistent commit order among handlers. To
     preserve ordering, calls need to be serialised on a global mutex, so
     doing any time-consuming or blocking operations in commit_ordered() will
     limit scalability.

     Handlers can rely on commit_ordered() calls to be serialised (no two
     calls can run in parallel, so no extra locking on the handler part is
     required to ensure this).

     Note that commit_ordered() can be called from a different thread than the
     one handling the transaction! So it can not do anything that depends on
     thread local storage, in particular it can not call my_error() and
     friends (instead it can store the error code and delay the call of
     my_error() to the commit() method).

     Similarly, since commit_ordered() returns void, any return error code
     must be saved and returned from the commit() method instead.

     The commit_ordered method is optional, and can be left unset if not
     needed in a particular handler (then there will be no ordering guarantees
     wrt. other engines and binary log).
   */
   void (*commit_ordered)(handlerton *hton, THD *thd, bool all);
   int  (*rollback)(handlerton *hton, THD *thd, bool all);
   int  (*prepare)(handlerton *hton, THD *thd, bool all);
   /*
     The prepare_ordered method is optional. If set, it will be called after
     successful prepare() in all handlers participating in 2-phase
     commit. Like commit_ordered(), it is called only when the full
     transaction is committed, not for each commit of statement transaction.

     The calls to prepare_ordered() among multiple parallel transactions are
     ordered consistently with calls to commit_ordered(). This means that
     calls to prepare_ordered() effectively define the commit order, and that
     each handler will see the same sequence of transactions calling into
     prepare_ordered() and commit_ordered().

     Thus, prepare_ordered() can be used to define commit order for handlers
     that need to do this in the prepare step (like binlog). It can also be
     used to release transaction's locks early in an order consistent with the
     order transactions will be eventually committed.

     Like commit_ordered(), prepare_ordered() calls are serialised to maintain
     ordering, so the intention is that they should execute fast, with only
     the minimal amount of work needed to define commit order. Handlers can
     rely on this serialisation, and do not need to do any extra locking to
     avoid two prepare_ordered() calls running in parallel.

     Like commit_ordered(), prepare_ordered() is not guaranteed to be called
     in the context of the thread handling the rest of the transaction. So it
     cannot invoke code that relies on thread local storage, in particular it
     cannot call my_error().

     prepare_ordered() cannot cause a rollback by returning an error, all
     possible errors must be handled in prepare() (the prepare_ordered()
     method returns void). In case of some fatal error, a record of the error
     must be made internally by the engine and returned from commit() later.

     Note that for user-level XA SQL commands, no consistent ordering among
     prepare_ordered() and commit_ordered() is guaranteed (as that would
     require blocking all other commits for an indefinite time).

     When 2-phase commit is not used (eg. only one engine (and no binlog) in
     transaction), neither prepare() nor prepare_ordered() is called.
   */
   void (*prepare_ordered)(handlerton *hton, THD *thd, bool all);
   int  (*recover)(handlerton *hton, XID *xid_list, uint len);
   int  (*commit_by_xid)(handlerton *hton, XID *xid);
   int  (*rollback_by_xid)(handlerton *hton, XID *xid);
   /*
     The commit_checkpoint_request() handlerton method is used to checkpoint
     the XA recovery process for storage engines that support two-phase
     commit.

     The method is optional - an engine that does not implemented is expected
     to work the traditional way, where every commit() durably flushes the
     transaction to disk in the engine before completion, so XA recovery will
     no longer be needed for that transaction.

     An engine that does implement commit_checkpoint_request() is also
     expected to implement commit_ordered(), so that ordering of commits is
     consistent between 2pc participants. Such engine is no longer required to
     durably flush to disk transactions in commit(), provided that the
     transaction has been successfully prepare()d and commit_ordered(); thus
     potentionally saving one fsync() call. (Engine must still durably flush
     to disk in commit() when no prepare()/commit_ordered() steps took place,
     at least if durable commits are wanted; this happens eg. if binlog is
     disabled).

     The TC will periodically (eg. once per binlog rotation) call
     commit_checkpoint_request(). When this happens, the engine must arrange
     for all transaction that have completed commit_ordered() to be durably
     flushed to disk (this does not include transactions that might be in the
     middle of executing commit_ordered()). When such flush has completed, the
     engine must call commit_checkpoint_notify_ha(), passing back the opaque
     "cookie".

     The flush and call of commit_checkpoint_notify_ha() need not happen
     immediately - it can be scheduled and performed asynchronously (ie. as
     part of next prepare(), or sync every second, or whatever), but should
     not be postponed indefinitely. It is however also permissible to do it
     immediately, before returning from commit_checkpoint_request().

     When commit_checkpoint_notify_ha() is called, the TC will know that the
     transactions are durably committed, and thus no longer require XA
     recovery. It uses that to reduce the work needed for any subsequent XA
     recovery process.
   */
   void (*commit_checkpoint_request)(handlerton *hton, void *cookie);
  /*
    "Disable or enable checkpointing internal to the storage engine. This is
    used for FLUSH TABLES WITH READ LOCK AND DISABLE CHECKPOINT to ensure that
    the engine will never start any recovery from a time between
    FLUSH TABLES ... ; UNLOCK TABLES.

    While checkpointing is disabled, the engine should pause any background
    write activity (such as tablespace checkpointing) that require consistency
    between different files (such as transaction log and tablespace files) for
    crash recovery to succeed. The idea is to use this to make safe
    multi-volume LVM snapshot backups.
  */
   int  (*checkpoint_state)(handlerton *hton, bool disabled);
   void *(*create_cursor_read_view)(handlerton *hton, THD *thd);
   void (*set_cursor_read_view)(handlerton *hton, THD *thd, void *read_view);
   void (*close_cursor_read_view)(handlerton *hton, THD *thd, void *read_view);
   handler *(*create)(handlerton *hton, TABLE_SHARE *table, MEM_ROOT *mem_root);
   void (*drop_database)(handlerton *hton, char* path);
   int (*panic)(handlerton *hton, enum ha_panic_function flag);
   int (*start_consistent_snapshot)(handlerton *hton, THD *thd);
   bool (*flush_logs)(handlerton *hton);
   bool (*show_status)(handlerton *hton, THD *thd, stat_print_fn *print, enum ha_stat_type stat);
   uint (*partition_flags)();
   uint (*alter_table_flags)(uint flags);
   int (*alter_tablespace)(handlerton *hton, THD *thd, st_alter_tablespace *ts_info);
   int (*fill_is_table)(handlerton *hton, THD *thd, TABLE_LIST *tables, 
                        class Item *cond, 
                        enum enum_schema_tables);
   uint32 flags;                                /* global handler flags */
   /*
      Those handlerton functions below are properly initialized at handler
      init.
   */
   int (*binlog_func)(handlerton *hton, THD *thd, enum_binlog_func fn, void *arg);
   void (*binlog_log_query)(handlerton *hton, THD *thd, 
                            enum_binlog_command binlog_command,
                            const char *query, uint query_length,
                            const char *db, const char *table_name);

   /*
     Get log status.
     If log_status is null then the handler do not support transaction
     log information (i.e. log iterator can't be created).
     (see example of implementation in handler.cc, TRANS_LOG_MGM_EXAMPLE_CODE)

   */
   enum log_status (*get_log_status)(handlerton *hton, char *log);

   /*
     Iterators creator.
     Presence of the pointer should be checked before using
   */
   enum handler_create_iterator_result
     (*create_iterator)(handlerton *hton, enum handler_iterator_type type,
                        struct handler_iterator *fill_this_in);
   int (*abort_transaction)(handlerton *hton, THD *bf_thd,
			    THD *victim_thd, my_bool signal);
   int (*set_checkpoint)(handlerton *hton, const XID* xid);
   int (*get_checkpoint)(handlerton *hton, XID* xid);
   void (*fake_trx_id)(handlerton *hton, THD *thd);
   /*
     Optional clauses in the CREATE/ALTER TABLE
   */
   ha_create_table_option *table_options; // table level options
   ha_create_table_option *field_options; // these are specified per field
   ha_create_table_option *index_options; // these are specified per index

   /**
     The list of extensions of files created for a single table in the
     database directory (datadir/db_name/).

     Used by open_table_error(), by the default rename_table and delete_table
     handler methods, and by the default discovery implementation.
  
     For engines that have more than one file name extensions (separate
     metadata, index, and/or data files), the order of elements is relevant.
     First element of engine file name extensions array should be metadata
     file extension. This is implied by the open_table_error()
     and the default discovery implementation.
     
     Second element - data file extension. This is implied
     assumed by REPAIR TABLE ... USE_FRM implementation.
   */
   const char **tablefile_extensions; // by default - empty list

  /**********************************************************************
   Functions to intercept queries
  **********************************************************************/

  /*
    Create and return a group_by_handler, if the storage engine can execute
    the summary / group by query.
    If the storage engine can't do that, return NULL.

    The server guaranteeds that all tables in the list belong to this
    storage engine.
  */
  group_by_handler *(*create_group_by)(THD *thd, Query *query);

   /*********************************************************************
     Table discovery API.
     It allows the server to "discover" tables that exist in the storage
     engine, without user issuing an explicit CREATE TABLE statement.
   **********************************************************************/

   /*
     This method is required for any engine that supports automatic table
     discovery, there is no default implementation.

     Given a TABLE_SHARE discover_table() fills it in with a correct table
     structure using one of the TABLE_SHARE::init_from_* methods.

     Returns HA_ERR_NO_SUCH_TABLE if the table did not exist in the engine,
     zero if the table was discovered successfully, or any other
     HA_ERR_* error code as appropriate if the table existed, but the
     discovery failed.
   */
   int (*discover_table)(handlerton *hton, THD* thd, TABLE_SHARE *share);

   /*
     The discover_table_names method tells the server
     about all tables in the specified database that the engine
     knows about. Tables (or file names of tables) are added to
     the provided discovered_list collector object using
     add_table() or add_file() methods.
   */
   class discovered_list
   {
     public:
     virtual bool add_table(const char *tname, size_t tlen) = 0;
     virtual bool add_file(const char *fname) = 0;
     protected: virtual ~discovered_list() {}
   };

   /*
     By default (if not implemented by the engine, but the discover_table() is
     implemented) it will perform a file-based discovery:

     - if tablefile_extensions[0] is not null, this will discovers all tables
       with the tablefile_extensions[0] extension.

     Returns 0 on success and 1 on error.
   */
   int (*discover_table_names)(handlerton *hton, LEX_STRING *db, MY_DIR *dir,
                               discovered_list *result);

   /*
     This is a method that allows to server to check if a table exists without
     an overhead of the complete discovery.

     By default (if not implemented by the engine, but the discovery_table() is
     implemented) it will try to perform a file-based discovery:

     - if tablefile_extensions[0] is not null this will look for a file name
       with the tablefile_extensions[0] extension.

     - if tablefile_extensions[0] is null, this will resort to discover_table().

     Note that resorting to discover_table() is slow and the engine
     should probably implement its own discover_table_existence() method,
     if its tablefile_extensions[0] is null.

     Returns 1 if the table exists and 0 if it does not.
   */
   int (*discover_table_existence)(handlerton *hton, const char *db,
                                   const char *table_name);

   /*
     This is the assisted table discovery method. Unlike the fully
     automatic discovery as above, here a user is expected to issue an
     explicit CREATE TABLE with the appropriate table attributes to
     "assist" the discovery of a table. But this "discovering" CREATE TABLE
     statement will not specify the table structure - the engine discovers
     it using this method. For example, FederatedX uses it in

      CREATE TABLE t1 ENGINE=FEDERATED CONNECTION="mysql://foo/bar/t1";

     Given a TABLE_SHARE discover_table_structure() fills it in with a correct
     table structure using one of the TABLE_SHARE::init_from_* methods.

     Assisted discovery works independently from the automatic discover.
     An engine is allowed to support only assisted discovery and not
     support automatic one. Or vice versa.
   */
   int (*discover_table_structure)(handlerton *hton, THD* thd,
                                   TABLE_SHARE *share, HA_CREATE_INFO *info);
};


static inline LEX_STRING *hton_name(const handlerton *hton)
{
  return &(hton2plugin[hton->slot]->name);
}

static inline handlerton *plugin_hton(plugin_ref plugin)
{
  return plugin_data(plugin, handlerton *);
}

static inline sys_var *find_hton_sysvar(handlerton *hton, st_mysql_sys_var *var)
{
  return find_plugin_sysvar(hton2plugin[hton->slot], var);
}

handlerton *ha_default_handlerton(THD *thd);
handlerton *ha_default_tmp_handlerton(THD *thd);

/* Possible flags of a handlerton (there can be 32 of them) */
#define HTON_NO_FLAGS                 0
#define HTON_CLOSE_CURSORS_AT_COMMIT (1 << 0)
#define HTON_ALTER_NOT_SUPPORTED     (1 << 1) //Engine does not support alter
#define HTON_CAN_RECREATE            (1 << 2) //Delete all is used for truncate
#define HTON_HIDDEN                  (1 << 3) //Engine does not appear in lists
#define HTON_NOT_USER_SELECTABLE     (1 << 5)
#define HTON_TEMPORARY_NOT_SUPPORTED (1 << 6) //Having temporary tables not supported
#define HTON_SUPPORT_LOG_TABLES      (1 << 7) //Engine supports log tables
#define HTON_NO_PARTITION            (1 << 8) //Not partition of these tables

/*
  This flag should be set when deciding that the engine does not allow
  row based binary logging (RBL) optimizations.

  Currently, setting this flag, means that table's read/write_set will
  be left untouched when logging changes to tables in this engine. In
  practice this means that the server will not mess around with
  table->write_set and/or table->read_set when using RBL and deciding
  whether to log full or minimal rows.

  It's valuable for instance for virtual tables, eg: Performance
  Schema which have no meaning for replication.
*/
#define HTON_NO_BINLOG_ROW_OPT       (1 << 9)
#define HTON_SUPPORTS_EXTENDED_KEYS  (1 <<10) //supports extended keys

// MySQL compatibility. Unused.
#define HTON_SUPPORTS_FOREIGN_KEYS   (1 << 0) //Foreign key constraint supported.

class Ha_trx_info;

struct THD_TRANS
{
  /* true is not all entries in the ht[] support 2pc */
  bool        no_2pc;
  /* storage engines that registered in this transaction */
  Ha_trx_info *ha_list;
  /* 
    The purpose of this flag is to keep track of non-transactional
    tables that were modified in scope of:
    - transaction, when the variable is a member of
    THD::transaction.all
    - top-level statement or sub-statement, when the variable is a
    member of THD::transaction.stmt
    This member has the following life cycle:
    * stmt.modified_non_trans_table is used to keep track of
    modified non-transactional tables of top-level statements. At
    the end of the previous statement and at the beginning of the session,
    it is reset to FALSE.  If such functions
    as mysql_insert, mysql_update, mysql_delete etc modify a
    non-transactional table, they set this flag to TRUE.  At the
    end of the statement, the value of stmt.modified_non_trans_table 
    is merged with all.modified_non_trans_table and gets reset.
    * all.modified_non_trans_table is reset at the end of transaction
    
    * Since we do not have a dedicated context for execution of a
    sub-statement, to keep track of non-transactional changes in a
    sub-statement, we re-use stmt.modified_non_trans_table. 
    At entrance into a sub-statement, a copy of the value of
    stmt.modified_non_trans_table (containing the changes of the
    outer statement) is saved on stack. Then 
    stmt.modified_non_trans_table is reset to FALSE and the
    substatement is executed. Then the new value is merged with the
    saved value.
  */
  bool modified_non_trans_table;

  void reset() {
    no_2pc= FALSE;
    modified_non_trans_table= FALSE;
    m_unsafe_rollback_flags= 0;
  }
  bool is_empty() const { return ha_list == NULL; }
  THD_TRANS() {}                        /* Remove gcc warning */

  unsigned int m_unsafe_rollback_flags;
 /*
    Define the type of statemens which cannot be rolled back safely.
    Each type occupies one bit in m_unsafe_rollback_flags.
  */
  static unsigned int const MODIFIED_NON_TRANS_TABLE= 0x01;
  static unsigned int const CREATED_TEMP_TABLE= 0x02;
  static unsigned int const DROPPED_TEMP_TABLE= 0x04;
  static unsigned int const DID_WAIT= 0x08;
  static unsigned int const DID_DDL= 0x10;

  void mark_created_temp_table()
  {
    DBUG_PRINT("debug", ("mark_created_temp_table"));
    m_unsafe_rollback_flags|= CREATED_TEMP_TABLE;
  }
  void mark_dropped_temp_table()
  {
    DBUG_PRINT("debug", ("mark_dropped_temp_table"));
    m_unsafe_rollback_flags|= DROPPED_TEMP_TABLE;
  }
  bool has_created_dropped_temp_table() const {
    return
      (m_unsafe_rollback_flags & (CREATED_TEMP_TABLE|DROPPED_TEMP_TABLE)) != 0;
  }
  void mark_trans_did_wait() { m_unsafe_rollback_flags|= DID_WAIT; }
  bool trans_did_wait() const {
    return (m_unsafe_rollback_flags & DID_WAIT) != 0;
  }
  void mark_trans_did_ddl() { m_unsafe_rollback_flags|= DID_DDL; }
  bool trans_did_ddl() const {
    return (m_unsafe_rollback_flags & DID_DDL) != 0;
  }

};


/**
  Either statement transaction or normal transaction - related
  thread-specific storage engine data.

  If a storage engine participates in a statement/transaction,
  an instance of this class is present in
  thd->transaction.{stmt|all}.ha_list. The addition to
  {stmt|all}.ha_list is made by trans_register_ha().

  When it's time to commit or rollback, each element of ha_list
  is used to access storage engine's prepare()/commit()/rollback()
  methods, and also to evaluate if a full two phase commit is
  necessary.

  @sa General description of transaction handling in handler.cc.
*/

class Ha_trx_info
{
public:
  /** Register this storage engine in the given transaction context. */
  void register_ha(THD_TRANS *trans, handlerton *ht_arg)
  {
    DBUG_ASSERT(m_flags == 0);
    DBUG_ASSERT(m_ht == NULL);
    DBUG_ASSERT(m_next == NULL);

    m_ht= ht_arg;
    m_flags= (int) TRX_READ_ONLY; /* Assume read-only at start. */

    m_next= trans->ha_list;
    trans->ha_list= this;
  }

  /** Clear, prepare for reuse. */
  void reset()
  {
    m_next= NULL;
    m_ht= NULL;
    m_flags= 0;
  }

  Ha_trx_info() { reset(); }

  void set_trx_read_write()
  {
    DBUG_ASSERT(is_started());
    m_flags|= (int) TRX_READ_WRITE;
  }
  bool is_trx_read_write() const
  {
    DBUG_ASSERT(is_started());
    return m_flags & (int) TRX_READ_WRITE;
  }
  bool is_started() const { return m_ht != NULL; }
  /** Mark this transaction read-write if the argument is read-write. */
  void coalesce_trx_with(const Ha_trx_info *stmt_trx)
  {
    /*
      Must be called only after the transaction has been started.
      Can be called many times, e.g. when we have many
      read-write statements in a transaction.
    */
    DBUG_ASSERT(is_started());
    if (stmt_trx->is_trx_read_write())
      set_trx_read_write();
  }
  Ha_trx_info *next() const
  {
    DBUG_ASSERT(is_started());
    return m_next;
  }
  handlerton *ht() const
  {
    DBUG_ASSERT(is_started());
    return m_ht;
  }
private:
  enum { TRX_READ_ONLY= 0, TRX_READ_WRITE= 1 };
  /** Auxiliary, used for ha_list management */
  Ha_trx_info *m_next;
  /**
    Although a given Ha_trx_info instance is currently always used
    for the same storage engine, 'ht' is not-NULL only when the
    corresponding storage is a part of a transaction.
  */
  handlerton *m_ht;
  /**
    Transaction flags related to this engine.
    Not-null only if this instance is a part of transaction.
    May assume a combination of enum values above.
  */
  uchar       m_flags;
};


enum enum_tx_isolation { ISO_READ_UNCOMMITTED, ISO_READ_COMMITTED,
			 ISO_REPEATABLE_READ, ISO_SERIALIZABLE};


typedef struct {
  ulonglong data_file_length;
  ulonglong max_data_file_length;
  ulonglong index_file_length;
  ulonglong delete_length;
  ha_rows records;
  ulong mean_rec_length;
  time_t create_time;
  time_t check_time;
  time_t update_time;
  ulonglong check_sum;
} PARTITION_STATS;

#define UNDEF_NODEGROUP 65535
class Item;
struct st_table_log_memory_entry;

class partition_info;

struct st_partition_iter;

enum ha_choice { HA_CHOICE_UNDEF, HA_CHOICE_NO, HA_CHOICE_YES, HA_CHOICE_MAX };

enum enum_stats_auto_recalc { HA_STATS_AUTO_RECALC_DEFAULT= 0,
                              HA_STATS_AUTO_RECALC_ON,
                              HA_STATS_AUTO_RECALC_OFF };

/**
  A helper struct for schema DDL statements:
    CREATE SCHEMA [IF NOT EXISTS] name [ schema_specification... ]
    ALTER SCHEMA name [ schema_specification... ]

  It stores the "schema_specification" part of the CREATE/ALTER statements and
  is passed to mysql_create_db() and  mysql_alter_db().
  Currently consists only of the schema default character set and collation.
*/
struct Schema_specification_st
{
  CHARSET_INFO *default_table_charset;
  void init()
  {
    bzero(this, sizeof(*this));
  }
};


/**
  A helper struct for table DDL statements, e.g.:
  CREATE [OR REPLACE] [TEMPORARY]
    TABLE [IF NOT EXISTS] tbl_name table_contents_source;

  Represents a combinations of:
  1. The scope, i.e. TEMPORARY or not TEMPORARY
  2. The "table_contents_source" part of the table DDL statements,
     which can be initialized from either of these:
     - table_element_list ...      // Explicit definition (column and key list)
     - LIKE another_table_name ... // Copy structure from another table
     - [AS] SELECT ...             // Copy structure from a subquery
*/

struct Table_scope_and_contents_source_st
{
  CHARSET_INFO *table_charset;
  LEX_CUSTRING tabledef_version;
  LEX_STRING connect_string;
  const char *password, *tablespace;
  LEX_STRING comment;
  const char *data_file_name, *index_file_name;
  const char *alias;
  ulonglong max_rows,min_rows;
  ulonglong auto_increment_value;
  ulong table_options;                  ///< HA_OPTION_ values
  ulong avg_row_length;
  ulong used_fields;
  ulong key_block_size;
  ulong expression_length;
  ulong field_check_constraints;
  /*
    number of pages to sample during
    stats estimation, if used, otherwise 0.
  */
  uint stats_sample_pages;
  uint null_bits;                       /* NULL bits at start of record */
  uint options;				/* OR of HA_CREATE_ options */
  uint merge_insert_method;
  uint extra_size;                      /* length of extra data segment */
  handlerton *db_type;
  /**
    Row type of the table definition.

    Defaults to ROW_TYPE_DEFAULT for all non-ALTER statements.
    For ALTER TABLE defaults to ROW_TYPE_NOT_USED (means "keep the current").

    Can be changed either explicitly by the parser.
    If nothing specified inherits the value of the original table (if present).
  */
  enum row_type row_type;
  enum ha_choice transactional;
  enum ha_storage_media storage_media;  ///< DEFAULT, DISK or MEMORY
  enum ha_choice page_checksum;         ///< If we have page_checksums
  engine_option_value *option_list;     ///< list of table create options
  enum_stats_auto_recalc stats_auto_recalc;
  bool varchar;                         ///< 1 if table has a VARCHAR

  List<Virtual_column_info> *check_constraint_list;

  /* the following three are only for ALTER TABLE, check_if_incompatible_data() */
  ha_table_option_struct *option_struct;           ///< structure with parsed table options
  ha_field_option_struct **fields_option_struct;   ///< array of field option structures
  ha_index_option_struct **indexes_option_struct;  ///< array of index option structures

  /* The following is used to remember the old state for CREATE OR REPLACE */
  TABLE *table;
  TABLE_LIST *pos_in_locked_tables;
  MDL_ticket *mdl_ticket;
  bool table_was_deleted;
  TABLE_LIST *merge_list;

  void init()
  {
    bzero(this, sizeof(*this));
  }
  bool tmp_table() const { return options & HA_LEX_CREATE_TMP_TABLE; }
  void use_default_db_type(THD *thd)
  {
    db_type= tmp_table() ? ha_default_tmp_handlerton(thd)
                         : ha_default_handlerton(thd);
  }
};


/**
  This struct is passed to handler table routines, e.g. ha_create().
  It does not include the "OR REPLACE" and "IF NOT EXISTS" parts, as these
  parts are handled on the SQL level and are not needed on the handler level.
*/
struct HA_CREATE_INFO: public Table_scope_and_contents_source_st,
                       public Schema_specification_st
{
  void init()
  {
    Table_scope_and_contents_source_st::init();
    Schema_specification_st::init();
  }
  bool check_conflicting_charset_declarations(CHARSET_INFO *cs);
  bool add_table_option_default_charset(CHARSET_INFO *cs)
  {
    // cs can be NULL, e.g.:  CREATE TABLE t1 (..) CHARACTER SET DEFAULT;
    if (check_conflicting_charset_declarations(cs))
      return true;
    default_table_charset= cs;
    used_fields|= HA_CREATE_USED_DEFAULT_CHARSET;
    return false;
  }
  bool add_alter_list_item_convert_to_charset(CHARSET_INFO *cs)
  {
    /* 
      cs cannot be NULL, as sql_yacc.yy translates
         CONVERT TO CHARACTER SET DEFAULT
      to
         CONVERT TO CHARACTER SET <character-set-of-the-current-database>
      TODO: Shouldn't we postpone resolution of DEFAULT until the
      character set of the table owner database is loaded from its db.opt?
    */
    DBUG_ASSERT(cs);
    if (check_conflicting_charset_declarations(cs))
      return true;
    table_charset= default_table_charset= cs;
    used_fields|= (HA_CREATE_USED_CHARSET | HA_CREATE_USED_DEFAULT_CHARSET);  
    return false;
  }
  ulong table_options_with_row_type()
  {
    if (row_type == ROW_TYPE_DYNAMIC || row_type == ROW_TYPE_PAGE)
      return table_options | HA_OPTION_PACK_RECORD;
    else
      return table_options;
  }
};


/**
  This struct is passed to mysql_create_table() and similar creation functions,
  as well as to show_create_table().
*/
struct Table_specification_st: public HA_CREATE_INFO,
                               public DDL_options_st
{
  // Deep initialization
  void init()
  {
    HA_CREATE_INFO::init();
    DDL_options_st::init();
  }
  void init(DDL_options_st::Options options_arg)
  {
    HA_CREATE_INFO::init();
    DDL_options_st::init(options_arg);
  }
  /*
    Quick initialization, for parser.
    Most of the HA_CREATE_INFO is left uninitialized.
    It gets fully initialized in sql_yacc.yy, only when the parser
    scans a related keyword (e.g. CREATE, ALTER).
  */
  void lex_start()
  {
    HA_CREATE_INFO::options= 0;
    DDL_options_st::init();
  }
};


/**
  In-place alter handler context.

  This is a superclass intended to be subclassed by individual handlers
  in order to store handler unique context between in-place alter API calls.

  The handler is responsible for creating the object. This can be done
  as early as during check_if_supported_inplace_alter().

  The SQL layer is responsible for destroying the object.
  The class extends Sql_alloc so the memory will be mem root allocated.

  @see Alter_inplace_info
*/

class inplace_alter_handler_ctx : public Sql_alloc
{
public:
  inplace_alter_handler_ctx() {}

  virtual ~inplace_alter_handler_ctx() {}
  virtual void set_shared_data(const inplace_alter_handler_ctx& ctx) {}
};


/**
  Class describing changes to be done by ALTER TABLE.
  Instance of this class is passed to storage engine in order
  to determine if this ALTER TABLE can be done using in-place
  algorithm. It is also used for executing the ALTER TABLE
  using in-place algorithm.
*/

class Alter_inplace_info
{
public:
  /**
     Bits to show in detail what operations the storage engine is
     to execute.

     All these operations are supported as in-place operations by the
     SQL layer. This means that operations that by their nature must
     be performed by copying the table to a temporary table, will not
     have their own flags here.

     We generally try to specify handler flags only if there are real
     changes. But in cases when it is cumbersome to determine if some
     attribute has really changed we might choose to set flag
     pessimistically, for example, relying on parser output only.
  */
  typedef ulonglong HA_ALTER_FLAGS;

  // Add non-unique, non-primary index
  static const HA_ALTER_FLAGS ADD_INDEX                  = 1ULL << 0;

  // Drop non-unique, non-primary index
  static const HA_ALTER_FLAGS DROP_INDEX                 = 1ULL << 1;

  // Add unique, non-primary index
  static const HA_ALTER_FLAGS ADD_UNIQUE_INDEX           = 1ULL << 2;

  // Drop unique, non-primary index
  static const HA_ALTER_FLAGS DROP_UNIQUE_INDEX          = 1ULL << 3;

  // Add primary index
  static const HA_ALTER_FLAGS ADD_PK_INDEX               = 1ULL << 4;

  // Drop primary index
  static const HA_ALTER_FLAGS DROP_PK_INDEX              = 1ULL << 5;

  // Virtual generated column
  static const HA_ALTER_FLAGS ADD_VIRTUAL_COLUMN         = 1ULL << 6;
  // Stored base (non-generated) column
  static const HA_ALTER_FLAGS ADD_STORED_BASE_COLUMN     = 1ULL << 7;
  // Stored generated column
  static const HA_ALTER_FLAGS ADD_STORED_GENERATED_COLUMN= 1ULL << 8;
  // Add generic column (convience constant).
  static const HA_ALTER_FLAGS ADD_COLUMN= ADD_VIRTUAL_COLUMN |
                                          ADD_STORED_BASE_COLUMN |
                                          ADD_STORED_GENERATED_COLUMN;

  // Drop column
  static const HA_ALTER_FLAGS DROP_VIRTUAL_COLUMN        = 1ULL << 9;
  static const HA_ALTER_FLAGS DROP_STORED_COLUMN         = 1ULL << 10;
  static const HA_ALTER_FLAGS DROP_COLUMN= DROP_VIRTUAL_COLUMN |
                                           DROP_STORED_COLUMN;

  // Rename column
  static const HA_ALTER_FLAGS ALTER_COLUMN_NAME          = 1ULL << 11;

  // Change column datatype
  static const HA_ALTER_FLAGS ALTER_VIRTUAL_COLUMN_TYPE  = 1ULL << 12;
  static const HA_ALTER_FLAGS ALTER_STORED_COLUMN_TYPE   = 1ULL << 13;

  /**
    Change column datatype in such way that new type has compatible
    packed representation with old type, so it is theoretically
    possible to perform change by only updating data dictionary
    without changing table rows.
  */
  static const HA_ALTER_FLAGS ALTER_COLUMN_EQUAL_PACK_LENGTH = 1ULL << 14;

  // Reorder column
  static const HA_ALTER_FLAGS ALTER_STORED_COLUMN_ORDER =  1ULL << 15;

  // Reorder column
  static const HA_ALTER_FLAGS ALTER_VIRTUAL_COLUMN_ORDER = 1ULL << 16;

  // Change column from NOT NULL to NULL
  static const HA_ALTER_FLAGS ALTER_COLUMN_NULLABLE      = 1ULL << 17;

  // Change column from NULL to NOT NULL
  static const HA_ALTER_FLAGS ALTER_COLUMN_NOT_NULLABLE  = 1ULL << 18;

  // Set or remove default column value
  static const HA_ALTER_FLAGS ALTER_COLUMN_DEFAULT       = 1ULL << 19;

  // Change column generation expression
  static const HA_ALTER_FLAGS ALTER_VIRTUAL_GCOL_EXPR    = 1ULL << 20;
  static const HA_ALTER_FLAGS ALTER_STORED_GCOL_EXPR     = 1ULL << 21;
  //
  // Add foreign key
  static const HA_ALTER_FLAGS ADD_FOREIGN_KEY            = 1ULL << 22;

  // Drop foreign key
  static const HA_ALTER_FLAGS DROP_FOREIGN_KEY           = 1ULL << 23;

  // table_options changed, see HA_CREATE_INFO::used_fields for details.
  static const HA_ALTER_FLAGS CHANGE_CREATE_OPTION       = 1ULL << 24;

  // Table is renamed
  static const HA_ALTER_FLAGS ALTER_RENAME               = 1ULL << 25;

  // column's engine options changed, something in field->option_struct
  static const HA_ALTER_FLAGS ALTER_COLUMN_OPTION        = 1ULL << 26;

  // MySQL alias for the same thing:
  static const HA_ALTER_FLAGS ALTER_COLUMN_STORAGE_TYPE  = 1ULL << 26;

  // Change the column format of column
  static const HA_ALTER_FLAGS ALTER_COLUMN_COLUMN_FORMAT = 1ULL << 27;

  // Add partition
  static const HA_ALTER_FLAGS ADD_PARTITION              = 1ULL << 28;

  // Drop partition
  static const HA_ALTER_FLAGS DROP_PARTITION             = 1ULL << 29;

  // Changing partition options
  static const HA_ALTER_FLAGS ALTER_PARTITION            = 1ULL << 30;

  // Coalesce partition
  static const HA_ALTER_FLAGS COALESCE_PARTITION         = 1ULL << 31;

  // Reorganize partition ... into
  static const HA_ALTER_FLAGS REORGANIZE_PARTITION       = 1ULL << 32;

  // Reorganize partition
  static const HA_ALTER_FLAGS ALTER_TABLE_REORG          = 1ULL << 33;

  // Remove partitioning
  static const HA_ALTER_FLAGS ALTER_REMOVE_PARTITIONING  = 1ULL << 34;

  // Partition operation with ALL keyword
  static const HA_ALTER_FLAGS ALTER_ALL_PARTITION        = 1ULL << 35;

  /**
    Recreate the table for ALTER TABLE FORCE, ALTER TABLE ENGINE
    and OPTIMIZE TABLE operations.
  */
  static const HA_ALTER_FLAGS RECREATE_TABLE             = 1ULL << 36;

  /**
    Changes in generated columns that affect storage,
    for example, when a vcol type or expression changes
    and this vcol is indexed or used in a partitioning expression
  */
  static const HA_ALTER_FLAGS ALTER_COLUMN_VCOL          = 1ULL << 37;

  /**
    ALTER TABLE for a partitioned table. The engine needs to commit
    online alter of all partitions atomically (using group_commit_ctx)
  */
  static const HA_ALTER_FLAGS ALTER_PARTITIONED          = 1ULL << 38;

  static const HA_ALTER_FLAGS ALTER_ADD_CHECK_CONSTRAINT = 1ULL << 39;

  static const HA_ALTER_FLAGS ALTER_DROP_CHECK_CONSTRAINT= 1ULL << 40;

  /**
    Change in index length such that it doesn't require index rebuild.
  */
  static const HA_ALTER_FLAGS ALTER_COLUMN_INDEX_LENGTH= 1ULL << 41;

  /**
    Create options (like MAX_ROWS) for the new version of table.

    @note The referenced instance of HA_CREATE_INFO object was already
          used to create new .FRM file for table being altered. So it
          has been processed by mysql_prepare_create_table() already.
          For example, this means that it has HA_OPTION_PACK_RECORD
          flag in HA_CREATE_INFO::table_options member correctly set.
  */
  HA_CREATE_INFO *create_info;

  /**
    Alter options, fields and keys for the new version of table.

    @note The referenced instance of Alter_info object was already
          used to create new .FRM file for table being altered. So it
          has been processed by mysql_prepare_create_table() already.
          In particular, this means that in Create_field objects for
          fields which were present in some form in the old version
          of table, Create_field::field member points to corresponding
          Field instance for old version of table.
  */
  Alter_info *alter_info;

  /**
    Array of KEYs for new version of table - including KEYs to be added.

    @note Currently this array is produced as result of
          mysql_prepare_create_table() call.
          This means that it follows different convention for
          KEY_PART_INFO::fieldnr values than objects in TABLE::key_info
          array.

    @todo This is mainly due to the fact that we need to keep compatibility
          with removed handler::add_index() call. We plan to switch to
          TABLE::key_info numbering later.

    KEYs are sorted - see sort_keys().
  */
  KEY  *key_info_buffer;

  /** Size of key_info_buffer array. */
  uint key_count;

  /** Size of index_drop_buffer array. */
  uint index_drop_count;

  /**
     Array of pointers to KEYs to be dropped belonging to the TABLE instance
     for the old version of the table.
  */
  KEY  **index_drop_buffer;

  /** Size of index_add_buffer array. */
  uint index_add_count;

  /**
     Array of indexes into key_info_buffer for KEYs to be added,
     sorted in increasing order.
  */
  uint *index_add_buffer;

  /**
     Context information to allow handlers to keep context between in-place
     alter API calls.

     @see inplace_alter_handler_ctx for information about object lifecycle.
  */
  inplace_alter_handler_ctx *handler_ctx;

  /**
    If the table uses several handlers, like ha_partition uses one handler
    per partition, this contains a Null terminated array of ctx pointers
    that should all be committed together.
    Or NULL if only handler_ctx should be committed.
    Set to NULL if the low level handler::commit_inplace_alter_table uses it,
    to signal to the main handler that everything was committed as atomically.

    @see inplace_alter_handler_ctx for information about object lifecycle.
  */
  inplace_alter_handler_ctx **group_commit_ctx;

  /**
     Flags describing in detail which operations the storage engine is to execute.
  */
  HA_ALTER_FLAGS handler_flags;

  /**
     Partition_info taking into account the partition changes to be performed.
     Contains all partitions which are present in the old version of the table
     with partitions to be dropped or changed marked as such + all partitions
     to be added in the new version of table marked as such.
  */
  partition_info *modified_part_info;

  /** true for ALTER IGNORE TABLE ... */
  const bool ignore;

  /** true for online operation (LOCK=NONE) */
  bool online;

  /**
     Can be set by handler to describe why a given operation cannot be done
     in-place (HA_ALTER_INPLACE_NOT_SUPPORTED) or why it cannot be done
     online (HA_ALTER_INPLACE_NO_LOCK or
     HA_ALTER_INPLACE_NO_LOCK_AFTER_PREPARE)
     If set, it will be used with ER_ALTER_OPERATION_NOT_SUPPORTED_REASON if
     results from handler::check_if_supported_inplace_alter() doesn't match
     requirements set by user. If not set, the more generic
     ER_ALTER_OPERATION_NOT_SUPPORTED will be used.

     Please set to a properly localized string, for example using
     my_get_err_msg(), so that the error message as a whole is localized.
  */
  const char *unsupported_reason;

  Alter_inplace_info(HA_CREATE_INFO *create_info_arg,
                     Alter_info *alter_info_arg,
                     KEY *key_info_arg, uint key_count_arg,
                     partition_info *modified_part_info_arg,
                     bool ignore_arg)
    : create_info(create_info_arg),
    alter_info(alter_info_arg),
    key_info_buffer(key_info_arg),
    key_count(key_count_arg),
    index_drop_count(0),
    index_drop_buffer(NULL),
    index_add_count(0),
    index_add_buffer(NULL),
    handler_ctx(NULL),
    group_commit_ctx(NULL),
    handler_flags(0),
    modified_part_info(modified_part_info_arg),
    ignore(ignore_arg),
    online(false),
    unsupported_reason(NULL)
  {}

  ~Alter_inplace_info()
  {
    delete handler_ctx;
  }

  /**
    Used after check_if_supported_inplace_alter() to report
    error if the result does not match the LOCK/ALGORITHM
    requirements set by the user.

    @param not_supported  Part of statement that was not supported.
    @param try_instead    Suggestion as to what the user should
                          replace not_supported with.
  */
  void report_unsupported_error(const char *not_supported,
                                const char *try_instead);
};


typedef struct st_key_create_information
{
  enum ha_key_alg algorithm;
  ulong block_size;
  LEX_STRING parser_name;
  LEX_STRING comment;
  /**
    A flag to determine if we will check for duplicate indexes.
    This typically means that the key information was specified
    directly by the user (set by the parser).
  */
  bool check_for_duplicate_indexes;
} KEY_CREATE_INFO;


/*
  Class for maintaining hooks used inside operations on tables such
  as: create table functions, delete table functions, and alter table
  functions.

  Class is using the Template Method pattern to separate the public
  usage interface from the private inheritance interface.  This
  imposes no overhead, since the public non-virtual function is small
  enough to be inlined.

  The hooks are usually used for functions that does several things,
  e.g., create_table_from_items(), which both create a table and lock
  it.
 */
class TABLEOP_HOOKS
{
public:
  TABLEOP_HOOKS() {}
  virtual ~TABLEOP_HOOKS() {}

  inline void prelock(TABLE **tables, uint count)
  {
    do_prelock(tables, count);
  }

  inline int postlock(TABLE **tables, uint count)
  {
    return do_postlock(tables, count);
  }
private:
  /* Function primitive that is called prior to locking tables */
  virtual void do_prelock(TABLE **tables, uint count)
  {
    /* Default is to do nothing */
  }

  /**
     Primitive called after tables are locked.

     If an error is returned, the tables will be unlocked and error
     handling start.

     @return Error code or zero.
   */
  virtual int do_postlock(TABLE **tables, uint count)
  {
    return 0;                           /* Default is to do nothing */
  }
};

typedef struct st_savepoint SAVEPOINT;
extern ulong savepoint_alloc_size;
extern KEY_CREATE_INFO default_key_create_info;

/* Forward declaration for condition pushdown to storage engine */
typedef class Item COND;

typedef struct st_ha_check_opt
{
  st_ha_check_opt() {}                        /* Remove gcc warning */
  uint flags;       /* isam layer flags (e.g. for myisamchk) */
  uint sql_flags;   /* sql layer flags - for something myisamchk cannot do */
  time_t start_time;   /* When check/repair starts */
  KEY_CACHE *key_cache; /* new key cache when changing key cache */
  void init();
} HA_CHECK_OPT;


/********************************************************************************
 * MRR
 ********************************************************************************/

typedef void *range_seq_t;

typedef struct st_range_seq_if
{
  /*
    Get key information
 
    SYNOPSIS
      get_key_info()
        init_params  The seq_init_param parameter 
        length       OUT length of the keys in this range sequence
        map          OUT key_part_map of the keys in this range sequence

    DESCRIPTION
      This function is set only when using HA_MRR_FIXED_KEY mode. In that mode, 
      all ranges are single-point equality ranges that use the same set of key
      parts. This function allows the MRR implementation to get the length of
      a key, and which keyparts it uses.
  */
  void (*get_key_info)(void *init_params, uint *length, key_part_map *map);

  /*
    Initialize the traversal of range sequence
    
    SYNOPSIS
      init()
        init_params  The seq_init_param parameter 
        n_ranges     The number of ranges obtained 
        flags        A combination of HA_MRR_SINGLE_POINT, HA_MRR_FIXED_KEY

    RETURN
      An opaque value to be used as RANGE_SEQ_IF::next() parameter
  */
  range_seq_t (*init)(void *init_params, uint n_ranges, uint flags);


  /*
    Get the next range in the range sequence

    SYNOPSIS
      next()
        seq    The value returned by RANGE_SEQ_IF::init()
        range  OUT Information about the next range
    
    RETURN
      FALSE - Ok, the range structure filled with info about the next range
      TRUE  - No more ranges
  */
  bool (*next) (range_seq_t seq, KEY_MULTI_RANGE *range);

  /*
    Check whether range_info orders to skip the next record

    SYNOPSIS
      skip_record()
        seq         The value returned by RANGE_SEQ_IF::init()
        range_info  Information about the next range 
                    (Ignored if MRR_NO_ASSOCIATION is set)
        rowid       Rowid of the record to be checked (ignored if set to 0)
    
    RETURN
      1 - Record with this range_info and/or this rowid shall be filtered
          out from the stream of records returned by multi_range_read_next()
      0 - The record shall be left in the stream
  */ 
  bool (*skip_record) (range_seq_t seq, range_id_t range_info, uchar *rowid);

  /*
    Check if the record combination matches the index condition
    SYNOPSIS
      skip_index_tuple()
        seq         The value returned by RANGE_SEQ_IF::init()
        range_info  Information about the next range 
    
    RETURN
      0 - The record combination satisfies the index condition
      1 - Otherwise
  */ 
  bool (*skip_index_tuple) (range_seq_t seq, range_id_t range_info);
} RANGE_SEQ_IF;

typedef bool (*SKIP_INDEX_TUPLE_FUNC) (range_seq_t seq, range_id_t range_info);

class Cost_estimate
{ 
public:
  double io_count;     /* number of I/O                 */
  double avg_io_cost;  /* cost of an average I/O oper.  */
  double cpu_cost;     /* cost of operations in CPU     */
  double import_cost;  /* cost of remote operations     */
  double mem_cost;     /* cost of used memory           */ 
  
  enum { IO_COEFF=1 };
  enum { CPU_COEFF=1 };
  enum { MEM_COEFF=1 };
  enum { IMPORT_COEFF=1 };

  Cost_estimate()
  {
    reset();
  }

  double total_cost() 
  {
    return IO_COEFF*io_count*avg_io_cost + CPU_COEFF * cpu_cost +
           MEM_COEFF*mem_cost + IMPORT_COEFF*import_cost;
  }

  /**
    Whether or not all costs in the object are zero

    @return true if all costs are zero, false otherwise
  */
  bool is_zero() const
  {
    return io_count == 0.0 && cpu_cost == 0.0 &&
      import_cost == 0.0 && mem_cost == 0.0;
  }

  void reset()
  {
    avg_io_cost= 1.0;
    io_count= cpu_cost= mem_cost= import_cost= 0.0;
  }

  void multiply(double m)
  {
    io_count *= m;
    cpu_cost *= m;
    import_cost *= m;
    /* Don't multiply mem_cost */
  }

  void add(const Cost_estimate* cost)
  {
    double io_count_sum= io_count + cost->io_count;
    add_io(cost->io_count, cost->avg_io_cost);
    io_count= io_count_sum;
    cpu_cost += cost->cpu_cost;
  }

  void add_io(double add_io_cnt, double add_avg_cost)
  {
    /* In edge cases add_io_cnt may be zero */
    if (add_io_cnt > 0)
    {
      double io_count_sum= io_count + add_io_cnt;
      avg_io_cost= (io_count * avg_io_cost + 
                    add_io_cnt * add_avg_cost) / io_count_sum;
      io_count= io_count_sum;
    }
  }

  /// Add to CPU cost
  void add_cpu(double add_cpu_cost) { cpu_cost+= add_cpu_cost; }

  /// Add to import cost
  void add_import(double add_import_cost) { import_cost+= add_import_cost; }

  /// Add to memory cost
  void add_mem(double add_mem_cost) { mem_cost+= add_mem_cost; }

  /*
    To be used when we go from old single value-based cost calculations to
    the new Cost_estimate-based.
  */
  void convert_from_cost(double cost)
  {
    reset();
    io_count= cost;
  }
};

void get_sweep_read_cost(TABLE *table, ha_rows nrows, bool interrupted, 
                         Cost_estimate *cost);

/*
  Indicates that all scanned ranges will be singlepoint (aka equality) ranges.
  The ranges may not use the full key but all of them will use the same number
  of key parts.
*/
#define HA_MRR_SINGLE_POINT 1U
#define HA_MRR_FIXED_KEY  2U

/* 
  Indicates that RANGE_SEQ_IF::next(&range) doesn't need to fill in the
  'range' parameter.
*/
#define HA_MRR_NO_ASSOCIATION 4U

/* 
  The MRR user will provide ranges in key order, and MRR implementation
  must return rows in key order.
*/
#define HA_MRR_SORTED 8U

/* MRR implementation doesn't have to retrieve full records */
#define HA_MRR_INDEX_ONLY 16U

/* 
  The passed memory buffer is of maximum possible size, the caller can't
  assume larger buffer.
*/
#define HA_MRR_LIMITS 32U


/*
  Flag set <=> default MRR implementation is used
  (The choice is made by **_info[_const]() function which may set this
   flag. SQL layer remembers the flag value and then passes it to
   multi_read_range_init().
*/
#define HA_MRR_USE_DEFAULT_IMPL 64U

/*
  Used only as parameter to multi_range_read_info():
  Flag set <=> the caller guarantees that the bounds of the scanned ranges
  will not have NULL values.
*/
#define HA_MRR_NO_NULL_ENDPOINTS 128U

/*
  The MRR user has materialized range keys somewhere in the user's buffer.
  This can be used for optimization of the procedure that sorts these keys
  since in this case key values don't have to be copied into the MRR buffer.

  In other words, it is guaranteed that after RANGE_SEQ_IF::next() call the 
  pointer in range->start_key.key will point to a key value that will remain 
  there until the end of the MRR scan.
*/
#define HA_MRR_MATERIALIZED_KEYS 256U

/*
  The following bits are reserved for use by MRR implementation. The intended
  use scenario:

  * sql layer calls handler->multi_range_read_info[_const]() 
    - MRR implementation figures out what kind of scan it will perform, saves
      the result in *mrr_mode parameter.
  * sql layer remembers what was returned in *mrr_mode

  * the optimizer picks the query plan (which may or may not include the MRR 
    scan that was estimated by the multi_range_read_info[_const] call)

  * if the query is an EXPLAIN statement, sql layer will call 
    handler->multi_range_read_explain_info(mrr_mode) to get a text description
    of the picked MRR scan; the description will be a part of EXPLAIN output.
*/
#define HA_MRR_IMPLEMENTATION_FLAG1 512U
#define HA_MRR_IMPLEMENTATION_FLAG2 1024U
#define HA_MRR_IMPLEMENTATION_FLAG3 2048U
#define HA_MRR_IMPLEMENTATION_FLAG4 4096U
#define HA_MRR_IMPLEMENTATION_FLAG5 8192U
#define HA_MRR_IMPLEMENTATION_FLAG6 16384U

#define HA_MRR_IMPLEMENTATION_FLAGS \
  (512U | 1024U | 2048U | 4096U | 8192U | 16384U)

/*
  This is a buffer area that the handler can use to store rows.
  'end_of_used_area' should be kept updated after calls to
  read-functions so that other parts of the code can use the
  remaining area (until next read calls is issued).
*/

typedef struct st_handler_buffer
{
  /* const? */uchar *buffer;         /* Buffer one can start using */
  /* const? */uchar *buffer_end;     /* End of buffer */
  uchar *end_of_used_area;     /* End of area that was used by handler */
} HANDLER_BUFFER;

typedef struct system_status_var SSV;

class ha_statistics
{
public:
  ulonglong data_file_length;		/* Length off data file */
  ulonglong max_data_file_length;	/* Length off data file */
  ulonglong index_file_length;
  ulonglong max_index_file_length;
  ulonglong delete_length;		/* Free bytes */
  ulonglong auto_increment_value;
  /*
    The number of records in the table. 
      0    - means the table has exactly 0 rows
    other  - if (table_flags() & HA_STATS_RECORDS_IS_EXACT)
               the value is the exact number of records in the table
             else
               it is an estimate
  */
  ha_rows records;
  ha_rows deleted;			/* Deleted records */
  ulong mean_rec_length;		/* physical reclength */
  time_t create_time;			/* When table was created */
  time_t check_time;
  time_t update_time;
  uint block_size;			/* index block size */

  /*
    number of buffer bytes that native mrr implementation needs,
  */
  uint mrr_length_per_rec; 

  ha_statistics():
    data_file_length(0), max_data_file_length(0),
    index_file_length(0), delete_length(0), auto_increment_value(0),
    records(0), deleted(0), mean_rec_length(0), create_time(0),
    check_time(0), update_time(0), block_size(0), mrr_length_per_rec(0)
  {}
};

extern "C" enum icp_result handler_index_cond_check(void* h_arg);

uint calculate_key_len(TABLE *, uint, const uchar *, key_part_map);
/*
  bitmap with first N+1 bits set
  (keypart_map for a key prefix of [0..N] keyparts)
*/
#define make_keypart_map(N) (((key_part_map)2 << (N)) - 1)
/*
  bitmap with first N bits set
  (keypart_map for a key prefix of [0..N-1] keyparts)
*/
#define make_prev_keypart_map(N) (((key_part_map)1 << (N)) - 1)


/** Base class to be used by handlers different shares */
class Handler_share
{
public:
  Handler_share() {}
  virtual ~Handler_share() {}
};


/**
  The handler class is the interface for dynamically loadable
  storage engines. Do not add ifdefs and take care when adding or
  changing virtual functions to avoid vtable confusion

  Functions in this class accept and return table columns data. Two data
  representation formats are used:
  1. TableRecordFormat - Used to pass [partial] table records to/from
     storage engine

  2. KeyTupleFormat - used to pass index search tuples (aka "keys") to
     storage engine. See opt_range.cc for description of this format.

  TableRecordFormat
  =================
  [Warning: this description is work in progress and may be incomplete]
  The table record is stored in a fixed-size buffer:
   
    record: null_bytes, column1_data, column2_data, ...
  
  The offsets of the parts of the buffer are also fixed: every column has 
  an offset to its column{i}_data, and if it is nullable it also has its own
  bit in null_bytes. 

  The record buffer only includes data about columns that are marked in the
  relevant column set (table->read_set and/or table->write_set, depending on
  the situation). 
  <not-sure>It could be that it is required that null bits of non-present
  columns are set to 1</not-sure>

  VARIOUS EXCEPTIONS AND SPECIAL CASES

  If the table has no nullable columns, then null_bytes is still 
  present, its length is one byte <not-sure> which must be set to 0xFF 
  at all times. </not-sure>
  
  If the table has columns of type BIT, then certain bits from those columns
  may be stored in null_bytes as well. Grep around for Field_bit for
  details.

  For blob columns (see Field_blob), the record buffer stores length of the 
  data, following by memory pointer to the blob data. The pointer is owned 
  by the storage engine and is valid until the next operation.

  If a blob column has NULL value, then its length and blob data pointer
  must be set to 0.
*/

class handler :public Sql_alloc
{
public:
  typedef ulonglong Table_flags;
protected:
  TABLE_SHARE *table_share;   /* The table definition */
  TABLE *table;               /* The current open table */
  Table_flags cached_table_flags;       /* Set on init() and open() */

  ha_rows estimation_rows_to_insert;
public:
  handlerton *ht;                 /* storage engine of this handler */
  uchar *ref;				/* Pointer to current row */
  uchar *dup_ref;			/* Pointer to duplicate row */

  ha_statistics stats;

  /** MultiRangeRead-related members: */
  range_seq_t mrr_iter;    /* Iterator to traverse the range sequence */
  RANGE_SEQ_IF mrr_funcs;  /* Range sequence traversal functions */
  HANDLER_BUFFER *multi_range_buffer; /* MRR buffer info */
  uint ranges_in_seq; /* Total number of ranges in the traversed sequence */
  /** Current range (the one we're now returning rows from) */
  KEY_MULTI_RANGE mrr_cur_range;

  /** The following are for read_range() */
  key_range save_end_range, *end_range;
  KEY_PART_INFO *range_key_part;
  int key_compare_result_on_equal;

  /* TRUE <=> source MRR ranges and the output are ordered */
  bool mrr_is_output_sorted;
  /** TRUE <=> we're currently traversing a range in mrr_cur_range. */
  bool mrr_have_range;
  bool eq_range;
  bool internal_tmp_table;                 /* If internal tmp table */
  bool implicit_emptied;                   /* Can be !=0 only if HEAP */
  bool mark_trx_read_write_done;           /* mark_trx_read_write was called */
  bool check_table_binlog_row_based_done; /* check_table_binlog.. was called */
  bool check_table_binlog_row_based_result; /* cached check_table_binlog... */
  /* 
    TRUE <=> the engine guarantees that returned records are within the range
    being scanned.
  */
  bool in_range_check_pushed_down;

  uint errkey;                             /* Last dup key */
  uint key_used_on_scan;
  uint active_index, keyread;

  /** Length of ref (1-8 or the clustered key length) */
  uint ref_length;
  FT_INFO *ft_handler;
  enum {NONE=0, INDEX, RND} inited;

  const COND *pushed_cond;
  /**
    next_insert_id is the next value which should be inserted into the
    auto_increment column: in a inserting-multi-row statement (like INSERT
    SELECT), for the first row where the autoinc value is not specified by the
    statement, get_auto_increment() called and asked to generate a value,
    next_insert_id is set to the next value, then for all other rows
    next_insert_id is used (and increased each time) without calling
    get_auto_increment().
  */
  ulonglong next_insert_id;
  /**
    insert id for the current row (*autogenerated*; if not
    autogenerated, it's 0).
    At first successful insertion, this variable is stored into
    THD::first_successful_insert_id_in_cur_stmt.
  */
  ulonglong insert_id_for_cur_row;
  /**
    Interval returned by get_auto_increment() and being consumed by the
    inserter.
  */
  /* Statistics  variables */
  ulonglong rows_read;
  ulonglong rows_tmp_read;
  ulonglong rows_changed;
  /* One bigger than needed to avoid to test if key == MAX_KEY */
  ulonglong index_rows_read[MAX_KEY+1];

private:
  /* ANALYZE time tracker, if present */
  Exec_time_tracker *tracker;
public:
  void set_time_tracker(Exec_time_tracker *tracker_arg) { tracker=tracker_arg;}

  Item *pushed_idx_cond;
  uint pushed_idx_cond_keyno;  /* The index which the above condition is for */

  Discrete_interval auto_inc_interval_for_cur_row;
  /**
     Number of reserved auto-increment intervals. Serves as a heuristic
     when we have no estimation of how many records the statement will insert:
     the more intervals we have reserved, the bigger the next one. Reset in
     handler::ha_release_auto_increment().
  */
  uint auto_inc_intervals_count;

  /**
    Instrumented table associated with this handler.
    This member should be set to NULL when no instrumentation is in place,
    so that linking an instrumented/non instrumented server/plugin works.
    For example:
    - the server is compiled with the instrumentation.
    The server expects either NULL or valid pointers in m_psi.
    - an engine plugin is compiled without instrumentation.
    The plugin can not leave this pointer uninitialized,
    or can not leave a trash value on purpose in this pointer,
    as this would crash the server.
  */
  PSI_table *m_psi;

  virtual void unbind_psi();
  virtual void rebind_psi();

private:
  /**
    The lock type set by when calling::ha_external_lock(). This is 
    propagated down to the storage engine. The reason for also storing 
    it here, is that when doing MRR we need to create/clone a second handler
    object. This cloned handler object needs to know about the lock_type used.
  */
  int m_lock_type;
  /**
    Pointer where to store/retrieve the Handler_share pointer.
    For non partitioned handlers this is &TABLE_SHARE::ha_share.
  */
  Handler_share **ha_share;

public:
  handler(handlerton *ht_arg, TABLE_SHARE *share_arg)
    :table_share(share_arg), table(0),
    estimation_rows_to_insert(0), ht(ht_arg),
    ref(0), end_range(NULL),
    implicit_emptied(0),
    mark_trx_read_write_done(0),
    check_table_binlog_row_based_done(0),
    check_table_binlog_row_based_result(0),
    in_range_check_pushed_down(FALSE),
    key_used_on_scan(MAX_KEY),
    active_index(MAX_KEY), keyread(MAX_KEY),
    ref_length(sizeof(my_off_t)),
    ft_handler(0), inited(NONE),
    pushed_cond(0), next_insert_id(0), insert_id_for_cur_row(0),
    tracker(NULL),
    pushed_idx_cond(NULL),
    pushed_idx_cond_keyno(MAX_KEY),
    auto_inc_intervals_count(0),
    m_psi(NULL), m_lock_type(F_UNLCK), ha_share(NULL)
  {
    DBUG_PRINT("info",
               ("handler created F_UNLCK %d F_RDLCK %d F_WRLCK %d",
                F_UNLCK, F_RDLCK, F_WRLCK));
    reset_statistics();
  }
  virtual ~handler(void)
  {
    DBUG_ASSERT(m_lock_type == F_UNLCK);
    DBUG_ASSERT(inited == NONE);
  }
  virtual handler *clone(const char *name, MEM_ROOT *mem_root);
  /** This is called after create to allow us to set up cached variables */
  void init()
  {
    cached_table_flags= table_flags();
  }
  /* ha_ methods: pubilc wrappers for private virtual API */
  
  int ha_open(TABLE *table, const char *name, int mode, uint test_if_locked);
  int ha_index_init(uint idx, bool sorted)
  {
    DBUG_EXECUTE_IF("ha_index_init_fail", return HA_ERR_TABLE_DEF_CHANGED;);
    int result;
    DBUG_ENTER("ha_index_init");
    DBUG_ASSERT(inited==NONE);
    if (!(result= index_init(idx, sorted)))
    {
      inited=       INDEX;
      active_index= idx;
      end_range= NULL;
    }
    DBUG_RETURN(result);
  }
  int ha_index_end()
  {
    DBUG_ENTER("ha_index_end");
    DBUG_ASSERT(inited==INDEX);
    inited=       NONE;
    active_index= MAX_KEY;
    end_range=    NULL;
    DBUG_RETURN(index_end());
  }
  /* This is called after index_init() if we need to do a index scan */
  virtual int prepare_index_scan() { return 0; }
  virtual int prepare_index_key_scan_map(const uchar * key, key_part_map keypart_map)
  {
    uint key_len= calculate_key_len(table, active_index, key, keypart_map);
    return  prepare_index_key_scan(key, key_len);
  }
  virtual int prepare_index_key_scan( const uchar * key, uint key_len )
  { return 0; }
  virtual int prepare_range_scan(const key_range *start_key, const key_range *end_key)
  { return 0; }

  int ha_rnd_init(bool scan) __attribute__ ((warn_unused_result))
  {
    DBUG_EXECUTE_IF("ha_rnd_init_fail", return HA_ERR_TABLE_DEF_CHANGED;);
    int result;
    DBUG_ENTER("ha_rnd_init");
    DBUG_ASSERT(inited==NONE || (inited==RND && scan));
    inited= (result= rnd_init(scan)) ? NONE: RND;
    end_range= NULL;
    DBUG_RETURN(result);
  }
  int ha_rnd_end()
  {
    DBUG_ENTER("ha_rnd_end");
    DBUG_ASSERT(inited==RND);
    inited=NONE;
    end_range= NULL;
    DBUG_RETURN(rnd_end());
  }
  int ha_rnd_init_with_error(bool scan) __attribute__ ((warn_unused_result));
  int ha_reset();
  /* this is necessary in many places, e.g. in HANDLER command */
  int ha_index_or_rnd_end()
  {
    return inited == INDEX ? ha_index_end() : inited == RND ? ha_rnd_end() : 0;
  }
  /**
    The cached_table_flags is set at ha_open and ha_external_lock
  */
  Table_flags ha_table_flags() const { return cached_table_flags; }
  /**
    These functions represent the public interface to *users* of the
    handler class, hence they are *not* virtual. For the inheritance
    interface, see the (private) functions write_row(), update_row(),
    and delete_row() below.
  */
  int ha_external_lock(THD *thd, int lock_type);
  int ha_write_row(uchar * buf);
  int ha_update_row(const uchar * old_data, uchar * new_data);
  int ha_delete_row(const uchar * buf);
  void ha_release_auto_increment();

  bool keyread_enabled() { return keyread < MAX_KEY; }
  int ha_start_keyread(uint idx)
  {
    int res= keyread_enabled() ? 0 : extra_opt(HA_EXTRA_KEYREAD, idx);
    keyread= idx;
    return res;
  }
  int ha_end_keyread()
  {
    if (!keyread_enabled())
      return 0;
    keyread= MAX_KEY;
    return extra(HA_EXTRA_NO_KEYREAD);
  }

  int check_collation_compatibility();
  int ha_check_for_upgrade(HA_CHECK_OPT *check_opt);
  /** to be actually called to get 'check()' functionality*/
  int ha_check(THD *thd, HA_CHECK_OPT *check_opt);
  int ha_repair(THD* thd, HA_CHECK_OPT* check_opt);
  void ha_start_bulk_insert(ha_rows rows, uint flags= 0)
  {
    DBUG_ENTER("handler::ha_start_bulk_insert");
    estimation_rows_to_insert= rows;
    start_bulk_insert(rows, flags);
    DBUG_VOID_RETURN;
  }
  int ha_end_bulk_insert();
  int ha_bulk_update_row(const uchar *old_data, uchar *new_data,
                         uint *dup_key_found);
  int ha_delete_all_rows();
  int ha_truncate();
  int ha_reset_auto_increment(ulonglong value);
  int ha_optimize(THD* thd, HA_CHECK_OPT* check_opt);
  int ha_analyze(THD* thd, HA_CHECK_OPT* check_opt);
  bool ha_check_and_repair(THD *thd);
  int ha_disable_indexes(uint mode);
  int ha_enable_indexes(uint mode);
  int ha_discard_or_import_tablespace(my_bool discard);
  int ha_rename_table(const char *from, const char *to);
  int ha_delete_table(const char *name);
  void ha_drop_table(const char *name);

  int ha_create(const char *name, TABLE *form, HA_CREATE_INFO *info);

  int ha_create_partitioning_metadata(const char *name, const char *old_name,
                                      int action_flag);

  int ha_change_partitions(HA_CREATE_INFO *create_info,
                           const char *path,
                           ulonglong * const copied,
                           ulonglong * const deleted,
                           const uchar *pack_frm_data,
                           size_t pack_frm_len);
  int ha_drop_partitions(const char *path);
  int ha_rename_partitions(const char *path);

  void adjust_next_insert_id_after_explicit_value(ulonglong nr);
  int update_auto_increment();
  virtual void print_error(int error, myf errflag);
  virtual bool get_error_message(int error, String *buf);
  uint get_dup_key(int error);
  /**
    Retrieves the names of the table and the key for which there was a
    duplicate entry in the case of HA_ERR_FOREIGN_DUPLICATE_KEY.

    If any of the table or key name is not available this method will return
    false and will not change any of child_table_name or child_key_name.

    @param child_table_name[out]    Table name
    @param child_table_name_len[in] Table name buffer size
    @param child_key_name[out]      Key name
    @param child_key_name_len[in]   Key name buffer size

    @retval  true                  table and key names were available
                                   and were written into the corresponding
                                   out parameters.
    @retval  false                 table and key names were not available,
                                   the out parameters were not touched.
  */
  virtual bool get_foreign_dup_key(char *child_table_name,
                                   uint child_table_name_len,
                                   char *child_key_name,
                                   uint child_key_name_len)
  { DBUG_ASSERT(false); return(false); }
  void reset_statistics()
  {
    rows_read= rows_changed= rows_tmp_read= 0;
    bzero(index_rows_read, sizeof(index_rows_read));
  }
  virtual void change_table_ptr(TABLE *table_arg, TABLE_SHARE *share)
  {
    table= table_arg;
    table_share= share;
    reset_statistics();
  }
  virtual double scan_time()
  { return ulonglong2double(stats.data_file_length) / IO_SIZE + 2; }

  /**
     The cost of reading a set of ranges from the table using an index
     to access it.
     
     @param index  The index number.
     @param ranges The number of ranges to be read.
     @param rows   Total number of rows to be read.
     
     This method can be used to calculate the total cost of scanning a table
     using an index by calling it using read_time(index, 1, table_size).
  */
  virtual double read_time(uint index, uint ranges, ha_rows rows)
  { return rows2double(ranges+rows); }

  /**
    Calculate cost of 'keyread' scan for given index and number of records.

     @param index    index to read
     @param ranges   #of ranges to read
     @param rows     #of records to read
  */
  virtual double keyread_time(uint index, uint ranges, ha_rows rows);

  virtual const key_map *keys_to_use_for_scanning() { return &key_map_empty; }
  bool has_transactions()
  { return (ha_table_flags() & HA_NO_TRANSACTIONS) == 0; }

  /**
    This method is used to analyse the error to see whether the error
    is ignorable or not, certain handlers can have more error that are
    ignorable than others. E.g. the partition handler can get inserts
    into a range where there is no partition and this is an ignorable
    error.
    HA_ERR_FOUND_DUP_UNIQUE is a special case in MyISAM that means the
    same thing as HA_ERR_FOUND_DUP_KEY but can in some cases lead to
    a slightly different error message.
  */
  virtual bool is_fatal_error(int error, uint flags)
  {
    if (!error ||
        ((flags & HA_CHECK_DUP_KEY) &&
         (error == HA_ERR_FOUND_DUPP_KEY ||
          error == HA_ERR_FOUND_DUPP_UNIQUE)) ||
        error == HA_ERR_AUTOINC_ERANGE ||
        ((flags & HA_CHECK_FK_ERROR) &&
         (error == HA_ERR_ROW_IS_REFERENCED ||
          error == HA_ERR_NO_REFERENCED_ROW)))
      return FALSE;
    return TRUE;
  }

  /**
    Number of rows in table. It will only be called if
    (table_flags() & (HA_HAS_RECORDS | HA_STATS_RECORDS_IS_EXACT)) != 0
  */
  virtual ha_rows records() { return stats.records; }
  /**
    Return upper bound of current number of records in the table
    (max. of how many records one will retrieve when doing a full table scan)
    If upper bound is not known, HA_POS_ERROR should be returned as a max
    possible upper bound.
  */
  virtual ha_rows estimate_rows_upper_bound()
  { return stats.records+EXTRA_RECORDS; }

  /**
    Get the row type from the storage engine.  If this method returns
    ROW_TYPE_NOT_USED, the information in HA_CREATE_INFO should be used.
  */
  virtual enum row_type get_row_type() const { return ROW_TYPE_NOT_USED; }

  virtual const char *index_type(uint key_number) { DBUG_ASSERT(0); return "";}


  /**
    Signal that the table->read_set and table->write_set table maps changed
    The handler is allowed to set additional bits in the above map in this
    call. Normally the handler should ignore all calls until we have done
    a ha_rnd_init() or ha_index_init(), write_row(), update_row or delete_row()
    as there may be several calls to this routine.
  */
  virtual void column_bitmaps_signal();
  /*
    We have to check for inited as some engines, like innodb, sets
    active_index during table scan.
  */
  uint get_index(void) const
  { return inited == INDEX ? active_index : MAX_KEY; }
  int ha_close(void);

  /**
    @retval  0   Bulk update used by handler
    @retval  1   Bulk update not used, normal operation used
  */
  virtual bool start_bulk_update() { return 1; }
  /**
    @retval  0   Bulk delete used by handler
    @retval  1   Bulk delete not used, normal operation used
  */
  virtual bool start_bulk_delete() { return 1; }
  /**
    After this call all outstanding updates must be performed. The number
    of duplicate key errors are reported in the duplicate key parameter.
    It is allowed to continue to the batched update after this call, the
    handler has to wait until end_bulk_update with changing state.

    @param    dup_key_found       Number of duplicate keys found

    @retval  0           Success
    @retval  >0          Error code
  */
  virtual int exec_bulk_update(uint *dup_key_found)
  {
    DBUG_ASSERT(FALSE);
    return HA_ERR_WRONG_COMMAND;
  }
  /**
    Perform any needed clean-up, no outstanding updates are there at the
    moment.
  */
  virtual void end_bulk_update() { return; }
  /**
    Execute all outstanding deletes and close down the bulk delete.

    @retval 0             Success
    @retval >0            Error code
  */
  virtual int end_bulk_delete()
  {
    DBUG_ASSERT(FALSE);
    return HA_ERR_WRONG_COMMAND;
  }
  /**
     @brief
     Positions an index cursor to the index specified in the
     handle. Fetches the row if available. If the key value is null,
     begin at the first key of the index.
  */
protected:
  virtual int index_read_map(uchar * buf, const uchar * key,
                             key_part_map keypart_map,
                             enum ha_rkey_function find_flag)
  {
    uint key_len= calculate_key_len(table, active_index, key, keypart_map);
    return index_read(buf, key, key_len, find_flag);
  }
  /**
     @brief
     Positions an index cursor to the index specified in the
     handle. Fetches the row if available. If the key value is null,
     begin at the first key of the index.
  */
  virtual int index_read_idx_map(uchar * buf, uint index, const uchar * key,
                                 key_part_map keypart_map,
                                 enum ha_rkey_function find_flag);
  virtual int index_next(uchar * buf)
   { return  HA_ERR_WRONG_COMMAND; }
  virtual int index_prev(uchar * buf)
   { return  HA_ERR_WRONG_COMMAND; }
  virtual int index_first(uchar * buf)
   { return  HA_ERR_WRONG_COMMAND; }
  virtual int index_last(uchar * buf)
   { return  HA_ERR_WRONG_COMMAND; }
  virtual int index_next_same(uchar *buf, const uchar *key, uint keylen);
  virtual int close(void)=0;
  inline void update_rows_read()
  {
    if (likely(!internal_tmp_table))
      rows_read++;
    else
      rows_tmp_read++;
  }
  inline void update_index_statistics()
  {
    index_rows_read[active_index]++;
    update_rows_read();
  }
public:

  int ha_index_read_map(uchar * buf, const uchar * key,
                        key_part_map keypart_map,
                        enum ha_rkey_function find_flag);
  int ha_index_read_idx_map(uchar * buf, uint index, const uchar * key,
                            key_part_map keypart_map,
                            enum ha_rkey_function find_flag);
  int ha_index_next(uchar * buf);
  int ha_index_prev(uchar * buf);
  int ha_index_first(uchar * buf);
  int ha_index_last(uchar * buf);
  int ha_index_next_same(uchar *buf, const uchar *key, uint keylen);
  /*
    TODO: should we make for those functions non-virtual ha_func_name wrappers,
    too?
  */
  virtual ha_rows multi_range_read_info_const(uint keyno, RANGE_SEQ_IF *seq,
                                              void *seq_init_param, 
                                              uint n_ranges, uint *bufsz,
                                              uint *mrr_mode,
                                              Cost_estimate *cost);
  virtual ha_rows multi_range_read_info(uint keyno, uint n_ranges, uint keys,
                                        uint key_parts, uint *bufsz, 
                                        uint *mrr_mode, Cost_estimate *cost);
  virtual int multi_range_read_init(RANGE_SEQ_IF *seq, void *seq_init_param,
                                    uint n_ranges, uint mrr_mode, 
                                    HANDLER_BUFFER *buf);
  virtual int multi_range_read_next(range_id_t *range_info);
  /*
    Return string representation of the MRR plan.

    This is intended to be used for EXPLAIN, via the following scenario:
    1. SQL layer calls handler->multi_range_read_info().
    1.1. Storage engine figures out whether it will use some non-default
         MRR strategy, sets appropritate bits in *mrr_mode, and returns 
         control to SQL layer
    2. SQL layer remembers the returned mrr_mode
    3. SQL layer compares various options and choses the final query plan. As
       a part of that, it makes a choice of whether to use the MRR strategy
       picked in 1.1
    4. EXPLAIN code converts the query plan to its text representation. If MRR
       strategy is part of the plan, it calls
       multi_range_read_explain_info(mrr_mode) to get a text representation of
       the picked MRR strategy.

    @param mrr_mode   Mode which was returned by multi_range_read_info[_const]
    @param str        INOUT string to be printed for EXPLAIN
    @param str_end    End of the string buffer. The function is free to put the 
                      string into [str..str_end] memory range.
  */
  virtual int multi_range_read_explain_info(uint mrr_mode, char *str, 
                                            size_t size)
  { return 0; }

  virtual int read_range_first(const key_range *start_key,
                               const key_range *end_key,
                               bool eq_range, bool sorted);
  virtual int read_range_next();
  void set_end_range(const key_range *end_key);
  int compare_key(key_range *range);
  int compare_key2(key_range *range) const;
  virtual int ft_init() { return HA_ERR_WRONG_COMMAND; }
  void ft_end() { ft_handler=NULL; }
  virtual FT_INFO *ft_init_ext(uint flags, uint inx,String *key)
    { return NULL; }
private:
  virtual int ft_read(uchar *buf) { return HA_ERR_WRONG_COMMAND; }
  virtual int rnd_next(uchar *buf)=0;
  virtual int rnd_pos(uchar * buf, uchar *pos)=0;
  /**
    This function only works for handlers having
    HA_PRIMARY_KEY_REQUIRED_FOR_POSITION set.
    It will return the row with the PK given in the record argument.
  */
  virtual int rnd_pos_by_record(uchar *record)
  {
    int error;
    DBUG_ASSERT(table_flags() & HA_PRIMARY_KEY_REQUIRED_FOR_POSITION);

    error = ha_rnd_init(false);
    if (error != 0)
      return error;

    position(record);
    error = ha_rnd_pos(record, ref);
    ha_rnd_end();
    return error;
  }
  virtual int read_first_row(uchar *buf, uint primary_key);
public:

  /* Same as above, but with statistics */
  inline int ha_ft_read(uchar *buf);
  int ha_rnd_next(uchar *buf);
  int ha_rnd_pos(uchar *buf, uchar *pos);
  inline int ha_rnd_pos_by_record(uchar *buf);
  inline int ha_read_first_row(uchar *buf, uint primary_key);

  /**
    The following 3 function is only needed for tables that may be
    internal temporary tables during joins.
  */
  virtual int remember_rnd_pos()
    { return HA_ERR_WRONG_COMMAND; }
  virtual int restart_rnd_next(uchar *buf)
    { return HA_ERR_WRONG_COMMAND; }
  virtual int rnd_same(uchar *buf, uint inx)
    { return HA_ERR_WRONG_COMMAND; }

  virtual ha_rows records_in_range(uint inx, key_range *min_key,
                                   key_range *max_key)
    { return (ha_rows) 10; }
  /*
    If HA_PRIMARY_KEY_REQUIRED_FOR_POSITION is set, then it sets ref
    (reference to the row, aka position, with the primary key given in
    the record).
    Otherwise it set ref to the current row.
  */
  virtual void position(const uchar *record)=0;
  virtual int info(uint)=0; // see my_base.h for full description
  virtual void get_dynamic_partition_info(PARTITION_STATS *stat_info,
                                          uint part_id);
  virtual int extra(enum ha_extra_function operation)
  { return 0; }
  virtual int extra_opt(enum ha_extra_function operation, ulong arg)
  { return extra(operation); }

  /**
    In an UPDATE or DELETE, if the row under the cursor was locked by another
    transaction, and the engine used an optimistic read of the last
    committed row value under the cursor, then the engine returns 1 from this
    function. MySQL must NOT try to update this optimistic value. If the
    optimistic value does not match the WHERE condition, MySQL can decide to
    skip over this row. Currently only works for InnoDB. This can be used to
    avoid unnecessary lock waits.

    If this method returns nonzero, it will also signal the storage
    engine that the next read will be a locking re-read of the row.
  */
  bool ha_was_semi_consistent_read();
  virtual bool was_semi_consistent_read() { return 0; }
  /**
    Tell the engine whether it should avoid unnecessary lock waits.
    If yes, in an UPDATE or DELETE, if the row under the cursor was locked
    by another transaction, the engine may try an optimistic read of
    the last committed row value under the cursor.
  */
  virtual void try_semi_consistent_read(bool) {}
  virtual void unlock_row() {}
  virtual int start_stmt(THD *thd, thr_lock_type lock_type) {return 0;}
  virtual void get_auto_increment(ulonglong offset, ulonglong increment,
                                  ulonglong nb_desired_values,
                                  ulonglong *first_value,
                                  ulonglong *nb_reserved_values);
  void set_next_insert_id(ulonglong id)
  {
    DBUG_PRINT("info",("auto_increment: next value %lu", (ulong)id));
    next_insert_id= id;
  }
  void restore_auto_increment(ulonglong prev_insert_id)
  {
    /*
      Insertion of a row failed, re-use the lastly generated auto_increment
      id, for the next row. This is achieved by resetting next_insert_id to
      what it was before the failed insertion (that old value is provided by
      the caller). If that value was 0, it was the first row of the INSERT;
      then if insert_id_for_cur_row contains 0 it means no id was generated
      for this first row, so no id was generated since the INSERT started, so
      we should set next_insert_id to 0; if insert_id_for_cur_row is not 0, it
      is the generated id of the first and failed row, so we use it.
    */
    next_insert_id= (prev_insert_id > 0) ? prev_insert_id :
      insert_id_for_cur_row;
  }

  virtual void update_create_info(HA_CREATE_INFO *create_info) {}
  int check_old_types();
  virtual int assign_to_keycache(THD* thd, HA_CHECK_OPT* check_opt)
  { return HA_ADMIN_NOT_IMPLEMENTED; }
  virtual int preload_keys(THD* thd, HA_CHECK_OPT* check_opt)
  { return HA_ADMIN_NOT_IMPLEMENTED; }
  /* end of the list of admin commands */

  virtual int indexes_are_disabled(void) {return 0;}
  virtual char *update_table_comment(const char * comment)
  { return (char*) comment;}
  virtual void append_create_info(String *packet) {}
  /**
    If index == MAX_KEY then a check for table is made and if index <
    MAX_KEY then a check is made if the table has foreign keys and if
    a foreign key uses this index (and thus the index cannot be dropped).

    @param  index            Index to check if foreign key uses it

    @retval   TRUE            Foreign key defined on table or index
    @retval   FALSE           No foreign key defined
  */
  virtual bool is_fk_defined_on_table_or_index(uint index)
  { return FALSE; }
  virtual char* get_foreign_key_create_info()
  { return(NULL);}  /* gets foreign key create string from InnoDB */
  /**
    Used in ALTER TABLE to check if changing storage engine is allowed.

    @note Called without holding thr_lock.c lock.

    @retval true   Changing storage engine is allowed.
    @retval false  Changing storage engine not allowed.
  */
  virtual bool can_switch_engines() { return true; }
  virtual int can_continue_handler_scan() { return 0; }
  /**
    Get the list of foreign keys in this table.

    @remark Returns the set of foreign keys where this table is the
            dependent or child table.

    @param thd  The thread handle.
    @param f_key_list[out]  The list of foreign keys.

    @return The handler error code or zero for success.
  */
  virtual int
  get_foreign_key_list(THD *thd, List<FOREIGN_KEY_INFO> *f_key_list)
  { return 0; }
  /**
    Get the list of foreign keys referencing this table.

    @remark Returns the set of foreign keys where this table is the
            referenced or parent table.

    @param thd  The thread handle.
    @param f_key_list[out]  The list of foreign keys.

    @return The handler error code or zero for success.
  */
  virtual int
  get_parent_foreign_key_list(THD *thd, List<FOREIGN_KEY_INFO> *f_key_list)
  { return 0; }
  virtual uint referenced_by_foreign_key() { return 0;}
  virtual void init_table_handle_for_HANDLER()
  { return; }       /* prepare InnoDB for HANDLER */
  virtual void free_foreign_key_create_info(char* str) {}
  /** The following can be called without an open handler */
  const char *table_type() const { return hton_name(ht)->str; }
  const char **bas_ext() const { return ht->tablefile_extensions; }

  virtual int get_default_no_partitions(HA_CREATE_INFO *create_info)
  { return 1;}
  virtual void set_auto_partitions(partition_info *part_info) { return; }
  virtual bool get_no_parts(const char *name,
                            uint *no_parts)
  {
    *no_parts= 0;
    return 0;
  }
  virtual void set_part_info(partition_info *part_info) {return;}

  virtual ulong index_flags(uint idx, uint part, bool all_parts) const =0;

  uint max_record_length() const
  { return MY_MIN(HA_MAX_REC_LENGTH, max_supported_record_length()); }
  uint max_keys() const
  { return MY_MIN(MAX_KEY, max_supported_keys()); }
  uint max_key_parts() const
  { return MY_MIN(MAX_REF_PARTS, max_supported_key_parts()); }
  uint max_key_length() const
  { return MY_MIN(MAX_DATA_LENGTH_FOR_KEY, max_supported_key_length()); }
  uint max_key_part_length() const
  { return MY_MIN(MAX_DATA_LENGTH_FOR_KEY, max_supported_key_part_length()); }

  virtual uint max_supported_record_length() const { return HA_MAX_REC_LENGTH; }
  virtual uint max_supported_keys() const { return 0; }
  virtual uint max_supported_key_parts() const { return MAX_REF_PARTS; }
  virtual uint max_supported_key_length() const { return MAX_DATA_LENGTH_FOR_KEY; }
  virtual uint max_supported_key_part_length() const { return 255; }
  virtual uint min_record_length(uint options) const { return 1; }

  virtual uint checksum() const { return 0; }
  virtual bool is_crashed() const  { return 0; }
  virtual bool auto_repair(int error) const { return 0; }

  void update_global_table_stats();
  void update_global_index_stats();

#define CHF_CREATE_FLAG 0
#define CHF_DELETE_FLAG 1
#define CHF_RENAME_FLAG 2
#define CHF_INDEX_FLAG  3

  /**
    @note lock_count() can return > 1 if the table is MERGE or partitioned.
  */
  virtual uint lock_count(void) const { return 1; }
  /**
    Is not invoked for non-transactional temporary tables.

    @note store_lock() can return more than one lock if the table is MERGE
    or partitioned.

    @note that one can NOT rely on table->in_use in store_lock().  It may
    refer to a different thread if called from mysql_lock_abort_for_thread().

    @note If the table is MERGE, store_lock() can return less locks
    than lock_count() claimed. This can happen when the MERGE children
    are not attached when this is called from another thread.
  */
  virtual THR_LOCK_DATA **store_lock(THD *thd,
				     THR_LOCK_DATA **to,
				     enum thr_lock_type lock_type)=0;

  /** Type of table for caching query */
  virtual uint8 table_cache_type() { return HA_CACHE_TBL_NONTRANSACT; }


  /**
    @brief Register a named table with a call back function to the query cache.

    @param thd The thread handle
    @param table_key A pointer to the table name in the table cache
    @param key_length The length of the table name
    @param[out] engine_callback The pointer to the storage engine call back
      function
    @param[out] engine_data Storage engine specific data which could be
      anything

    This method offers the storage engine, the possibility to store a reference
    to a table name which is going to be used with query cache. 
    The method is called each time a statement is written to the cache and can
    be used to verify if a specific statement is cacheable. It also offers
    the possibility to register a generic (but static) call back function which
    is called each time a statement is matched against the query cache.

    @note If engine_data supplied with this function is different from
      engine_data supplied with the callback function, and the callback returns
      FALSE, a table invalidation on the current table will occur.

    @return Upon success the engine_callback will point to the storage engine
      call back function, if any, and engine_data will point to any storage
      engine data used in the specific implementation.
      @retval TRUE Success
      @retval FALSE The specified table or current statement should not be
        cached
  */

  virtual my_bool register_query_cache_table(THD *thd, char *table_key,
                                             uint key_length,
                                             qc_engine_callback
                                             *engine_callback,
                                             ulonglong *engine_data)
  {
    *engine_callback= 0;
    return TRUE;
  }

  /*
    Count tables invisible from all tables list on which current one built
    (like myisammrg and partitioned tables)

    tables_type          mask for the tables should be added herdde

    returns number of such tables
  */

  virtual uint count_query_cache_dependant_tables(uint8 *tables_type
                                                  __attribute__((unused)))
  {
    return 0;
  }

  /*
    register tables invisible from all tables list on which current one built
    (like myisammrg and partitioned tables).

    @note they should be counted by method above

    cache                Query cache pointer
    block                Query cache block to write the table
    n                    Number of the table

    @retval FALSE - OK
    @retval TRUE  - Error
  */

  virtual my_bool
    register_query_cache_dependant_tables(THD *thd
                                          __attribute__((unused)),
                                          Query_cache *cache
                                          __attribute__((unused)),
                                          Query_cache_block_table **block
                                          __attribute__((unused)),
                                          uint *n __attribute__((unused)))
  {
    return FALSE;
  }

 /*
   Check if the primary key (if there is one) is a clustered and a
   reference key. This means:

   - Data is stored together with the primary key (no secondary lookup
     needed to find the row data). The optimizer uses this to find out
     the cost of fetching data.
   - The primary key is part of each secondary key and is used
     to find the row data in the primary index when reading trough
     secondary indexes.
   - When doing a HA_KEYREAD_ONLY we get also all the primary key parts
     into the row. This is critical property used by index_merge.

   All the above is usually true for engines that store the row
   data in the primary key index (e.g. in a b-tree), and use the primary
   key value as a position().  InnoDB is an example of such an engine.

   For such a clustered primary key, the following should also hold:
   index_flags() should contain HA_CLUSTERED_INDEX
   table_flags() should contain HA_TABLE_SCAN_ON_INDEX

   @retval TRUE   yes
   @retval FALSE  No.
 */
 virtual bool primary_key_is_clustered() { return FALSE; }
 virtual int cmp_ref(const uchar *ref1, const uchar *ref2)
 {
   return memcmp(ref1, ref2, ref_length);
 }

 /*
   Condition pushdown to storage engines
 */

 /**
   Push condition down to the table handler.

   @param  cond   Condition to be pushed. The condition tree must not be
                  modified by the by the caller.

   @return
     The 'remainder' condition that caller must use to filter out records.
     NULL means the handler will not return rows that do not match the
     passed condition.

   @note
   The pushed conditions form a stack (from which one can remove the
   last pushed condition using cond_pop).
   The table handler filters out rows using (pushed_cond1 AND pushed_cond2 
   AND ... AND pushed_condN)
   or less restrictive condition, depending on handler's capabilities.

   handler->ha_reset() call empties the condition stack.
   Calls to rnd_init/rnd_end, index_init/index_end etc do not affect the
   condition stack.
 */ 
 virtual const COND *cond_push(const COND *cond) { return cond; };
 /**
   Pop the top condition from the condition stack of the handler instance.

   Pops the top if condition stack, if stack is not empty.
 */
 virtual void cond_pop() { return; };

 /**
   Push down an index condition to the handler.

   The server will use this method to push down a condition it wants
   the handler to evaluate when retrieving records using a specified
   index. The pushed index condition will only refer to fields from
   this handler that is contained in the index (but it may also refer
   to fields in other handlers). Before the handler evaluates the
   condition it must read the content of the index entry into the 
   record buffer.

   The handler is free to decide if and how much of the condition it
   will take responsibility for evaluating. Based on this evaluation
   it should return the part of the condition it will not evaluate.
   If it decides to evaluate the entire condition it should return
   NULL. If it decides not to evaluate any part of the condition it
   should return a pointer to the same condition as given as argument.

   @param keyno    the index number to evaluate the condition on
   @param idx_cond the condition to be evaluated by the handler

   @return The part of the pushed condition that the handler decides
           not to evaluate
 */
 virtual Item *idx_cond_push(uint keyno, Item* idx_cond) { return idx_cond; }

 /** Reset information about pushed index conditions */
 virtual void cancel_pushed_idx_cond()
 {
   pushed_idx_cond= NULL;
   pushed_idx_cond_keyno= MAX_KEY;
   in_range_check_pushed_down= false;
 }
 /**
   Part of old, deprecated in-place ALTER API.
 */
 virtual bool check_if_incompatible_data(HA_CREATE_INFO *create_info,
					 uint table_changes)
 { return COMPATIBLE_DATA_NO; }

 /* On-line/in-place ALTER TABLE interface. */

 /*
   Here is an outline of on-line/in-place ALTER TABLE execution through
   this interface.

   Phase 1 : Initialization
   ========================
   During this phase we determine which algorithm should be used
   for execution of ALTER TABLE and what level concurrency it will
   require.

   *) This phase starts by opening the table and preparing description
      of the new version of the table.
   *) Then we check if it is impossible even in theory to carry out
      this ALTER TABLE using the in-place algorithm. For example, because
      we need to change storage engine or the user has explicitly requested
      usage of the "copy" algorithm.
   *) If in-place ALTER TABLE is theoretically possible, we continue
      by compiling differences between old and new versions of the table
      in the form of HA_ALTER_FLAGS bitmap. We also build a few
      auxiliary structures describing requested changes and store
      all these data in the Alter_inplace_info object.
   *) Then the handler::check_if_supported_inplace_alter() method is called
      in order to find if the storage engine can carry out changes requested
      by this ALTER TABLE using the in-place algorithm. To determine this,
      the engine can rely on data in HA_ALTER_FLAGS/Alter_inplace_info
      passed to it as well as on its own checks. If the in-place algorithm
      can be used for this ALTER TABLE, the level of required concurrency for
      its execution is also returned.
      If any errors occur during the handler call, ALTER TABLE is aborted
      and no further handler functions are called.
   *) Locking requirements of the in-place algorithm are compared to any
      concurrency requirements specified by user. If there is a conflict
      between them, we either switch to the copy algorithm or emit an error.

   Phase 2 : Execution
   ===================

   In this phase the operations are executed.

   *) As the first step, we acquire a lock corresponding to the concurrency
      level which was returned by handler::check_if_supported_inplace_alter()
      and requested by the user. This lock is held for most of the
      duration of in-place ALTER (if HA_ALTER_INPLACE_SHARED_LOCK_AFTER_PREPARE
      or HA_ALTER_INPLACE_NO_LOCK_AFTER_PREPARE were returned we acquire an
      exclusive lock for duration of the next step only).
   *) After that we call handler::ha_prepare_inplace_alter_table() to give the
      storage engine a chance to update its internal structures with a higher
      lock level than the one that will be used for the main step of algorithm.
      After that we downgrade the lock if it is necessary.
   *) After that, the main step of this phase and algorithm is executed.
      We call the handler::ha_inplace_alter_table() method, which carries out the
      changes requested by ALTER TABLE but does not makes them visible to other
      connections yet.
   *) We ensure that no other connection uses the table by upgrading our
      lock on it to exclusive.
   *) a) If the previous step succeeds, handler::ha_commit_inplace_alter_table() is
         called to allow the storage engine to do any final updates to its structures,
         to make all earlier changes durable and visible to other connections.
      b) If we have failed to upgrade lock or any errors have occurred during the
         handler functions calls (including commit), we call
         handler::ha_commit_inplace_alter_table()
         to rollback all changes which were done during previous steps.

  Phase 3 : Final
  ===============

  In this phase we:

  *) Update SQL-layer data-dictionary by installing .FRM file for the new version
     of the table.
  *) Inform the storage engine about this change by calling the
     handler::ha_notify_table_changed() method.
  *) Destroy the Alter_inplace_info and handler_ctx objects.

 */

 /**
    Check if a storage engine supports a particular alter table in-place

    @param    altered_table     TABLE object for new version of table.
    @param    ha_alter_info     Structure describing changes to be done
                                by ALTER TABLE and holding data used
                                during in-place alter.

    @retval   HA_ALTER_ERROR                  Unexpected error.
    @retval   HA_ALTER_INPLACE_NOT_SUPPORTED  Not supported, must use copy.
    @retval   HA_ALTER_INPLACE_EXCLUSIVE_LOCK Supported, but requires X lock.
    @retval   HA_ALTER_INPLACE_SHARED_LOCK_AFTER_PREPARE
                                              Supported, but requires SNW lock
                                              during main phase. Prepare phase
                                              requires X lock.
    @retval   HA_ALTER_INPLACE_SHARED_LOCK    Supported, but requires SNW lock.
    @retval   HA_ALTER_INPLACE_NO_LOCK_AFTER_PREPARE
                                              Supported, concurrent reads/writes
                                              allowed. However, prepare phase
                                              requires X lock.
    @retval   HA_ALTER_INPLACE_NO_LOCK        Supported, concurrent
                                              reads/writes allowed.

    @note The default implementation uses the old in-place ALTER API
    to determine if the storage engine supports in-place ALTER or not.

    @note Called without holding thr_lock.c lock.
 */
 virtual enum_alter_inplace_result
 check_if_supported_inplace_alter(TABLE *altered_table,
                                  Alter_inplace_info *ha_alter_info);


 /**
    Public functions wrapping the actual handler call.
    @see prepare_inplace_alter_table()
 */
 bool ha_prepare_inplace_alter_table(TABLE *altered_table,
                                     Alter_inplace_info *ha_alter_info);


 /**
    Public function wrapping the actual handler call.
    @see inplace_alter_table()
 */
 bool ha_inplace_alter_table(TABLE *altered_table,
                             Alter_inplace_info *ha_alter_info)
 {
   return inplace_alter_table(altered_table, ha_alter_info);
 }


 /**
    Public function wrapping the actual handler call.
    Allows us to enforce asserts regardless of handler implementation.
    @see commit_inplace_alter_table()
 */
 bool ha_commit_inplace_alter_table(TABLE *altered_table,
                                    Alter_inplace_info *ha_alter_info,
                                    bool commit);


 /**
    Public function wrapping the actual handler call.
    @see notify_table_changed()
 */
 void ha_notify_table_changed()
 {
   notify_table_changed();
 }


protected:
 /**
    Allows the storage engine to update internal structures with concurrent
    writes blocked. If check_if_supported_inplace_alter() returns
    HA_ALTER_INPLACE_NO_LOCK_AFTER_PREPARE or
    HA_ALTER_INPLACE_SHARED_AFTER_PREPARE, this function is called with
    exclusive lock otherwise the same level of locking as for
    inplace_alter_table() will be used.

    @note Storage engines are responsible for reporting any errors by
    calling my_error()/print_error()

    @note If this function reports error, commit_inplace_alter_table()
    will be called with commit= false.

    @note For partitioning, failing to prepare one partition, means that
    commit_inplace_alter_table() will be called to roll back changes for
    all partitions. This means that commit_inplace_alter_table() might be
    called without prepare_inplace_alter_table() having been called first
    for a given partition.

    @param    altered_table     TABLE object for new version of table.
    @param    ha_alter_info     Structure describing changes to be done
                                by ALTER TABLE and holding data used
                                during in-place alter.

    @retval   true              Error
    @retval   false             Success
 */
 virtual bool prepare_inplace_alter_table(TABLE *altered_table,
                                          Alter_inplace_info *ha_alter_info)
 { return false; }


 /**
    Alter the table structure in-place with operations specified using HA_ALTER_FLAGS
    and Alter_inplace_info. The level of concurrency allowed during this
    operation depends on the return value from check_if_supported_inplace_alter().

    @note Storage engines are responsible for reporting any errors by
    calling my_error()/print_error()

    @note If this function reports error, commit_inplace_alter_table()
    will be called with commit= false.

    @param    altered_table     TABLE object for new version of table.
    @param    ha_alter_info     Structure describing changes to be done
                                by ALTER TABLE and holding data used
                                during in-place alter.

    @retval   true              Error
    @retval   false             Success
 */
 virtual bool inplace_alter_table(TABLE *altered_table,
                                  Alter_inplace_info *ha_alter_info)
 { return false; }


 /**
    Commit or rollback the changes made during prepare_inplace_alter_table()
    and inplace_alter_table() inside the storage engine.
    Note that in case of rollback the allowed level of concurrency during
    this operation will be the same as for inplace_alter_table() and thus
    might be higher than during prepare_inplace_alter_table(). (For example,
    concurrent writes were blocked during prepare, but might not be during
    rollback).

    @note Storage engines are responsible for reporting any errors by
    calling my_error()/print_error()

    @note If this function with commit= true reports error, it will be called
    again with commit= false.

    @note In case of partitioning, this function might be called for rollback
    without prepare_inplace_alter_table() having been called first.
    Also partitioned tables sets ha_alter_info->group_commit_ctx to a NULL
    terminated array of the partitions handlers and if all of them are
    committed as one, then group_commit_ctx should be set to NULL to indicate
    to the partitioning handler that all partitions handlers are committed.
    @see prepare_inplace_alter_table().

    @param    altered_table     TABLE object for new version of table.
    @param    ha_alter_info     Structure describing changes to be done
                                by ALTER TABLE and holding data used
                                during in-place alter.
    @param    commit            True => Commit, False => Rollback.

    @retval   true              Error
    @retval   false             Success
 */
 virtual bool commit_inplace_alter_table(TABLE *altered_table,
                                         Alter_inplace_info *ha_alter_info,
                                         bool commit)
{
  /* Nothing to commit/rollback, mark all handlers committed! */
  ha_alter_info->group_commit_ctx= NULL;
  return false;
}


 /**
    Notify the storage engine that the table structure (.FRM) has been updated.

    @note No errors are allowed during notify_table_changed().
 */
 virtual void notify_table_changed() { }

public:
 /* End of On-line/in-place ALTER TABLE interface. */


  /**
    use_hidden_primary_key() is called in case of an update/delete when
    (table_flags() and HA_PRIMARY_KEY_REQUIRED_FOR_DELETE) is defined
    but we don't have a primary key
  */
  virtual void use_hidden_primary_key();
  virtual uint alter_table_flags(uint flags)
  {
    if (ht->alter_table_flags)
      return ht->alter_table_flags(flags);
    return 0;
  }

  LEX_STRING *engine_name() { return hton_name(ht); }
  
  TABLE* get_table() { return table; }
  TABLE_SHARE* get_table_share() { return table_share; }
protected:
  /* Service methods for use by storage engines. */
  void **ha_data(THD *) const;
  THD *ha_thd(void) const;

  /**
    Acquire the instrumented table information from a table share.
    @return an instrumented table share, or NULL.
  */
  PSI_table_share *ha_table_share_psi() const;

  /**
    Default rename_table() and delete_table() rename/delete files with a
    given name and extensions from bas_ext().

    These methods can be overridden, but their default implementation
    provide useful functionality.
  */
  virtual int rename_table(const char *from, const char *to);
  /**
    Delete a table in the engine. Called for base as well as temporary
    tables.
  */
  virtual int delete_table(const char *name);

public:
  inline bool check_table_binlog_row_based(bool binlog_row);
  inline void clear_cached_table_binlog_row_based_flag()
  {
    check_table_binlog_row_based_done= 0;
    check_table_binlog_row_based_result= 0;
  }
private:
  /* Cache result to avoid extra calls */
  inline void mark_trx_read_write()
  {
    if (unlikely(!mark_trx_read_write_done))
    {
      mark_trx_read_write_done= 1;
      mark_trx_read_write_internal();
    }
  }
  void mark_trx_read_write_internal();
  bool check_table_binlog_row_based_internal(bool binlog_row);

protected:
  /*
    These are intended to be used only by handler::ha_xxxx() functions
    However, engines that implement read_range_XXX() (like MariaRocks)
    or embed other engines (like ha_partition) may need to call these also
  */
  inline void increment_statistics(ulong SSV::*offset) const;
  inline void decrement_statistics(ulong SSV::*offset) const;

private:
  /*
    Low-level primitives for storage engines.  These should be
    overridden by the storage engine class. To call these methods, use
    the corresponding 'ha_*' method above.
  */

  virtual int open(const char *name, int mode, uint test_if_locked)=0;
  /* Note: ha_index_read_idx_map() may bypass index_init() */
  virtual int index_init(uint idx, bool sorted) { return 0; }
  virtual int index_end() { return 0; }
  /**
    rnd_init() can be called two times without rnd_end() in between
    (it only makes sense if scan=1).
    then the second call should prepare for the new table scan (e.g
    if rnd_init allocates the cursor, second call should position it
    to the start of the table, no need to deallocate and allocate it again
  */
  virtual int rnd_init(bool scan)= 0;
  virtual int rnd_end() { return 0; }
  virtual int write_row(uchar *buf __attribute__((unused)))
  {
    return HA_ERR_WRONG_COMMAND;
  }

  /**
    Update a single row.

    Note: If HA_ERR_FOUND_DUPP_KEY is returned, the handler must read
    all columns of the row so MySQL can create an error message. If
    the columns required for the error message are not read, the error
    message will contain garbage.
  */
  virtual int update_row(const uchar *old_data __attribute__((unused)),
                         uchar *new_data __attribute__((unused)))
  {
    return HA_ERR_WRONG_COMMAND;
  }

  virtual int delete_row(const uchar *buf __attribute__((unused)))
  {
    return HA_ERR_WRONG_COMMAND;
  }
  /**
    Reset state of file to after 'open'.
    This function is called after every statement for all tables used
    by that statement.
  */
  virtual int reset() { return 0; }
  virtual Table_flags table_flags(void) const= 0;
  /**
    Is not invoked for non-transactional temporary tables.

    Tells the storage engine that we intend to read or write data
    from the table. This call is prefixed with a call to handler::store_lock()
    and is invoked only for those handler instances that stored the lock.

    Calls to rnd_init/index_init are prefixed with this call. When table
    IO is complete, we call external_lock(F_UNLCK).
    A storage engine writer should expect that each call to
    ::external_lock(F_[RD|WR]LOCK is followed by a call to
    ::external_lock(F_UNLCK). If it is not, it is a bug in MySQL.

    The name and signature originate from the first implementation
    in MyISAM, which would call fcntl to set/clear an advisory
    lock on the data file in this method.

    @param   lock_type    F_RDLCK, F_WRLCK, F_UNLCK

    @return  non-0 in case of failure, 0 in case of success.
    When lock_type is F_UNLCK, the return value is ignored.
  */
  virtual int external_lock(THD *thd __attribute__((unused)),
                            int lock_type __attribute__((unused)))
  {
    return 0;
  }
  virtual void release_auto_increment() { return; };
  /** admin commands - called from mysql_admin_table */
  virtual int check_for_upgrade(HA_CHECK_OPT *check_opt)
  { return 0; }
  virtual int check(THD* thd, HA_CHECK_OPT* check_opt)
  { return HA_ADMIN_NOT_IMPLEMENTED; }

  /**
     In this method check_opt can be modified
     to specify CHECK option to use to call check()
     upon the table.
  */
  virtual int repair(THD* thd, HA_CHECK_OPT* check_opt)
  {
    DBUG_ASSERT(!(ha_table_flags() & HA_CAN_REPAIR));
    return HA_ADMIN_NOT_IMPLEMENTED;
  }
  virtual void start_bulk_insert(ha_rows rows, uint flags) {}
  virtual int end_bulk_insert() { return 0; }
protected:
  virtual int index_read(uchar * buf, const uchar * key, uint key_len,
                         enum ha_rkey_function find_flag)
   { return  HA_ERR_WRONG_COMMAND; }
  friend class ha_partition;
public:
  /**
    This method is similar to update_row, however the handler doesn't need
    to execute the updates at this point in time. The handler can be certain
    that another call to bulk_update_row will occur OR a call to
    exec_bulk_update before the set of updates in this query is concluded.

    @param    old_data       Old record
    @param    new_data       New record
    @param    dup_key_found  Number of duplicate keys found

    @retval  0   Bulk delete used by handler
    @retval  1   Bulk delete not used, normal operation used
  */
  virtual int bulk_update_row(const uchar *old_data, uchar *new_data,
                              uint *dup_key_found)
  {
    DBUG_ASSERT(FALSE);
    return HA_ERR_WRONG_COMMAND;
  }
  /**
    This is called to delete all rows in a table
    If the handler don't support this, then this function will
    return HA_ERR_WRONG_COMMAND and MySQL will delete the rows one
    by one.
  */
  virtual int delete_all_rows()
  { return (my_errno=HA_ERR_WRONG_COMMAND); }
  /**
    Quickly remove all rows from a table.

    @remark This method is responsible for implementing MySQL's TRUNCATE
            TABLE statement, which is a DDL operation. As such, a engine
            can bypass certain integrity checks and in some cases avoid
            fine-grained locking (e.g. row locks) which would normally be
            required for a DELETE statement.

    @remark Typically, truncate is not used if it can result in integrity
            violation. For example, truncate is not used when a foreign
            key references the table, but it might be used if foreign key
            checks are disabled.

    @remark Engine is responsible for resetting the auto-increment counter.

    @remark The table is locked in exclusive mode.
  */
  virtual int truncate()
  {
    int error= delete_all_rows();
    return error ? error : reset_auto_increment(0);
  }
  /**
    Reset the auto-increment counter to the given value, i.e. the next row
    inserted will get the given value.
  */
  virtual int reset_auto_increment(ulonglong value)
  { return 0; }
  virtual int optimize(THD* thd, HA_CHECK_OPT* check_opt)
  { return HA_ADMIN_NOT_IMPLEMENTED; }
  virtual int analyze(THD* thd, HA_CHECK_OPT* check_opt)
  { return HA_ADMIN_NOT_IMPLEMENTED; }
  virtual bool check_and_repair(THD *thd) { return TRUE; }
  virtual int disable_indexes(uint mode) { return HA_ERR_WRONG_COMMAND; }
  virtual int enable_indexes(uint mode) { return HA_ERR_WRONG_COMMAND; }
  virtual int discard_or_import_tablespace(my_bool discard)
  { return (my_errno=HA_ERR_WRONG_COMMAND); }
  virtual void prepare_for_alter() { return; }
  virtual void drop_table(const char *name);
  virtual int create(const char *name, TABLE *form, HA_CREATE_INFO *info)=0;

  virtual int create_partitioning_metadata(const char *name, const char *old_name,
                                   int action_flag)
  { return FALSE; }

  virtual int change_partitions(HA_CREATE_INFO *create_info,
                                const char *path,
                                ulonglong * const copied,
                                ulonglong * const deleted,
                                const uchar *pack_frm_data,
                                size_t pack_frm_len)
  { return HA_ERR_WRONG_COMMAND; }
  virtual int drop_partitions(const char *path)
  { return HA_ERR_WRONG_COMMAND; }
  virtual int rename_partitions(const char *path)
  { return HA_ERR_WRONG_COMMAND; }
  virtual bool set_ha_share_ref(Handler_share **arg_ha_share)
  {
    DBUG_ASSERT(!ha_share);
    DBUG_ASSERT(arg_ha_share);
    if (ha_share || !arg_ha_share)
      return true;
    ha_share= arg_ha_share;
    return false;
  }
  int get_lock_type() const { return m_lock_type; }
public:
  /* XXX to be removed, see ha_partition::partition_ht() */
  virtual handlerton *partition_ht() const
  { return ht; }
  inline int ha_write_tmp_row(uchar *buf);
  inline int ha_update_tmp_row(const uchar * old_data, uchar * new_data);

  virtual void set_lock_type(enum thr_lock_type lock);

  friend enum icp_result handler_index_cond_check(void* h_arg);
protected:
  Handler_share *get_ha_share_ptr();
  void set_ha_share_ptr(Handler_share *arg_ha_share);
  void lock_shared_ha_data();
  void unlock_shared_ha_data();
};

#include "multi_range_read.h"
#include "group_by_handler.h"

bool key_uses_partial_cols(TABLE_SHARE *table, uint keyno);

	/* Some extern variables used with handlers */

extern const char *ha_row_type[];
extern MYSQL_PLUGIN_IMPORT const char *tx_isolation_names[];
extern MYSQL_PLUGIN_IMPORT const char *binlog_format_names[];
extern TYPELIB tx_isolation_typelib;
extern const char *myisam_stats_method_names[];
extern ulong total_ha, total_ha_2pc;

/* lookups */
plugin_ref ha_resolve_by_name(THD *thd, const LEX_STRING *name, bool tmp_table);
plugin_ref ha_lock_engine(THD *thd, const handlerton *hton);
handlerton *ha_resolve_by_legacy_type(THD *thd, enum legacy_db_type db_type);
handler *get_new_handler(TABLE_SHARE *share, MEM_ROOT *alloc,
                         handlerton *db_type);
handlerton *ha_checktype(THD *thd, handlerton *hton, bool no_substitute);

static inline handlerton *ha_checktype(THD *thd, enum legacy_db_type type,
                                       bool no_substitute = 0)
{
  return ha_checktype(thd, ha_resolve_by_legacy_type(thd, type), no_substitute);
}

static inline enum legacy_db_type ha_legacy_type(const handlerton *db_type)
{
  return (db_type == NULL) ? DB_TYPE_UNKNOWN : db_type->db_type;
}

static inline const char *ha_resolve_storage_engine_name(const handlerton *db_type)
{
  return db_type == NULL ? "UNKNOWN" : hton_name(db_type)->str;
}

static inline bool ha_check_storage_engine_flag(const handlerton *db_type, uint32 flag)
{
  return db_type == NULL ? FALSE : MY_TEST(db_type->flags & flag);
}

static inline bool ha_storage_engine_is_enabled(const handlerton *db_type)
{
  return (db_type && db_type->create) ?
         (db_type->state == SHOW_OPTION_YES) : FALSE;
}

#define view_pseudo_hton ((handlerton *)1)

/* basic stuff */
int ha_init_errors(void);
int ha_init(void);
int ha_end(void);
int ha_initialize_handlerton(st_plugin_int *plugin);
int ha_finalize_handlerton(st_plugin_int *plugin);

TYPELIB *ha_known_exts(void);
int ha_panic(enum ha_panic_function flag);
void ha_close_connection(THD* thd);
void ha_kill_query(THD* thd, enum thd_kill_levels level);
bool ha_flush_logs(handlerton *db_type);
void ha_drop_database(char* path);
void ha_checkpoint_state(bool disable);
void ha_commit_checkpoint_request(void *cookie, void (*pre_hook)(void *));
int ha_create_table(THD *thd, const char *path,
                    const char *db, const char *table_name,
                    HA_CREATE_INFO *create_info, LEX_CUSTRING *frm);
int ha_delete_table(THD *thd, handlerton *db_type, const char *path,
                    const char *db, const char *alias, bool generate_warning);

/* statistics and info */
bool ha_show_status(THD *thd, handlerton *db_type, enum ha_stat_type stat);

/* discovery */
#ifdef MYSQL_SERVER
class Discovered_table_list: public handlerton::discovered_list
{
  THD *thd;
  const char *wild, *wend;
  bool with_temps; // whether to include temp tables in the result
public:
  Dynamic_array<LEX_STRING*> *tables;

  Discovered_table_list(THD *thd_arg, Dynamic_array<LEX_STRING*> *tables_arg,
                        const LEX_STRING *wild_arg);
  Discovered_table_list(THD *thd_arg, Dynamic_array<LEX_STRING*> *tables_arg)
    : thd(thd_arg), wild(NULL), with_temps(true), tables(tables_arg) {}
  ~Discovered_table_list() {}

  bool add_table(const char *tname, size_t tlen);
  bool add_file(const char *fname);

  void sort();
  void remove_duplicates(); // assumes that the list is sorted
};

int ha_discover_table(THD *thd, TABLE_SHARE *share);
int ha_discover_table_names(THD *thd, LEX_STRING *db, MY_DIR *dirp,
                            Discovered_table_list *result, bool reusable);
bool ha_table_exists(THD *thd, const char *db, const char *table_name,
                     handlerton **hton= 0);
#endif

/* key cache */
extern "C" int ha_init_key_cache(const char *name, KEY_CACHE *key_cache, void *);
int ha_resize_key_cache(KEY_CACHE *key_cache);
int ha_change_key_cache_param(KEY_CACHE *key_cache);
int ha_repartition_key_cache(KEY_CACHE *key_cache);
int ha_change_key_cache(KEY_CACHE *old_key_cache, KEY_CACHE *new_key_cache);

/* transactions: interface to handlerton functions */
int ha_start_consistent_snapshot(THD *thd);
int ha_commit_or_rollback_by_xid(XID *xid, bool commit);
int ha_commit_one_phase(THD *thd, bool all);
int ha_commit_trans(THD *thd, bool all);
int ha_rollback_trans(THD *thd, bool all);
int ha_prepare(THD *thd);
int ha_recover(HASH *commit_list);

/* transactions: these functions never call handlerton functions directly */
int ha_enable_transaction(THD *thd, bool on);

/* savepoints */
int ha_rollback_to_savepoint(THD *thd, SAVEPOINT *sv);
bool ha_rollback_to_savepoint_can_release_mdl(THD *thd);
int ha_savepoint(THD *thd, SAVEPOINT *sv);
int ha_release_savepoint(THD *thd, SAVEPOINT *sv);
#ifdef WITH_WSREP
int ha_abort_transaction(THD *bf_thd, THD *victim_thd, my_bool signal);
void ha_fake_trx_id(THD *thd);
#else
inline void ha_fake_trx_id(THD *thd) { }
#endif

/* these are called by storage engines */
void trans_register_ha(THD *thd, bool all, handlerton *ht);

/*
  Storage engine has to assume the transaction will end up with 2pc if
   - there is more than one 2pc-capable storage engine available
   - in the current transaction 2pc was not disabled yet
*/
#define trans_need_2pc(thd, all)                   ((total_ha_2pc > 1) && \
        !((all ? &thd->transaction.all : &thd->transaction.stmt)->no_2pc))

const char *get_canonical_filename(handler *file, const char *path,
                                   char *tmp_path);
bool mysql_xa_recover(THD *thd);
void commit_checkpoint_notify_ha(handlerton *hton, void *cookie);

inline const char *table_case_name(HA_CREATE_INFO *info, const char *name)
{
  return ((lower_case_table_names == 2 && info->alias) ? info->alias : name);
}


#define TABLE_IO_WAIT(TRACKER, PSI, OP, INDEX, FLAGS, PAYLOAD) \
  { \
    Exec_time_tracker *this_tracker; \
    if (unlikely((this_tracker= tracker))) \
      tracker->start_tracking(); \
    \
    MYSQL_TABLE_IO_WAIT(PSI, OP, INDEX, FLAGS, PAYLOAD); \
    \
    if (unlikely(this_tracker)) \
      tracker->stop_tracking(); \
  }

void print_keydup_error(TABLE *table, KEY *key, const char *msg, myf errflag);
void print_keydup_error(TABLE *table, KEY *key, myf errflag);

int del_global_index_stat(THD *thd, TABLE* table, KEY* key_info);
int del_global_table_stat(THD *thd, LEX_STRING *db, LEX_STRING *table);
#ifndef DBUG_OFF
/** Converts XID to string.

@param[out] buf output buffer
@param[in] xid XID to convert

@return pointer to converted string

@note This does not need to be multi-byte safe or anything */
char *xid_to_str(char *buf, const XID &xid);
#endif // !DBUG_OFF

#endif /* HANDLER_INCLUDED */<|MERGE_RESOLUTION|>--- conflicted
+++ resolved
@@ -484,9 +484,8 @@
 /* struct to hold information about the table that should be created */
 
 /* Bits in used_fields */
-<<<<<<< HEAD
 #define HA_CREATE_USED_AUTO             (1UL << 0)
-#define HA_CREATE_USED_RAID             (1UL << 1) //RAID is no longer availble
+#define HA_CREATE_USED_RAID             (1UL << 1) //RAID is no longer available
 #define HA_CREATE_USED_UNION            (1UL << 2)
 #define HA_CREATE_USED_INSERT_METHOD    (1UL << 3)
 #define HA_CREATE_USED_MIN_ROWS         (1UL << 4)
@@ -505,28 +504,6 @@
 #define HA_CREATE_USED_PASSWORD         (1UL << 17)
 #define HA_CREATE_USED_CONNECTION       (1UL << 18)
 #define HA_CREATE_USED_KEY_BLOCK_SIZE   (1UL << 19)
-=======
-#define HA_CREATE_USED_AUTO             (1L << 0)
-#define HA_CREATE_USED_RAID             (1L << 1) //RAID is no longer available
-#define HA_CREATE_USED_UNION            (1L << 2)
-#define HA_CREATE_USED_INSERT_METHOD    (1L << 3)
-#define HA_CREATE_USED_MIN_ROWS         (1L << 4)
-#define HA_CREATE_USED_MAX_ROWS         (1L << 5)
-#define HA_CREATE_USED_AVG_ROW_LENGTH   (1L << 6)
-#define HA_CREATE_USED_PACK_KEYS        (1L << 7)
-#define HA_CREATE_USED_CHARSET          (1L << 8)
-#define HA_CREATE_USED_DEFAULT_CHARSET  (1L << 9)
-#define HA_CREATE_USED_DATADIR          (1L << 10)
-#define HA_CREATE_USED_INDEXDIR         (1L << 11)
-#define HA_CREATE_USED_ENGINE           (1L << 12)
-#define HA_CREATE_USED_CHECKSUM         (1L << 13)
-#define HA_CREATE_USED_DELAY_KEY_WRITE  (1L << 14)
-#define HA_CREATE_USED_ROW_FORMAT       (1L << 15)
-#define HA_CREATE_USED_COMMENT          (1L << 16)
-#define HA_CREATE_USED_PASSWORD         (1L << 17)
-#define HA_CREATE_USED_CONNECTION       (1L << 18)
-#define HA_CREATE_USED_KEY_BLOCK_SIZE   (1L << 19)
->>>>>>> 09ec8e2e
 /* The following two are used by Maria engine: */
 #define HA_CREATE_USED_TRANSACTIONAL    (1UL << 20)
 #define HA_CREATE_USED_PAGE_CHECKSUM    (1UL << 21)

/*
   Copyright (c) 2010, 2019, MariaDB

   This program is free software; you can redistribute it and/or modify
   it under the terms of the GNU General Public License as published by
   the Free Software Foundation; version 2 of the License.

   This program is distributed in the hope that it will be useful,
   but WITHOUT ANY WARRANTY; without even the implied warranty of
   MERCHANTABILITY or FITNESS FOR A PARTICULAR PURPOSE.  See the
   GNU General Public License for more details.

   You should have received a copy of the GNU General Public License
   along with this program; if not, write to the Free Software
   Foundation, Inc., 51 Franklin Street, Fifth Floor, Boston, MA 02110-1335 USA */

/*
  Semi-join subquery optimization code definitions
*/

#ifdef USE_PRAGMA_INTERFACE
#pragma interface			/* gcc class implementation */
#endif

int check_and_do_in_subquery_rewrites(JOIN *join);
bool convert_join_subqueries_to_semijoins(JOIN *join);
int pull_out_semijoin_tables(JOIN *join);
bool optimize_semijoin_nests(JOIN *join, table_map all_table_map);
bool setup_jtbm_semi_joins(JOIN *join, List<TABLE_LIST> *join_list,  
                           Item **join_where);
void cleanup_empty_jtbm_semi_joins(JOIN *join, List<TABLE_LIST> *join_list);

// used by Loose_scan_opt
ulonglong get_bound_sj_equalities(TABLE_LIST *sj_nest, 
                                  table_map remaining_tables);

/*
  This is a class for considering possible loose index scan optimizations.
  It's usage pattern is as follows:
    best_access_path()
    {
       Loose_scan_opt opt;

       opt.init()
       for each index we can do ref access with
       {
         opt.next_ref_key();
         for each keyuse 
           opt.add_keyuse();
         opt.check_ref_access();
       }

       if (some criteria for range scans)
         opt.check_range_access();
       
       opt.get_best_option();
    }
*/

class Loose_scan_opt
{
  /* All methods must check this before doing anything else */
  bool try_loosescan;

  /*
    If we consider (oe1, .. oeN) IN (SELECT ie1, .. ieN) then ieK=oeK is
    called sj-equality. If oeK depends only on preceding tables then such
    equality is called 'bound'.
  */
  ulonglong bound_sj_equalities;
 
  /* Accumulated properties of ref access we're now considering: */
  ulonglong handled_sj_equalities;
  key_part_map loose_scan_keyparts;
  uint max_loose_keypart;
  bool part1_conds_met;

  /*
    Use of quick select is a special case. Some of its properties:
  */
  uint quick_uses_applicable_index;
  uint quick_max_loose_keypart;
  
  /* Best loose scan method so far */
  uint   best_loose_scan_key;
  double best_loose_scan_cost;
  double best_loose_scan_records;
  KEYUSE *best_loose_scan_start_key;

  uint best_max_loose_keypart;
  table_map best_ref_depend_map;

public:
  Loose_scan_opt():
    try_loosescan(false),
    bound_sj_equalities(0),
<<<<<<< HEAD
    quick_uses_applicable_index(0),
    quick_max_loose_keypart(0),
    best_loose_scan_key(0),
    best_loose_scan_cost(0),
    best_loose_scan_records(0),
    best_loose_scan_start_key(NULL),
    best_max_loose_keypart(0)
=======
    quick_uses_applicable_index(FALSE), quick_max_loose_keypart(0),
    best_loose_scan_key(0), best_loose_scan_records(0.0),
    best_loose_scan_start_key(NULL),
    best_max_loose_keypart(0), best_ref_depend_map(0)
>>>>>>> c76873f2
  {
  }

  void init(JOIN *join, JOIN_TAB *s, table_map remaining_tables)
  {
    /*
      Discover the bound equalities. We need to do this if
        1. The next table is an SJ-inner table, and
        2. It is the first table from that semijoin, and
        3. We're not within a semi-join range (i.e. all semi-joins either have
           all or none of their tables in join_table_map), except
           s->emb_sj_nest (which we've just entered, see #2).
        4. All non-IN-equality correlation references from this sj-nest are 
           bound
        5. But some of the IN-equalities aren't (so this can't be handled by 
           FirstMatch strategy)
    */
    best_loose_scan_cost= DBL_MAX;
    if (!join->emb_sjm_nest && s->emb_sj_nest &&                        // (1)
        s->emb_sj_nest->sj_in_exprs < 64 && 
        ((remaining_tables & s->emb_sj_nest->sj_inner_tables) ==        // (2)
         s->emb_sj_nest->sj_inner_tables) &&                            // (2)
        join->cur_sj_inner_tables == 0 &&                               // (3)
        !(remaining_tables & 
          s->emb_sj_nest->nested_join->sj_corr_tables) &&               // (4)
        remaining_tables & s->emb_sj_nest->nested_join->sj_depends_on &&// (5)
        optimizer_flag(join->thd, OPTIMIZER_SWITCH_LOOSE_SCAN))
    {
      /* This table is an LooseScan scan candidate */
      bound_sj_equalities= get_bound_sj_equalities(s->emb_sj_nest, 
                                                   remaining_tables);
      try_loosescan= TRUE;
      DBUG_PRINT("info", ("Will try LooseScan scan, bound_map=%llx",
                          (longlong)bound_sj_equalities));
    }
  }

  void next_ref_key()
  {
    handled_sj_equalities=0;
    loose_scan_keyparts= 0;
    max_loose_keypart= 0;
    part1_conds_met= FALSE;
  }
  
  void add_keyuse(table_map remaining_tables, KEYUSE *keyuse)
  {
    if (try_loosescan && keyuse->sj_pred_no != UINT_MAX &&
        (keyuse->table->file->index_flags(keyuse->key, 0, 1 ) & HA_READ_ORDER))

    {
      if (!(remaining_tables & keyuse->used_tables))
      {
        /* 
          This allows to use equality propagation to infer that some 
          sj-equalities are bound.
        */
        bound_sj_equalities |= 1ULL << keyuse->sj_pred_no;
      }
      else
      {
        handled_sj_equalities |= 1ULL << keyuse->sj_pred_no;
        loose_scan_keyparts |= ((key_part_map)1) << keyuse->keypart;
        set_if_bigger(max_loose_keypart, keyuse->keypart);
      }
    }
  }

  bool have_a_case() { return MY_TEST(handled_sj_equalities); }

  void check_ref_access_part1(JOIN_TAB *s, uint key, KEYUSE *start_key, 
                              table_map found_part)
  {
    /*
      Check if we can use LooseScan semi-join strategy. We can if
      1. This is the right table at right location
      2. All IN-equalities are either
         - "bound", ie. the outer_expr part refers to the preceding tables
         - "handled", ie. covered by the index we're considering
      3. Index order allows to enumerate subquery's duplicate groups in
         order. This happens when the index definition matches this
         pattern:

           (handled_col|bound_col)* (other_col|bound_col)

    */
    if (try_loosescan &&                                       // (1)
        (handled_sj_equalities | bound_sj_equalities) ==       // (2)
        PREV_BITS(ulonglong, s->emb_sj_nest->sj_in_exprs) &&   // (2)
        (PREV_BITS(key_part_map, max_loose_keypart+1) &        // (3)
         (found_part | loose_scan_keyparts)) ==                // (3)
        PREV_BITS(key_part_map, max_loose_keypart+1) &&        // (3)
        !key_uses_partial_cols(s->table->s, key))
    {
      if (s->quick && s->quick->index == key && 
          s->quick->get_type() == QUICK_SELECT_I::QS_TYPE_RANGE)
      {
        quick_uses_applicable_index= TRUE;
        quick_max_loose_keypart= max_loose_keypart;
      }
      DBUG_PRINT("info", ("Can use LooseScan scan"));

      if (found_part & 1)
      {
        /* Can use LooseScan on ref access if the first key part is bound */
        part1_conds_met= TRUE;
      }

      /* 
        Check if this is a special case where there are no usable bound
        IN-equalities, i.e. we have

          outer_expr IN (SELECT innertbl.key FROM ...) 
        
        and outer_expr cannot be evaluated yet, so it's actually full
        index scan and not a ref access.
        We can do full index scan if it uses index-only.
      */
      if (!(found_part & 1 ) && /* no usable ref access for 1st key part */
          s->table->covering_keys.is_set(key))
      {
        part1_conds_met= TRUE;
        DBUG_PRINT("info", ("Can use full index scan for LooseScan"));
        
        /* Calculate the cost of complete loose index scan.  */
        double records= rows2double(s->table->file->stats.records);

        /* The cost is entire index scan cost (divided by 2) */
        double read_time= s->table->file->keyread_time(key, 1,
                                                       (ha_rows) records);

        /*
          Now find out how many different keys we will get (for now we
          ignore the fact that we have "keypart_i=const" restriction for
          some key components, that may make us think think that loose
          scan will produce more distinct records than it actually will)
        */
        ulong rpc;
        if ((rpc= s->table->key_info[key].rec_per_key[max_loose_keypart]))
          records= records / rpc;

        // TODO: previous version also did /2
        if (read_time < best_loose_scan_cost)
        {
          best_loose_scan_key= key;
          best_loose_scan_cost= read_time;
          best_loose_scan_records= records;
          best_max_loose_keypart= max_loose_keypart;
          best_loose_scan_start_key= start_key;
          best_ref_depend_map= 0;
        }
      }
    }
  }
  
  void check_ref_access_part2(uint key, KEYUSE *start_key, double records, 
                              double read_time, table_map ref_depend_map_arg)
  {
    if (part1_conds_met && read_time < best_loose_scan_cost)
    {
      /* TODO use rec-per-key-based fanout calculations */
      best_loose_scan_key= key;
      best_loose_scan_cost= read_time;
      best_loose_scan_records= records;
      best_max_loose_keypart= max_loose_keypart;
      best_loose_scan_start_key= start_key;
      best_ref_depend_map= ref_depend_map_arg;
    }
  }

  void check_range_access(JOIN *join, uint idx, QUICK_SELECT_I *quick)
  {
    /* TODO: this the right part restriction: */
    if (quick_uses_applicable_index && idx == join->const_tables && 
        quick->read_time < best_loose_scan_cost)
    {
      best_loose_scan_key= quick->index;
      best_loose_scan_cost= quick->read_time;
      /* this is ok because idx == join->const_tables */
      best_loose_scan_records= rows2double(quick->records);
      best_max_loose_keypart= quick_max_loose_keypart;
      best_loose_scan_start_key= NULL;
      best_ref_depend_map= 0;
    }
  }

  void save_to_position(JOIN_TAB *tab, POSITION *pos)
  {
    pos->read_time=       best_loose_scan_cost;
    if (best_loose_scan_cost != DBL_MAX)
    {
      pos->records_read=    best_loose_scan_records;
      pos->key=             best_loose_scan_start_key;
      pos->cond_selectivity= 1.0;
      pos->loosescan_picker.loosescan_key=   best_loose_scan_key;
      pos->loosescan_picker.loosescan_parts= best_max_loose_keypart + 1;
      pos->use_join_buffer= FALSE;
      pos->table=           tab;
      pos->ref_depend_map=  best_ref_depend_map;
      DBUG_PRINT("info", ("Produced a LooseScan plan, key %s, %s",
                          tab->table->key_info[best_loose_scan_key].name.str,
                          best_loose_scan_start_key? "(ref access)":
                                                     "(range/index access)"));
    }
  }
};


void advance_sj_state(JOIN *join, table_map remaining_tables, uint idx,
                      double *current_record_count, double *current_read_time,
                      POSITION *loose_scan_pos);
void restore_prev_sj_state(const table_map remaining_tables, 
                                  const JOIN_TAB *tab, uint idx);

void fix_semijoin_strategies_for_picked_join_order(JOIN *join);

bool setup_sj_materialization_part1(JOIN_TAB *sjm_tab);
bool setup_sj_materialization_part2(JOIN_TAB *sjm_tab);


/*
  Temporary table used by semi-join DuplicateElimination strategy

  This consists of the temptable itself and data needed to put records
  into it. The table's DDL is as follows:

    CREATE TABLE tmptable (col VARCHAR(n) BINARY, PRIMARY KEY(col));

  where the primary key can be replaced with unique constraint if n exceeds
  the limit (as it is always done for query execution-time temptables).

  The record value is a concatenation of rowids of tables from the join we're
  executing. If a join table is on the inner side of the outer join, we
  assume that its rowid can be NULL and provide means to store this rowid in
  the tuple.
*/

class SJ_TMP_TABLE : public Sql_alloc
{
public:
  /*
    Array of pointers to tables whose rowids compose the temporary table
    record.
  */
  class TAB
  {
  public:
    JOIN_TAB *join_tab;
    uint rowid_offset;
    ushort null_byte;
    uchar null_bit;
  };
  TAB *tabs;
  TAB *tabs_end;
  
  /* 
    is_degenerate==TRUE means this is a special case where the temptable record
    has zero length (and presence of a unique key means that the temptable can
    have either 0 or 1 records). 
    In this case we don't create the physical temptable but instead record
    its state in SJ_TMP_TABLE::have_degenerate_row.
  */
  bool is_degenerate;

  /* 
    When is_degenerate==TRUE: the contents of the table (whether it has the
    record or not).
  */
  bool have_degenerate_row;
  
  /* table record parameters */
  uint null_bits;
  uint null_bytes;
  uint rowid_len;

  /* The temporary table itself (NULL means not created yet) */
  TABLE *tmp_table;
  
  /*
    These are the members we got from temptable creation code. We'll need
    them if we'll need to convert table from HEAP to MyISAM/Maria.
  */
  TMP_ENGINE_COLUMNDEF *start_recinfo;
  TMP_ENGINE_COLUMNDEF *recinfo;

  SJ_TMP_TABLE *next_flush_table; 

  int sj_weedout_delete_rows();
  int sj_weedout_check_row(THD *thd);
  bool create_sj_weedout_tmp_table(THD *thd);
};

int setup_semijoin_loosescan(JOIN *join);
int setup_semijoin_dups_elimination(JOIN *join, ulonglong options, 
                                    uint no_jbuf_after);
void destroy_sj_tmp_tables(JOIN *join);
int clear_sj_tmp_tables(JOIN *join);
int rewrite_to_index_subquery_engine(JOIN *join);


void get_delayed_table_estimates(TABLE *table,
                                 ha_rows *out_rows, 
                                 double *scan_time,
                                 double *startup_cost);

enum_nested_loop_state join_tab_execution_startup(JOIN_TAB *tab);
<|MERGE_RESOLUTION|>--- conflicted
+++ resolved
@@ -94,20 +94,14 @@
   Loose_scan_opt():
     try_loosescan(false),
     bound_sj_equalities(0),
-<<<<<<< HEAD
     quick_uses_applicable_index(0),
     quick_max_loose_keypart(0),
     best_loose_scan_key(0),
     best_loose_scan_cost(0),
     best_loose_scan_records(0),
     best_loose_scan_start_key(NULL),
-    best_max_loose_keypart(0)
-=======
-    quick_uses_applicable_index(FALSE), quick_max_loose_keypart(0),
-    best_loose_scan_key(0), best_loose_scan_records(0.0),
-    best_loose_scan_start_key(NULL),
-    best_max_loose_keypart(0), best_ref_depend_map(0)
->>>>>>> c76873f2
+    best_max_loose_keypart(0),
+    best_ref_depend_map(0)
   {
   }
 

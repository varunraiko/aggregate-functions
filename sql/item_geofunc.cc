--- conflicted
+++ resolved
@@ -40,11 +40,8 @@
 #include "opt_range.h"
 
 
-<<<<<<< HEAD
-Field *Item_geometry_func::create_field_for_create_select(TABLE *t_arg)
-=======
+
 Field *Item_geometry_func::create_field_for_create_select(THD *thd, TABLE *t_arg)
->>>>>>> c0a59b46
 {
   Field *result;
   if ((result= new Field_geom(max_length, maybe_null, name, t_arg->s,

--- conflicted
+++ resolved
@@ -273,11 +273,8 @@
   { "HAVING",		SYM(HAVING)},
   { "HELP",		SYM(HELP_SYM)},
   { "HIGH_PRIORITY",	SYM(HIGH_PRIORITY)},
-<<<<<<< HEAD
   { "INVISIBLE",        SYM(INVISIBLE_SYM)},
-=======
   { "HISTORY",      	SYM(HISTORY_SYM)},
->>>>>>> 84e14bff
   { "HOST",		SYM(HOST_SYM)},
   { "HOSTS",		SYM(HOSTS_SYM)},
   { "HOUR",		SYM(HOUR_SYM)},

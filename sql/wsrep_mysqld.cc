--- conflicted
+++ resolved
@@ -1165,14 +1165,13 @@
 
 bool wsrep_must_sync_wait (THD* thd, uint mask)
 {
-<<<<<<< HEAD
   bool ret= 0;
   if (thd->variables.wsrep_on)
   {
     mysql_mutex_lock(&thd->LOCK_thd_data);
     ret= (thd->variables.wsrep_sync_wait & mask) &&
       thd->wsrep_client_thread &&
-      thd->variables.wsrep_on &&
+      WSREP_ON &&
       !(thd->variables.wsrep_dirty_reads &&
         !is_update_query(thd->lex->sql_command)) &&
       !thd->in_active_multi_stmt_transaction() &&
@@ -1181,20 +1180,6 @@
       thd->wsrep_cs().sync_wait_gtid().is_undefined();
     mysql_mutex_unlock(&thd->LOCK_thd_data);
   }
-=======
-  bool ret;
-  mysql_mutex_lock(&thd->LOCK_thd_data);
-  ret= (thd->variables.wsrep_sync_wait & mask) &&
-    thd->wsrep_client_thread &&
-    WSREP_ON && thd->variables.wsrep_on &&
-    !(thd->variables.wsrep_dirty_reads &&
-      !is_update_query(thd->lex->sql_command)) &&
-    !thd->in_active_multi_stmt_transaction() &&
-    thd->wsrep_trx().state() !=
-    wsrep::transaction::s_replaying &&
-    thd->wsrep_cs().sync_wait_gtid().is_undefined();
-  mysql_mutex_unlock(&thd->LOCK_thd_data);
->>>>>>> 2fa9f8c5
   return ret;
 }
 

/*
   Copyright (c) 2000, 2015, Oracle and/or its affiliates.
   Copyright (c) 2008, 2021, MariaDB Corporation.

   This program is free software; you can redistribute it and/or modify
   it under the terms of the GNU General Public License as published by
   the Free Software Foundation; version 2 of the License.

   This program is distributed in the hope that it will be useful,
   but WITHOUT ANY WARRANTY; without even the implied warranty of
   MERCHANTABILITY or FITNESS FOR A PARTICULAR PURPOSE.  See the
   GNU General Public License for more details.

   You should have received a copy of the GNU General Public License
   along with this program; if not, write to the Free Software
   Foundation, Inc., 51 Franklin St, Fifth Floor, Boston, MA 02110-1335  USA
*/


/*****************************************************************************
**
** This file implements classes defined in sql_class.h
** Especially the classes to handle a result from a select
**
*****************************************************************************/

#ifdef USE_PRAGMA_IMPLEMENTATION
#pragma implementation				// gcc: Class implementation
#endif

#include "mariadb.h"
#include "sql_priv.h"
#include "sql_class.h"
#include "sql_cache.h"                          // query_cache_abort
#include "sql_base.h"                           // close_thread_tables
#include "sql_time.h"                         // date_time_format_copy
#include "tztime.h"                           // MYSQL_TIME <-> my_time_t
#include "sql_acl.h"                          // NO_ACL,
                                              // acl_getroot_no_password
#include "sql_base.h"
#include "sql_handler.h"                      // mysql_ha_cleanup
#include "rpl_rli.h"
#include "rpl_filter.h"
#include "rpl_record.h"
#include "slave.h"
#include <my_bitmap.h>
#include "log_event.h"
#include "sql_audit.h"
#include <m_ctype.h>
#include <sys/stat.h>
#include <thr_alarm.h>
#ifdef	__WIN__0
#include <io.h>
#endif
#include <mysys_err.h>
#include <limits.h>

#include "sp_head.h"
#include "sp_rcontext.h"
#include "sp_cache.h"
#include "sql_show.h"                           // append_identifier
#include "transaction.h"
#include "sql_select.h" /* declares create_tmp_table() */
#include "debug_sync.h"
#include "sql_parse.h"                          // is_update_query
#include "sql_callback.h"
#include "lock.h"
#include "wsrep_mysqld.h"
#include "sql_connect.h"
#ifdef WITH_WSREP
#include "wsrep_thd.h"
#include "wsrep_trans_observer.h"
#endif /* WITH_WSREP */
#include "opt_trace.h"
#include <mysql/psi/mysql_transaction.h>

#ifdef HAVE_SYS_SYSCALL_H
#include <sys/syscall.h>
#endif

/*
  The following is used to initialise Table_ident with a internal
  table name
*/
char internal_table_name[2]= "*";
char empty_c_string[1]= {0};    /* used for not defined db */

const char * const THD::DEFAULT_WHERE= "field list";

/****************************************************************************
** User variables
****************************************************************************/

extern "C" uchar *get_var_key(user_var_entry *entry, size_t *length,
                              my_bool not_used __attribute__((unused)))
{
  *length= entry->name.length;
  return (uchar*) entry->name.str;
}

extern "C" void free_user_var(user_var_entry *entry)
{
  char *pos= (char*) entry+ALIGN_SIZE(sizeof(*entry));
  if (entry->value && entry->value != pos)
    my_free(entry->value);
  my_free(entry);
}

/* Functions for last-value-from-sequence hash */

extern "C" uchar *get_sequence_last_key(SEQUENCE_LAST_VALUE *entry,
                                        size_t *length,
                                        my_bool not_used
                                        __attribute__((unused)))
{
  *length= entry->length;
  return (uchar*) entry->key;
}

extern "C" void free_sequence_last(SEQUENCE_LAST_VALUE *entry)
{
  delete entry;
}


bool Key_part_spec::operator==(const Key_part_spec& other) const
{
  return length == other.length &&
         !lex_string_cmp(system_charset_info, &field_name,
                         &other.field_name);
}


bool Key_part_spec::check_key_for_blob(const handler *file) const
{
  if (!(file->ha_table_flags() & HA_CAN_INDEX_BLOBS))
  {
    my_error(ER_BLOB_USED_AS_KEY, MYF(0), field_name.str, file->table_type());
    return true;
  }
  return false;
}


bool Key_part_spec::check_key_length_for_blob() const
{
  if (!length)
  {
    my_error(ER_BLOB_KEY_WITHOUT_LENGTH, MYF(0), field_name.str);
    return true;
  }
  return false;
}


bool Key_part_spec::init_multiple_key_for_blob(const handler *file)
{
  if (check_key_for_blob(file))
    return true;
  if (!length)
    length= file->max_key_length() + 1;
  return false;
}


/**
  Construct an (almost) deep copy of this key. Only those
  elements that are known to never change are not copied.
  If out of memory, a partial copy is returned and an error is set
  in THD.
*/

Key::Key(const Key &rhs, MEM_ROOT *mem_root)
  :DDL_options(rhs),type(rhs.type),
  key_create_info(rhs.key_create_info),
  columns(rhs.columns, mem_root),
  name(rhs.name),
  option_list(rhs.option_list),
  generated(rhs.generated), invisible(false),
  without_overlaps(rhs.without_overlaps), period(rhs.period)
{
  list_copy_and_replace_each_value(columns, mem_root);
}

/**
  Construct an (almost) deep copy of this foreign key. Only those
  elements that are known to never change are not copied.
  If out of memory, a partial copy is returned and an error is set
  in THD.
*/

Foreign_key::Foreign_key(const Foreign_key &rhs, MEM_ROOT *mem_root)
  :Key(rhs,mem_root),
  constraint_name(rhs.constraint_name),
  ref_db(rhs.ref_db),
  ref_table(rhs.ref_table),
  ref_columns(rhs.ref_columns,mem_root),
  delete_opt(rhs.delete_opt),
  update_opt(rhs.update_opt),
  match_opt(rhs.match_opt)
{
  list_copy_and_replace_each_value(ref_columns, mem_root);
}

/*
  Test if a foreign key (= generated key) is a prefix of the given key
  (ignoring key name, key type and order of columns)

  NOTES:
    This is only used to test if an index for a FOREIGN KEY exists

  IMPLEMENTATION
    We only compare field names

  RETURN
    0	Generated key is a prefix of other key
    1	Not equal
*/

bool foreign_key_prefix(Key *a, Key *b)
{
  /* Ensure that 'a' is the generated key */
  if (a->generated)
  {
    if (b->generated && a->columns.elements > b->columns.elements)
      swap_variables(Key*, a, b);               // Put shorter key in 'a'
  }
  else
  {
    if (!b->generated)
      return TRUE;                              // No foreign key
    swap_variables(Key*, a, b);                 // Put generated key in 'a'
  }

  /* Test if 'a' is a prefix of 'b' */
  if (a->columns.elements > b->columns.elements)
    return TRUE;                                // Can't be prefix

  List_iterator<Key_part_spec> col_it1(a->columns);
  List_iterator<Key_part_spec> col_it2(b->columns);
  const Key_part_spec *col1, *col2;

#ifdef ENABLE_WHEN_INNODB_CAN_HANDLE_SWAPED_FOREIGN_KEY_COLUMNS
  while ((col1= col_it1++))
  {
    bool found= 0;
    col_it2.rewind();
    while ((col2= col_it2++))
    {
      if (*col1 == *col2)
      {
        found= TRUE;
	break;
      }
    }
    if (!found)
      return TRUE;                              // Error
  }
  return FALSE;                                 // Is prefix
#else
  while ((col1= col_it1++))
  {
    col2= col_it2++;
    if (!(*col1 == *col2))
      return TRUE;
  }
  return FALSE;                                 // Is prefix
#endif
}

/*
  @brief
  Check if the foreign key options are compatible with the specification
  of the columns on which the key is created

  @retval
    FALSE   The foreign key options are compatible with key columns
  @retval
    TRUE    Otherwise
*/
bool Foreign_key::validate(List<Create_field> &table_fields)
{
  Create_field  *sql_field;
  Key_part_spec *column;
  List_iterator<Key_part_spec> cols(columns);
  List_iterator<Create_field> it(table_fields);
  DBUG_ENTER("Foreign_key::validate");
  while ((column= cols++))
  {
    it.rewind();
    while ((sql_field= it++) &&
           lex_string_cmp(system_charset_info,
                          &column->field_name,
                          &sql_field->field_name)) {}
    if (!sql_field)
    {
      my_error(ER_KEY_COLUMN_DOES_NOT_EXITS, MYF(0), column->field_name.str);
      DBUG_RETURN(TRUE);
    }
    if (type == Key::FOREIGN_KEY && sql_field->vcol_info)
    {
      if (delete_opt == FK_OPTION_SET_NULL)
      {
        my_error(ER_WRONG_FK_OPTION_FOR_VIRTUAL_COLUMN, MYF(0), 
                 "ON DELETE SET NULL");
        DBUG_RETURN(TRUE);
      }
      if (update_opt == FK_OPTION_SET_NULL)
      {
        my_error(ER_WRONG_FK_OPTION_FOR_VIRTUAL_COLUMN, MYF(0), 
                 "ON UPDATE SET NULL");
        DBUG_RETURN(TRUE);
      }
      if (update_opt == FK_OPTION_CASCADE)
      {
        my_error(ER_WRONG_FK_OPTION_FOR_VIRTUAL_COLUMN, MYF(0), 
                 "ON UPDATE CASCADE");
        DBUG_RETURN(TRUE);
      }
    }
  }
  DBUG_RETURN(FALSE);
}

/****************************************************************************
** Thread specific functions
****************************************************************************/

/**
  Get current THD object from thread local data

  @retval     The THD object for the thread, NULL if not connection thread
*/
THD *thd_get_current_thd()
{
  return current_thd;
}

/**
  Clear errors from the previous THD

  @param thd              THD object
*/
void thd_clear_errors(THD *thd)
{
  my_errno= 0;
  thd->mysys_var->abort= 0;
}


extern "C" unsigned long long thd_query_id(const MYSQL_THD thd)
{
  return((unsigned long long)thd->query_id);
}


/**
  Get thread attributes for connection threads

  @retval      Reference to thread attribute for connection threads
*/
pthread_attr_t *get_connection_attrib(void)
{
  return &connection_attrib;
}

/**
  Get max number of connections

  @retval         Max number of connections for MySQL Server
*/
ulong get_max_connections(void)
{
  return max_connections;
}

/*
  The following functions form part of the C plugin API
*/

extern "C" int mysql_tmpfile(const char *prefix)
{
  char filename[FN_REFLEN];
  File fd= create_temp_file(filename, mysql_tmpdir, prefix,
                            O_BINARY | O_SEQUENTIAL,
                            MYF(MY_WME | MY_TEMPORARY));
  return fd;
}


extern "C"
int thd_in_lock_tables(const THD *thd)
{
  return MY_TEST(thd->in_lock_tables);
}


extern "C"
int thd_tablespace_op(const THD *thd)
{
  return MY_TEST(thd->tablespace_op);
}

extern "C"
const char *set_thd_proc_info(THD *thd_arg, const char *info,
                              const char *calling_function,
                              const char *calling_file,
                              const unsigned int calling_line)
{
  PSI_stage_info old_stage;
  PSI_stage_info new_stage;

  new_stage.m_key= 0;
  new_stage.m_name= info;

  set_thd_stage_info(thd_arg, & new_stage, & old_stage,
                     calling_function, calling_file, calling_line);

  return old_stage.m_name;
}

extern "C"
void set_thd_stage_info(void *thd_arg,
                        const PSI_stage_info *new_stage,
                        PSI_stage_info *old_stage,
                        const char *calling_func,
                        const char *calling_file,
                        const unsigned int calling_line)
{
  THD *thd= (THD*) thd_arg;
  if (thd == NULL)
    thd= current_thd;

  if (old_stage)
    thd->backup_stage(old_stage);

  if (new_stage)
    thd->enter_stage(new_stage, calling_func, calling_file, calling_line);
}

void thd_enter_cond(MYSQL_THD thd, mysql_cond_t *cond, mysql_mutex_t *mutex,
                    const PSI_stage_info *stage, PSI_stage_info *old_stage,
                    const char *src_function, const char *src_file,
                    int src_line)
{
  if (!thd)
    thd= current_thd;

  return thd->enter_cond(cond, mutex, stage, old_stage, src_function, src_file,
                         src_line);
}

void thd_exit_cond(MYSQL_THD thd, const PSI_stage_info *stage,
                   const char *src_function, const char *src_file,
                   int src_line)
{
  if (!thd)
    thd= current_thd;

  thd->exit_cond(stage, src_function, src_file, src_line);
  return;
}

extern "C"
void thd_storage_lock_wait(THD *thd, long long value)
{
  thd->utime_after_lock+= value;
}

/**
  Provide a handler data getter to simplify coding
*/
extern "C"
void *thd_get_ha_data(const THD *thd, const struct handlerton *hton)
{
  return thd->ha_data[hton->slot].ha_ptr;
}


/**
  Provide a handler data setter to simplify coding
  @see thd_set_ha_data() definition in plugin.h
*/
extern "C"
void thd_set_ha_data(THD *thd, const struct handlerton *hton,
                     const void *ha_data)
{
  plugin_ref *lock= &thd->ha_data[hton->slot].lock;
  thd->ha_data[hton->slot].ha_ptr= const_cast<void*>(ha_data);
  if (ha_data && !*lock)
    *lock= ha_lock_engine(NULL, (handlerton*) hton);
  else if (!ha_data && *lock)
  {
    plugin_unlock(NULL, *lock);
    *lock= NULL;
  }
}


/**
  Allow storage engine to wakeup commits waiting in THD::wait_for_prior_commit.
  @see thd_wakeup_subsequent_commits() definition in plugin.h
*/
extern "C"
void thd_wakeup_subsequent_commits(THD *thd, int wakeup_error)
{
  thd->wakeup_subsequent_commits(wakeup_error);
}


extern "C"
long long thd_test_options(const THD *thd, long long test_options)
{
  return thd->variables.option_bits & test_options;
}

extern "C"
int thd_sql_command(const THD *thd)
{
  return (int) thd->lex->sql_command;
}

extern "C"
int thd_tx_isolation(const THD *thd)
{
  return (int) thd->tx_isolation;
}

extern "C"
int thd_tx_is_read_only(const THD *thd)
{
  return (int) thd->tx_read_only;
}


extern "C"
{ /* Functions for thd_error_context_service */

  const char *thd_get_error_message(const THD *thd)
  {
    return thd->get_stmt_da()->message();
  }

  uint thd_get_error_number(const THD *thd)
  {
    return thd->get_stmt_da()->sql_errno();
  }

  ulong thd_get_error_row(const THD *thd)
  {
    return thd->get_stmt_da()->current_row_for_warning();
  }

  void thd_inc_error_row(THD *thd)
  {
    thd->get_stmt_da()->inc_current_row_for_warning();
  }
}


#if MARIA_PLUGIN_INTERFACE_VERSION < 0x0200
/**
  TODO: This function is for API compatibility, remove it eventually.
  All engines should switch to use thd_get_error_context_description()
  plugin service function.
*/
extern "C"
char *thd_security_context(THD *thd,
                           char *buffer, unsigned int length,
                           unsigned int max_query_len)
{
  return thd_get_error_context_description(thd, buffer, length, max_query_len);
}
#endif

/**
  Implementation of Drop_table_error_handler::handle_condition().
  The reason in having this implementation is to silence technical low-level
  warnings during DROP TABLE operation. Currently we don't want to expose
  the following warnings during DROP TABLE:
    - Some of table files are missed or invalid (the table is going to be
      deleted anyway, so why bother that something was missed);
    - A trigger associated with the table does not have DEFINER (One of the
      MySQL specifics now is that triggers are loaded for the table being
      dropped. So, we may have a warning that trigger does not have DEFINER
      attribute during DROP TABLE operation).

  @return TRUE if the condition is handled.
*/
bool Drop_table_error_handler::handle_condition(THD *thd,
                                                uint sql_errno,
                                                const char* sqlstate,
                                                Sql_condition::enum_warning_level *level,
                                                const char* msg,
                                                Sql_condition ** cond_hdl)
{
  *cond_hdl= NULL;
  return ((sql_errno == EE_DELETE && my_errno == ENOENT) ||
          sql_errno == ER_TRG_NO_DEFINER);
}


/**
  Handle an error from MDL_context::upgrade_lock() and mysql_lock_tables().
  Ignore ER_LOCK_ABORTED and ER_LOCK_DEADLOCK errors.
*/

bool
MDL_deadlock_and_lock_abort_error_handler::
handle_condition(THD *thd,
                 uint sql_errno,
                 const char *sqlstate,
                 Sql_condition::enum_warning_level *level,
                 const char* msg,
                 Sql_condition **cond_hdl)
{
  *cond_hdl= NULL;
  if (sql_errno == ER_LOCK_ABORTED || sql_errno == ER_LOCK_DEADLOCK)
    m_need_reopen= true;

  return m_need_reopen;
}


/**
   Send timeout to thread.

   Note that this is always safe as the thread will always remove it's
   timeouts at end of query (and thus before THD is destroyed)
*/

extern "C" void thd_kill_timeout(THD* thd)
{
  thd->status_var.max_statement_time_exceeded++;
  /* Kill queries that can't cause data corruptions */
  thd->awake(KILL_TIMEOUT);
}

THD::THD(my_thread_id id, bool is_wsrep_applier)
  :Statement(&main_lex, &main_mem_root, STMT_CONVENTIONAL_EXECUTION,
             /* statement id */ 0),
   rli_fake(0), rgi_fake(0), rgi_slave(NULL),
   protocol_text(this), protocol_binary(this), initial_status_var(0),
   m_current_stage_key(0), m_psi(0),
   in_sub_stmt(0), log_all_errors(0),
   binlog_unsafe_warning_flags(0),
   current_stmt_binlog_format(BINLOG_FORMAT_MIXED),
   bulk_param(0),
   table_map_for_update(0),
   m_examined_row_count(0),
   accessed_rows_and_keys(0),
   m_digest(NULL),
   m_statement_psi(NULL),
   m_transaction_psi(NULL),
   m_idle_psi(NULL),
   col_access(NO_ACL),
   thread_id(id),
   thread_dbug_id(id),
   os_thread_id(0),
   global_disable_checkpoint(0),
   failed_com_change_user(0),
   is_fatal_error(0),
   transaction_rollback_request(0),
   is_fatal_sub_stmt_error(false),
   rand_used(0),
   time_zone_used(0),
   in_lock_tables(0),
   bootstrap(0),
   derived_tables_processing(FALSE),
   waiting_on_group_commit(FALSE), has_waiter(FALSE),
   spcont(NULL),
   m_parser_state(NULL),
#ifndef EMBEDDED_LIBRARY
   audit_plugin_version(-1),
#endif
#if defined(ENABLED_DEBUG_SYNC)
   debug_sync_control(0),
#endif /* defined(ENABLED_DEBUG_SYNC) */
   wait_for_commit_ptr(0),
   m_internal_handler(0),
   main_da(0, false, false),
   m_stmt_da(&main_da),
   tdc_hash_pins(0),
   xid_hash_pins(0),
   m_tmp_tables_locked(false)
#ifdef HAVE_REPLICATION
   ,
   current_linfo(0),
   slave_info(0)
#endif
#ifdef WITH_WSREP
   ,
   wsrep_applier(is_wsrep_applier),
   wsrep_applier_closing(false),
   wsrep_client_thread(false),
   wsrep_retry_counter(0),
   wsrep_PA_safe(true),
   wsrep_retry_query(NULL),
   wsrep_retry_query_len(0),
   wsrep_retry_command(COM_CONNECT),
   wsrep_consistency_check(NO_CONSISTENCY_CHECK),
   wsrep_mysql_replicated(0),
   wsrep_TOI_pre_query(NULL),
   wsrep_TOI_pre_query_len(0),
   wsrep_po_handle(WSREP_PO_INITIALIZER),
   wsrep_po_cnt(0),
   wsrep_apply_format(0),
   wsrep_rbr_buf(NULL),
   wsrep_sync_wait_gtid(WSREP_GTID_UNDEFINED),
   wsrep_last_written_gtid_seqno(0),
   wsrep_current_gtid_seqno(0),
   wsrep_affected_rows(0),
   wsrep_has_ignored_error(false),
   wsrep_ignore_table(false),
   wsrep_aborter(0),

/* wsrep-lib */
   m_wsrep_next_trx_id(WSREP_UNDEFINED_TRX_ID),
   m_wsrep_mutex(LOCK_thd_data),
   m_wsrep_cond(COND_wsrep_thd),
   m_wsrep_client_service(this, m_wsrep_client_state),
   m_wsrep_client_state(this,
                        m_wsrep_mutex,
                        m_wsrep_cond,
                        Wsrep_server_state::instance(),
                        m_wsrep_client_service,
                        wsrep::client_id(thread_id)),
   wsrep_applier_service(NULL),
   wsrep_wfc()
#endif /*WITH_WSREP */
{
  ulong tmp;
  bzero(&variables, sizeof(variables));

  /*
    We set THR_THD to temporally point to this THD to register all the
    variables that allocates memory for this THD
  */
  THD *old_THR_THD= current_thd;
  set_current_thd(this);
  status_var.local_memory_used= sizeof(THD);
  status_var.max_local_memory_used= status_var.local_memory_used;
  status_var.global_memory_used= 0;
  variables.pseudo_thread_id= thread_id;
  variables.max_mem_used= global_system_variables.max_mem_used;
  main_da.init();

  mdl_context.init(this);
  mdl_backup_lock= 0;

  /*
    Pass nominal parameters to init_alloc_root only to ensure that
    the destructor works OK in case of an error. The main_mem_root
    will be re-initialized in init_for_queries().
  */
  init_sql_alloc(key_memory_thd_main_mem_root,
                 &main_mem_root, ALLOC_ROOT_MIN_BLOCK_SIZE, 0,
                 MYF(MY_THREAD_SPECIFIC));

  /*
    Allocation of user variables for binary logging is always done with main
    mem root
  */
  user_var_events_alloc= mem_root;

  stmt_arena= this;
  thread_stack= 0;
  scheduler= thread_scheduler;                 // Will be fixed later
  event_scheduler.data= 0;
  skip_wait_timeout= false;
  catalog= (char*)"std"; // the only catalog we have for now
  main_security_ctx.init();
  security_ctx= &main_security_ctx;
  no_errors= 0;
  password= 0;
  query_start_sec_part_used= 0;
  count_cuted_fields= CHECK_FIELD_IGNORE;
  killed= NOT_KILLED;
  killed_err= 0;
  is_slave_error= thread_specific_used= FALSE;
  my_hash_clear(&handler_tables_hash);
  my_hash_clear(&ull_hash);
  tmp_table=0;
  cuted_fields= 0L;
  m_sent_row_count= 0L;
  limit_found_rows= 0;
  m_row_count_func= -1;
  statement_id_counter= 0UL;
  // Must be reset to handle error with THD's created for init of mysqld
  lex->current_select= 0;
  start_utime= utime_after_query= 0;
  system_time.start.val= system_time.sec= system_time.sec_part= 0;
  utime_after_lock= 0L;
  progress.arena= 0;
  progress.report_to_client= 0;
  progress.max_counter= 0;
  slave_thread = 0;
  connection_name.str= 0;
  connection_name.length= 0;

  file_id = 0;
  query_id= 0;
  query_name_consts= 0;
  semisync_info= 0;
  db_charset= global_system_variables.collation_database;
  bzero((void*) ha_data, sizeof(ha_data));
  mysys_var=0;
  binlog_evt_union.do_union= FALSE;
  binlog_table_maps= FALSE;
  enable_slow_log= 0;
  durability_property= HA_REGULAR_DURABILITY;

#ifdef DBUG_ASSERT_EXISTS
  dbug_sentry=THD_SENTRY_MAGIC;
#endif
  mysql_audit_init_thd(this);
  net.vio=0;
  net.buff= 0;
  net.reading_or_writing= 0;
  client_capabilities= 0;                       // minimalistic client
  system_thread= NON_SYSTEM_THREAD;
  cleanup_done= free_connection_done= abort_on_warning= 0;
  peer_port= 0;					// For SHOW PROCESSLIST
  transaction= &default_transaction;
  transaction->m_pending_rows_event= 0;
  transaction->on= 1;
  wt_thd_lazy_init(&transaction->wt,
                   &variables.wt_deadlock_search_depth_short,
                   &variables.wt_timeout_short,
                   &variables.wt_deadlock_search_depth_long,
                   &variables.wt_timeout_long);
#ifdef SIGNAL_WITH_VIO_CLOSE
  active_vio = 0;
#endif
  mysql_mutex_init(key_LOCK_thd_data, &LOCK_thd_data, MY_MUTEX_INIT_FAST);
  mysql_mutex_init(key_LOCK_wakeup_ready, &LOCK_wakeup_ready, MY_MUTEX_INIT_FAST);
  mysql_mutex_init(key_LOCK_thd_kill, &LOCK_thd_kill, MY_MUTEX_INIT_FAST);
  mysql_cond_init(key_COND_wakeup_ready, &COND_wakeup_ready, 0);

  /* Variables with default values */
  proc_info="login";
  where= THD::DEFAULT_WHERE;
  slave_net = 0;
  m_command=COM_CONNECT;
  *scramble= '\0';

#ifdef WITH_WSREP
  mysql_cond_init(key_COND_wsrep_thd, &COND_wsrep_thd, NULL);
  wsrep_info[sizeof(wsrep_info) - 1] = '\0'; /* make sure it is 0-terminated */
#endif
  /* Call to init() below requires fully initialized Open_tables_state. */
  reset_open_tables_state(this);

  init();
  debug_sync_init_thread(this);
#if defined(ENABLED_PROFILING)
  profiling.set_thd(this);
#endif
  user_connect=(USER_CONN *)0;
  my_hash_init(key_memory_user_var_entry, &user_vars, system_charset_info,
               USER_VARS_HASH_SIZE, 0, 0, (my_hash_get_key) get_var_key,
               (my_hash_free_key) free_user_var, HASH_THREAD_SPECIFIC);
  my_hash_init(PSI_INSTRUMENT_ME, &sequences, system_charset_info,
               SEQUENCES_HASH_SIZE, 0, 0, (my_hash_get_key)
               get_sequence_last_key, (my_hash_free_key) free_sequence_last,
               HASH_THREAD_SPECIFIC);

  sp_proc_cache= NULL;
  sp_func_cache= NULL;
  sp_package_spec_cache= NULL;
  sp_package_body_cache= NULL;

  /* For user vars replication*/
  if (opt_bin_log)
    my_init_dynamic_array(key_memory_user_var_entry, &user_var_events,
			  sizeof(BINLOG_USER_VAR_EVENT *), 16, 16, MYF(0));
  else
    bzero((char*) &user_var_events, sizeof(user_var_events));

  /* Protocol */
  protocol= &protocol_text;			// Default protocol
  protocol_text.init(this);
  protocol_binary.init(this);

  thr_timer_init(&query_timer, (void (*)(void*)) thd_kill_timeout, this);

  tablespace_op=FALSE;

  /*
    Initialize the random generator. We call my_rnd() without a lock as
    it's not really critical if two threads modifies the structure at the
    same time.  We ensure that we have an unique number foreach thread
    by adding the address of the stack.
  */
  tmp= (ulong) (my_rnd(&sql_rand) * 0xffffffff);
  my_rnd_init(&rand, tmp + (ulong)((size_t) &rand), tmp + (ulong) ::global_query_id);
  substitute_null_with_insert_id = FALSE;
  lock_info.mysql_thd= (void *)this;

  m_token_array= NULL;
  if (max_digest_length > 0)
  {
    m_token_array= (unsigned char*) my_malloc(PSI_INSTRUMENT_ME,
                                              max_digest_length,
                                              MYF(MY_WME|MY_THREAD_SPECIFIC));
  }

  m_binlog_invoker= INVOKER_NONE;
  invoker.init();
  prepare_derived_at_open= FALSE;
  create_tmp_table_for_derived= FALSE;
  save_prep_leaf_list= FALSE;
  org_charset= 0;
  /* Restore THR_THD */
  set_current_thd(old_THR_THD);
}


void THD::push_internal_handler(Internal_error_handler *handler)
{
  DBUG_ENTER("THD::push_internal_handler");
  if (m_internal_handler)
  {
    handler->m_prev_internal_handler= m_internal_handler;
    m_internal_handler= handler;
  }
  else
  {
    m_internal_handler= handler;
  }
  DBUG_VOID_RETURN;
}

bool THD::handle_condition(uint sql_errno,
                           const char* sqlstate,
                           Sql_condition::enum_warning_level *level,
                           const char* msg,
                           Sql_condition ** cond_hdl)
{
  if (!m_internal_handler)
  {
    *cond_hdl= NULL;
    return FALSE;
  }

  for (Internal_error_handler *error_handler= m_internal_handler;
       error_handler;
       error_handler= error_handler->m_prev_internal_handler)
  {
    if (error_handler->handle_condition(this, sql_errno, sqlstate, level, msg,
					cond_hdl))
    {
      return TRUE;
    }
  }
  return FALSE;
}


Internal_error_handler *THD::pop_internal_handler()
{
  DBUG_ENTER("THD::pop_internal_handler");
  DBUG_ASSERT(m_internal_handler != NULL);
  Internal_error_handler *popped_handler= m_internal_handler;
  m_internal_handler= m_internal_handler->m_prev_internal_handler;
  DBUG_RETURN(popped_handler);
}


void THD::raise_error(uint sql_errno)
{
  const char* msg= ER_THD(this, sql_errno);
  (void) raise_condition(sql_errno,
                         NULL,
                         Sql_condition::WARN_LEVEL_ERROR,
                         msg);
}

void THD::raise_error_printf(uint sql_errno, ...)
{
  va_list args;
  char ebuff[MYSQL_ERRMSG_SIZE];
  DBUG_ENTER("THD::raise_error_printf");
  DBUG_PRINT("my", ("nr: %d  errno: %d", sql_errno, errno));
  const char* format= ER_THD(this, sql_errno);
  va_start(args, sql_errno);
  my_vsnprintf(ebuff, sizeof(ebuff), format, args);
  va_end(args);
  (void) raise_condition(sql_errno,
                         NULL,
                         Sql_condition::WARN_LEVEL_ERROR,
                         ebuff);
  DBUG_VOID_RETURN;
}

void THD::raise_warning(uint sql_errno)
{
  const char* msg= ER_THD(this, sql_errno);
  (void) raise_condition(sql_errno,
                         NULL,
                         Sql_condition::WARN_LEVEL_WARN,
                         msg);
}

void THD::raise_warning_printf(uint sql_errno, ...)
{
  va_list args;
  char    ebuff[MYSQL_ERRMSG_SIZE];
  DBUG_ENTER("THD::raise_warning_printf");
  DBUG_PRINT("enter", ("warning: %u", sql_errno));
  const char* format= ER_THD(this, sql_errno);
  va_start(args, sql_errno);
  my_vsnprintf(ebuff, sizeof(ebuff), format, args);
  va_end(args);
  (void) raise_condition(sql_errno,
                         NULL,
                         Sql_condition::WARN_LEVEL_WARN,
                         ebuff);
  DBUG_VOID_RETURN;
}

void THD::raise_note(uint sql_errno)
{
  DBUG_ENTER("THD::raise_note");
  DBUG_PRINT("enter", ("code: %d", sql_errno));
  if (!(variables.option_bits & OPTION_SQL_NOTES))
    DBUG_VOID_RETURN;
  const char* msg= ER_THD(this, sql_errno);
  (void) raise_condition(sql_errno,
                         NULL,
                         Sql_condition::WARN_LEVEL_NOTE,
                         msg);
  DBUG_VOID_RETURN;
}

void THD::raise_note_printf(uint sql_errno, ...)
{
  va_list args;
  char    ebuff[MYSQL_ERRMSG_SIZE];
  DBUG_ENTER("THD::raise_note_printf");
  DBUG_PRINT("enter",("code: %u", sql_errno));
  if (!(variables.option_bits & OPTION_SQL_NOTES))
    DBUG_VOID_RETURN;
  const char* format= ER_THD(this, sql_errno);
  va_start(args, sql_errno);
  my_vsnprintf(ebuff, sizeof(ebuff), format, args);
  va_end(args);
  (void) raise_condition(sql_errno,
                         NULL,
                         Sql_condition::WARN_LEVEL_NOTE,
                         ebuff);
  DBUG_VOID_RETURN;
}

Sql_condition* THD::raise_condition(uint sql_errno,
                                    const char* sqlstate,
                                    Sql_condition::enum_warning_level level,
                                    const Sql_user_condition_identity &ucid,
                                    const char* msg)
{
  Diagnostics_area *da= get_stmt_da();
  Sql_condition *cond= NULL;
  DBUG_ENTER("THD::raise_condition");
  DBUG_ASSERT(level < Sql_condition::WARN_LEVEL_END);

  if (!(variables.option_bits & OPTION_SQL_NOTES) &&
      (level == Sql_condition::WARN_LEVEL_NOTE))
    DBUG_RETURN(NULL);
#ifdef WITH_WSREP
  /*
    Suppress warnings/errors if the wsrep THD is going to replay. The
    deadlock/interrupted errors may be transitient and should not be
    reported to the client.
  */
  if (wsrep_must_replay(this))
    DBUG_RETURN(NULL);
#endif /* WITH_WSREP */

  da->opt_clear_warning_info(query_id);

  /*
    TODO: replace by DBUG_ASSERT(sql_errno != 0) once all bugs similar to
    Bug#36768 are fixed: a SQL condition must have a real (!=0) error number
    so that it can be caught by handlers.
  */
  if (sql_errno == 0)
    sql_errno= ER_UNKNOWN_ERROR;
  if (msg == NULL)
    msg= ER_THD(this, sql_errno);
  if (sqlstate == NULL)
   sqlstate= mysql_errno_to_sqlstate(sql_errno);

  if ((level == Sql_condition::WARN_LEVEL_WARN) &&
      really_abort_on_warning())
  {
    /*
      FIXME:
      push_warning and strict SQL_MODE case.
    */
    level= Sql_condition::WARN_LEVEL_ERROR;
  }

  if (!is_fatal_error &&
      handle_condition(sql_errno, sqlstate, &level, msg, &cond))
    DBUG_RETURN(cond);

  switch (level) {
  case Sql_condition::WARN_LEVEL_NOTE:
  case Sql_condition::WARN_LEVEL_WARN:
    got_warning= 1;
    break;
  case Sql_condition::WARN_LEVEL_ERROR:
    break;
  case Sql_condition::WARN_LEVEL_END:
    /* Impossible */
    break;
  }

  if (level == Sql_condition::WARN_LEVEL_ERROR)
  {
    mysql_audit_general(this, MYSQL_AUDIT_GENERAL_ERROR, sql_errno, msg);

    is_slave_error=  1; // needed to catch query errors during replication

#ifdef WITH_WSREP
    /*
      With wsrep we allow converting BF abort error to warning if
      errors are ignored.
     */
    if (!is_fatal_error &&
        no_errors       &&
        (wsrep_trx().bf_aborted() || wsrep_retry_counter))
    {
      WSREP_DEBUG("BF abort error converted to warning");
    }
    else
#endif /* WITH_WSREP */
    {
      if (!da->is_error())
      {
	set_row_count_func(-1);
	da->set_error_status(sql_errno, msg, sqlstate, ucid, cond);
      }
    }
  }

  query_cache_abort(this, &query_cache_tls);

  /* 
     Avoid pushing a condition for fatal out of memory errors as this will 
     require memory allocation and therefore might fail. Non fatal out of 
     memory errors can occur if raised by SIGNAL/RESIGNAL statement.
  */
  if (likely(!(is_fatal_error && (sql_errno == EE_OUTOFMEMORY ||
                                  sql_errno == ER_OUTOFMEMORY))))
  {
    cond= da->push_warning(this, sql_errno, sqlstate, level, ucid, msg);
  }
  DBUG_RETURN(cond);
}

extern "C"
void *thd_alloc(MYSQL_THD thd, size_t size)
{
  return thd->alloc(size);
}

extern "C"
void *thd_calloc(MYSQL_THD thd, size_t size)
{
  return thd->calloc(size);
}

extern "C"
char *thd_strdup(MYSQL_THD thd, const char *str)
{
  return thd->strdup(str);
}

extern "C"
char *thd_strmake(MYSQL_THD thd, const char *str, size_t size)
{
  return thd->strmake(str, size);
}

extern "C"
LEX_CSTRING *thd_make_lex_string(THD *thd, LEX_CSTRING *lex_str,
                                const char *str, size_t size,
                                int allocate_lex_string)
{
  return allocate_lex_string ? thd->make_clex_string(str, size)
                             : thd->make_lex_string(lex_str, str, size);
}

extern "C"
void *thd_memdup(MYSQL_THD thd, const void* str, size_t size)
{
  return thd->memdup(str, size);
}

extern "C"
void thd_get_xid(const MYSQL_THD thd, MYSQL_XID *xid)
{
  *xid = *(MYSQL_XID *) thd->get_xid();
}

extern "C"
my_time_t thd_TIME_to_gmt_sec(MYSQL_THD thd, const MYSQL_TIME *ltime,
                              unsigned int *errcode)
{
  Time_zone *tz= thd ? thd->variables.time_zone :
                       global_system_variables.time_zone;
  return tz->TIME_to_gmt_sec(ltime, errcode);
}


extern "C"
void thd_gmt_sec_to_TIME(MYSQL_THD thd, MYSQL_TIME *ltime, my_time_t t)
{
  Time_zone *tz= thd ? thd->variables.time_zone :
                       global_system_variables.time_zone;
  tz->gmt_sec_to_TIME(ltime, t);
}


#ifdef _WIN32
extern "C" my_thread_id next_thread_id_noinline()
{
#undef next_thread_id
  return next_thread_id();
}
#endif


const Type_handler *THD::type_handler_for_datetime() const
{
  if (opt_mysql56_temporal_format)
    return &type_handler_datetime2;
  return &type_handler_datetime;
}


/*
  Init common variables that has to be reset on start and on change_user
*/

void THD::init()
{
  DBUG_ENTER("thd::init");
  mysql_mutex_lock(&LOCK_global_system_variables);
  plugin_thdvar_init(this);
  /*
    plugin_thd_var_init() sets variables= global_system_variables, which
    has reset variables.pseudo_thread_id to 0. We need to correct it here to
    avoid temporary tables replication failure.
  */
  variables.pseudo_thread_id= thread_id;

  variables.default_master_connection.str= default_master_connection_buff;
  ::strmake(default_master_connection_buff,
            global_system_variables.default_master_connection.str,
            variables.default_master_connection.length);
  mysql_mutex_unlock(&LOCK_global_system_variables);

  user_time.val= start_time= start_time_sec_part= 0;

  server_status= SERVER_STATUS_AUTOCOMMIT;
  if (variables.sql_mode & MODE_NO_BACKSLASH_ESCAPES)
    server_status|= SERVER_STATUS_NO_BACKSLASH_ESCAPES;
  if (variables.sql_mode & MODE_ANSI_QUOTES)
    server_status|= SERVER_STATUS_ANSI_QUOTES;

  transaction->all.modified_non_trans_table=
    transaction->stmt.modified_non_trans_table= FALSE;
  transaction->all.m_unsafe_rollback_flags=
    transaction->stmt.m_unsafe_rollback_flags= 0;

  open_options=ha_open_options;
  update_lock_default= (variables.low_priority_updates ?
			TL_WRITE_LOW_PRIORITY :
			TL_WRITE);
  tx_isolation= (enum_tx_isolation) variables.tx_isolation;
  tx_read_only= variables.tx_read_only;
  update_charset();             // plugin_thd_var() changed character sets
  reset_current_stmt_binlog_format_row();
  reset_binlog_local_stmt_filter();
  set_status_var_init();
  status_var.max_local_memory_used= status_var.local_memory_used;
  bzero((char *) &org_status_var, sizeof(org_status_var));
  status_in_global= 0;
  start_bytes_received= 0;
  m_last_commit_gtid.seq_no= 0;
  last_stmt= NULL;
  /* Reset status of last insert id */
  arg_of_last_insert_id_function= FALSE;
  stmt_depends_on_first_successful_insert_id_in_prev_stmt= FALSE;
  first_successful_insert_id_in_prev_stmt= 0;
  first_successful_insert_id_in_prev_stmt_for_binlog= 0;
  first_successful_insert_id_in_cur_stmt= 0;
  current_backup_stage= BACKUP_FINISHED;
  backup_commit_lock= 0;
#ifdef WITH_WSREP
  wsrep_last_query_id= 0;
  wsrep_xid.null();
  wsrep_skip_locking= FALSE;
  wsrep_converted_lock_session= false;
  wsrep_retry_counter= 0;
  wsrep_rgi= NULL;
  wsrep_PA_safe= true;
  wsrep_consistency_check = NO_CONSISTENCY_CHECK;
  wsrep_mysql_replicated  = 0;
  wsrep_TOI_pre_query     = NULL;
  wsrep_TOI_pre_query_len = 0;
  wsrep_rbr_buf           = NULL;
  wsrep_affected_rows     = 0;
  m_wsrep_next_trx_id     = WSREP_UNDEFINED_TRX_ID;
  wsrep_aborter           = 0;
#endif /* WITH_WSREP */

  if (variables.sql_log_bin)
    variables.option_bits|= OPTION_BIN_LOG;
  else
    variables.option_bits&= ~OPTION_BIN_LOG;

  select_commands= update_commands= other_commands= 0;
  /* Set to handle counting of aborted connections */
  userstat_running= opt_userstat_running;
  last_global_update_time= current_connect_time= time(NULL);
#ifndef EMBEDDED_LIBRARY
  session_tracker.enable(this);
#endif //EMBEDDED_LIBRARY

  apc_target.init(&LOCK_thd_kill);
  gap_tracker_data.init();
  DBUG_VOID_RETURN;
}


bool THD::restore_from_local_lex_to_old_lex(LEX *oldlex)
{
  DBUG_ASSERT(lex->sphead);
  if (lex->sphead->merge_lex(this, oldlex, lex))
    return true;
  lex= oldlex;
  return false;
}


/* Updates some status variables to be used by update_global_user_stats */

void THD::update_stats(void)
{
  /* sql_command == SQLCOM_END in case of parse errors or quit */
  if (lex->sql_command != SQLCOM_END)
  {
    /* A SQL query. */
    if (lex->sql_command == SQLCOM_SELECT)
      select_commands++;
    else if (sql_command_flags[lex->sql_command] & CF_STATUS_COMMAND)
    {
      /* Ignore 'SHOW ' commands */
    }
    else if (is_update_query(lex->sql_command))
      update_commands++;
    else
      other_commands++;
  }
}


void THD::update_all_stats()
{
  ulonglong end_cpu_time, end_utime;
  double busy_time, cpu_time;

  /* This is set at start of query if opt_userstat_running was set */
  if (!userstat_running)
    return;

  end_cpu_time= my_getcputime();
  end_utime=    microsecond_interval_timer();
  busy_time= (end_utime - start_utime) / 1000000.0;
  cpu_time=  (end_cpu_time - start_cpu_time) / 10000000.0;
  /* In case there are bad values, 2629743 is the #seconds in a month. */
  if (cpu_time > 2629743.0)
    cpu_time= 0;
  status_var_add(status_var.cpu_time, cpu_time);
  status_var_add(status_var.busy_time, busy_time);

  update_global_user_stats(this, TRUE, my_time(0));
  // Has to be updated after update_global_user_stats()
  userstat_running= 0;
}


/*
  Init THD for query processing.
  This has to be called once before we call mysql_parse.
  See also comments in sql_class.h.
*/

void THD::init_for_queries()
{
  DBUG_ASSERT(transaction->on);
  DBUG_ASSERT(m_transaction_psi == NULL);

  /* Set time for --init-file queries */
  set_time();
  reset_root_defaults(mem_root, variables.query_alloc_block_size,
                      variables.query_prealloc_size);
  reset_root_defaults(&transaction->mem_root,
                      variables.trans_alloc_block_size,
                      variables.trans_prealloc_size);
  DBUG_ASSERT(!transaction->xid_state.is_explicit_XA());
  DBUG_ASSERT(transaction->implicit_xid.is_null());
}


/*
  Do what's needed when one invokes change user

  SYNOPSIS
    change_user()

  IMPLEMENTATION
    Reset all resources that are connection specific
*/


void THD::change_user(void)
{
  if (!status_in_global)                        // Reset in init()
    add_status_to_global();

  if (!cleanup_done)
    cleanup();
  cleanup_done= 0;
  reset_killed();
  thd_clear_errors(this);

  /* Clear warnings. */
  if (!get_stmt_da()->is_warning_info_empty())
    get_stmt_da()->clear_warning_info(0);

  init();
  stmt_map.reset();
  my_hash_init(key_memory_user_var_entry, &user_vars, system_charset_info,
               USER_VARS_HASH_SIZE, 0, 0, (my_hash_get_key) get_var_key,
               (my_hash_free_key) free_user_var, HASH_THREAD_SPECIFIC);
  my_hash_init(key_memory_user_var_entry, &sequences, system_charset_info,
               SEQUENCES_HASH_SIZE, 0, 0, (my_hash_get_key)
               get_sequence_last_key, (my_hash_free_key) free_sequence_last,
               HASH_THREAD_SPECIFIC);
  sp_cache_clear(&sp_proc_cache);
  sp_cache_clear(&sp_func_cache);
  sp_cache_clear(&sp_package_spec_cache);
  sp_cache_clear(&sp_package_body_cache);
  opt_trace.delete_traces();
}

/**
   Change default database

   @note This is coded to have as few instructions as possible under
   LOCK_thd_data
*/

bool THD::set_db(const LEX_CSTRING *new_db)
{
  bool result= 0;
  /*
    Acquiring mutex LOCK_thd_data as we either free the memory allocated
    for the database and reallocating the memory for the new db or memcpy
    the new_db to the db.
  */
  /* Do not reallocate memory if current chunk is big enough. */
  if (db.str && new_db->str && db.length >= new_db->length)
  {
    mysql_mutex_lock(&LOCK_thd_data);
    db.length= new_db->length;
    memcpy((char*) db.str, new_db->str, new_db->length+1);
    mysql_mutex_unlock(&LOCK_thd_data);
  }
  else
  {
    const char *org_db= db.str;
    const char *tmp= NULL;
    if (new_db->str)
    {
      if (!(tmp= my_strndup(key_memory_THD_db, new_db->str, new_db->length,
                            MYF(MY_WME | ME_FATAL))))
        result= 1;
    }

    mysql_mutex_lock(&LOCK_thd_data);
    db.str= tmp;
    db.length= tmp ? new_db->length : 0;
    mysql_mutex_unlock(&LOCK_thd_data);
    my_free((char*) org_db);
  }
  PSI_CALL_set_thread_db(db.str, (int) db.length);
  return result;
}


/**
   Set the current database

   @param new_db     a pointer to the new database name.
   @param new_db_len length of the new database name.

   @note This operation just sets {db, db_length}. Switching the current
   database usually involves other actions, like switching other database
   attributes including security context. In the future, this operation
   will be made private and more convenient interface will be provided.
*/

void THD::reset_db(const LEX_CSTRING *new_db)
{
  if (new_db->str != db.str || new_db->length != db.length)
  {
    if (db.str != 0)
      DBUG_PRINT("QQ", ("Overwriting: %p", db.str));
    mysql_mutex_lock(&LOCK_thd_data);
    db= *new_db;
    mysql_mutex_unlock(&LOCK_thd_data);
    PSI_CALL_set_thread_db(db.str, (int) db.length);
  }
}


/* Do operations that may take a long time */

void THD::cleanup(bool have_mutex)
{
  DBUG_ENTER("THD::cleanup");
  DBUG_ASSERT(cleanup_done == 0);

  if (have_mutex)
    set_killed_no_mutex(KILL_CONNECTION,0,0);
  else
    set_killed(KILL_CONNECTION);
#ifdef WITH_WSREP
  if (wsrep_cs().state() != wsrep::client_state::s_none)
  {
    if (have_mutex)
    {
      mysql_mutex_assert_owner(static_cast<mysql_mutex_t*>
                               (m_wsrep_mutex.native()));
      // Below wsrep-lib function will not acquire any mutexes
      wsrep::unique_lock<wsrep::mutex> lock(m_wsrep_mutex, std::adopt_lock);
      wsrep_cs().cleanup(lock);
      lock.release();
    }
    else
      wsrep_cs().cleanup();
  }
  wsrep_client_thread= false;
#endif /* WITH_WSREP */

  mysql_ha_cleanup(this);
  locked_tables_list.unlock_locked_tables(this);

  delete_dynamic(&user_var_events);
  close_temporary_tables();

  if (transaction->xid_state.is_explicit_XA())
    trans_xa_detach(this);
  else
    trans_rollback(this);

  DBUG_ASSERT(open_tables == NULL);
  DBUG_ASSERT(m_transaction_psi == NULL);

  /*
    If the thread was in the middle of an ongoing transaction (rolled
    back a few lines above) or under LOCK TABLES (unlocked the tables
    and left the mode a few lines above), there will be outstanding
    metadata locks. Release them.
  */
  mdl_context.release_transactional_locks(this);

  backup_end(this);
  backup_unlock(this);

  /* Release the global read lock, if acquired. */
  if (global_read_lock.is_acquired())
    global_read_lock.unlock_global_read_lock(this);

  if (user_connect)
  {
    decrease_user_connections(user_connect);
    user_connect= 0;                            // Safety
  }
  wt_thd_destroy(&transaction->wt);

  my_hash_free(&user_vars);
  my_hash_free(&sequences);
  sp_cache_clear(&sp_proc_cache);
  sp_cache_clear(&sp_func_cache);
  sp_cache_clear(&sp_package_spec_cache);
  sp_cache_clear(&sp_package_body_cache);
  auto_inc_intervals_forced.empty();
  auto_inc_intervals_in_cur_stmt_for_binlog.empty();

  mysql_ull_cleanup(this);
  stmt_map.reset();
  /* All metadata locks must have been released by now. */
  DBUG_ASSERT(!mdl_context.has_locks());

  apc_target.destroy();
#ifdef HAVE_REPLICATION
  unregister_slave();
#endif
  cleanup_done=1;
  DBUG_VOID_RETURN;
}


/*
  Free all connection related resources associated with a THD.
  This is used when we put a thread into the thread cache.
  After this call should either call ~THD or reset_for_reuse() depending on
  circumstances.
*/

void THD::free_connection()
{
  DBUG_ASSERT(free_connection_done == 0);
  /* Make sure threads are not available via server_threads.  */
  assert_not_linked();

  /*
    Other threads may have a lock on THD::LOCK_thd_data or
    THD::LOCK_thd_kill to ensure that this THD is not deleted
    while they access it. The following mutex_lock ensures
    that no one else is using this THD and it's now safe to
    continue.

    For example consider KILL-statement execution on
    sql_parse.cc kill_one_thread() that will use
    THD::LOCK_thd_data to protect victim thread during
    THD::awake().
  */
  mysql_mutex_lock(&LOCK_thd_data);
  mysql_mutex_lock(&LOCK_thd_kill);

#ifdef WITH_WSREP
  delete wsrep_rgi;
  wsrep_rgi= nullptr;
#endif /* WITH_WSREP */
  my_free(const_cast<char*>(db.str));
  db= null_clex_str;
#ifndef EMBEDDED_LIBRARY
  if (net.vio)
    vio_delete(net.vio);
  net.vio= nullptr;
  net_end(&net);
#endif
  if (!cleanup_done)
    cleanup(true); // We have locked THD::LOCK_thd_kill
  ha_close_connection(this);
  plugin_thdvar_cleanup(this);
  mysql_audit_free_thd(this);
  main_security_ctx.destroy();
  /* close all prepared statements, to save memory */
  stmt_map.reset();
  free_connection_done= 1;
#if defined(ENABLED_PROFILING)
  profiling.restart();                          // Reset profiling
#endif
<<<<<<< HEAD
  debug_sync_reset_thread(this);
=======
  mysql_mutex_unlock(&LOCK_thd_kill);
  mysql_mutex_unlock(&LOCK_thd_data);
>>>>>>> fd5e103a
}

/*
  Reset thd for reuse by another connection
  This is only used for user connections, so the following variables doesn't
  have to be reset:
  - Replication (slave) variables.
  - Variables not reset between each statements. See reset_for_next_command.
*/

void THD::reset_for_reuse()
{
  mysql_audit_init_thd(this);
  change_user();                                // Calls cleanup() & init()
  get_stmt_da()->reset_diagnostics_area();
  main_security_ctx.init();  
  failed_com_change_user= 0;
  is_fatal_error= 0;
  client_capabilities= 0;
  peer_port= 0;
  query_name_consts= 0;                         // Safety
  abort_on_warning= 0;
  free_connection_done= 0;
  m_command= COM_CONNECT;
  transaction->on= 1;
#if defined(ENABLED_PROFILING)
  profiling.reset();
#endif
#ifdef SIGNAL_WITH_VIO_CLOSE
  active_vio = 0;
#endif
#ifdef WITH_WSREP
  wsrep_free_status(this);
#endif /* WITH_WSREP */
}


THD::~THD()
{
  THD *orig_thd= current_thd;
  THD_CHECK_SENTRY(this);
  DBUG_ENTER("~THD()");
  /* Make sure threads are not available via server_threads.  */
  assert_not_linked();
  if (m_psi)
    PSI_CALL_set_thread_THD(m_psi, 0);

  /*
    In error cases, thd may not be current thd. We have to fix this so
    that memory allocation counting is done correctly
  */
  set_current_thd(this);
  if (!status_in_global)
    add_status_to_global();

  if (!free_connection_done)
    free_connection();

#ifdef WITH_WSREP
  mysql_cond_destroy(&COND_wsrep_thd);
#endif
  mdl_context.destroy();

  transaction->free();
  mysql_cond_destroy(&COND_wakeup_ready);
  mysql_mutex_destroy(&LOCK_wakeup_ready);
  mysql_mutex_destroy(&LOCK_thd_data);
  mysql_mutex_destroy(&LOCK_thd_kill);
#ifdef DBUG_ASSERT_EXISTS
  dbug_sentry= THD_SENTRY_GONE;
#endif  
#ifndef EMBEDDED_LIBRARY
  if (rgi_fake)
  {
    delete rgi_fake;
    rgi_fake= NULL;
  }
  if (rli_fake)
  {
    delete rli_fake;
    rli_fake= NULL;
  }
  
  if (rgi_slave)
    rgi_slave->cleanup_after_session();
  my_free(semisync_info);
#endif
  main_lex.free_set_stmt_mem_root();
  free_root(&main_mem_root, MYF(0));
  my_free(m_token_array);
  main_da.free_memory();
  if (tdc_hash_pins)
    lf_hash_put_pins(tdc_hash_pins);
  if (xid_hash_pins)
    lf_hash_put_pins(xid_hash_pins);
  debug_sync_end_thread(this);
  /* Ensure everything is freed */
  status_var.local_memory_used-= sizeof(THD);

  /* trick to make happy memory accounting system */
#ifndef EMBEDDED_LIBRARY
  session_tracker.sysvars.deinit();
#ifdef USER_VAR_TRACKING
  session_tracker.user_variables.deinit();
#endif // USER_VAR_TRACKING
#endif //EMBEDDED_LIBRARY

  if (status_var.local_memory_used != 0)
  {
    DBUG_PRINT("error", ("memory_used: %lld", status_var.local_memory_used));
    SAFEMALLOC_REPORT_MEMORY(thread_id);
    DBUG_ASSERT(status_var.local_memory_used == 0 ||
                !debug_assert_on_not_freed_memory);
  }
  update_global_memory_status(status_var.global_memory_used);
  set_current_thd(orig_thd == this ? 0 : orig_thd);
  DBUG_VOID_RETURN;
}


/*
  Add all status variables to another status variable array

  SYNOPSIS
   add_to_status()
   to_var       add to this array
   from_var     from this array

  NOTES
    This function assumes that all variables at start are long/ulong and
    other types are handled explicitly
*/

void add_to_status(STATUS_VAR *to_var, STATUS_VAR *from_var)
{
  ulong *end= (ulong*) ((uchar*) to_var +
                        offsetof(STATUS_VAR, last_system_status_var) +
			sizeof(ulong));
  ulong *to= (ulong*) to_var, *from= (ulong*) from_var;

  while (to != end)
    *(to++)+= *(from++);

  /* Handle the not ulong variables. See end of system_status_var */
  to_var->bytes_received+=      from_var->bytes_received;
  to_var->bytes_sent+=          from_var->bytes_sent;
  to_var->rows_read+=           from_var->rows_read;
  to_var->rows_sent+=           from_var->rows_sent;
  to_var->rows_tmp_read+=       from_var->rows_tmp_read;
  to_var->binlog_bytes_written+= from_var->binlog_bytes_written;
  to_var->cpu_time+=            from_var->cpu_time;
  to_var->busy_time+=           from_var->busy_time;
  to_var->table_open_cache_hits+= from_var->table_open_cache_hits;
  to_var->table_open_cache_misses+= from_var->table_open_cache_misses;
  to_var->table_open_cache_overflows+= from_var->table_open_cache_overflows;

  /*
    Update global_memory_used. We have to do this with atomic_add as the
    global value can change outside of LOCK_status.
  */
  if (to_var == &global_status_var)
  {
    DBUG_PRINT("info", ("global memory_used: %lld  size: %lld",
                        (longlong) global_status_var.global_memory_used,
                        (longlong) from_var->global_memory_used));
    update_global_memory_status(from_var->global_memory_used);
  }
  else
   to_var->global_memory_used+= from_var->global_memory_used;
}

/*
  Add the difference between two status variable arrays to another one.

  SYNOPSIS
    add_diff_to_status
    to_var       add to this array
    from_var     from this array
    dec_var      minus this array
  
  NOTE
    This function assumes that all variables at start are long/ulong and
    other types are handled explicitly
*/

void add_diff_to_status(STATUS_VAR *to_var, STATUS_VAR *from_var,
                        STATUS_VAR *dec_var)
{
  ulong *end= (ulong*) ((uchar*) to_var + offsetof(STATUS_VAR,
						  last_system_status_var) +
			sizeof(ulong));
  ulong *to= (ulong*) to_var, *from= (ulong*) from_var, *dec= (ulong*) dec_var;

  while (to != end)
    *(to++)+= *(from++) - *(dec++);

  to_var->bytes_received+=       from_var->bytes_received -
                                 dec_var->bytes_received;
  to_var->bytes_sent+=           from_var->bytes_sent - dec_var->bytes_sent;
  to_var->rows_read+=            from_var->rows_read - dec_var->rows_read;
  to_var->rows_sent+=            from_var->rows_sent - dec_var->rows_sent;
  to_var->rows_tmp_read+=        from_var->rows_tmp_read - dec_var->rows_tmp_read;
  to_var->binlog_bytes_written+= from_var->binlog_bytes_written -
                                 dec_var->binlog_bytes_written;
  to_var->cpu_time+=             from_var->cpu_time - dec_var->cpu_time;
  to_var->busy_time+=            from_var->busy_time - dec_var->busy_time;
  to_var->table_open_cache_hits+= from_var->table_open_cache_hits -
                                  dec_var->table_open_cache_hits;
  to_var->table_open_cache_misses+= from_var->table_open_cache_misses -
                                    dec_var->table_open_cache_misses;
  to_var->table_open_cache_overflows+= from_var->table_open_cache_overflows -
                                       dec_var->table_open_cache_overflows;

  /*
    We don't need to accumulate memory_used as these are not reset or used by
    the calling functions.  See execute_show_status().
  */
}

#define SECONDS_TO_WAIT_FOR_KILL 2
#if !defined(__WIN__) && defined(HAVE_SELECT)
/* my_sleep() can wait for sub second times */
#define WAIT_FOR_KILL_TRY_TIMES 20
#else
#define WAIT_FOR_KILL_TRY_TIMES 2
#endif


/**
  Awake a thread.

  @param[in]  state_to_set    value for THD::killed

  This is normally called from another thread's THD object.

  @note Do always call this while holding LOCK_thd_kill.
        NOT_KILLED is used to awake a thread for a slave
*/

void THD::awake_no_mutex(killed_state state_to_set)
{
  DBUG_ENTER("THD::awake");
  DBUG_PRINT("enter", ("this: %p current_thd: %p  state: %d",
                       this, current_thd, (int) state_to_set));
  THD_CHECK_SENTRY(this);
  if (WSREP_NNULL(this)) mysql_mutex_assert_owner(&LOCK_thd_data);
  mysql_mutex_assert_owner(&LOCK_thd_kill);

  print_aborted_warning(3, "KILLED");

  /*
    Don't degrade killed state, for example from a KILL_CONNECTION to
    STATEMENT TIMEOUT
  */
  if (killed >= KILL_CONNECTION)
    state_to_set= killed;

  set_killed_no_mutex(state_to_set);

  if (state_to_set >= KILL_CONNECTION || state_to_set == NOT_KILLED)
  {
#ifdef SIGNAL_WITH_VIO_CLOSE
    if (this != current_thd)
    {
      if(active_vio)
        vio_shutdown(active_vio, SHUT_RDWR);
    }
#endif

    /* Mark the target thread's alarm request expired, and signal alarm. */
    thr_alarm_kill(thread_id);

    /* Send an event to the scheduler that a thread should be killed. */
    if (!slave_thread)
      MYSQL_CALLBACK(scheduler, post_kill_notification, (this));
  }

  /* Interrupt target waiting inside a storage engine. */
  if (IF_WSREP(state_to_set != NOT_KILLED  && !wsrep_is_bf_aborted(this),
               state_to_set != NOT_KILLED))
    ha_kill_query(this, thd_kill_level(this));

  /* Broadcast a condition to kick the target if it is waiting on it. */
  if (mysys_var)
  {
    mysql_mutex_lock(&mysys_var->mutex);
    if (!system_thread)		// Don't abort locks
      mysys_var->abort=1;

    /*
      This broadcast could be up in the air if the victim thread
      exits the cond in the time between read and broadcast, but that is
      ok since all we want to do is to make the victim thread get out
      of waiting on current_cond.
      If we see a non-zero current_cond: it cannot be an old value (because
      then exit_cond() should have run and it can't because we have mutex); so
      it is the true value but maybe current_mutex is not yet non-zero (we're
      in the middle of enter_cond() and there is a "memory order
      inversion"). So we test the mutex too to not lock 0.

      Note that there is a small chance we fail to kill. If victim has locked
      current_mutex, but hasn't yet entered enter_cond() (which means that
      current_cond and current_mutex are 0), then the victim will not get
      a signal and it may wait "forever" on the cond (until
      we issue a second KILL or the status it's waiting for happens).
      It's true that we have set its thd->killed but it may not
      see it immediately and so may have time to reach the cond_wait().

      However, where possible, we test for killed once again after
      enter_cond(). This should make the signaling as safe as possible.
      However, there is still a small chance of failure on platforms with
      instruction or memory write reordering.

      We have to do the loop with trylock, because if we would use
      pthread_mutex_lock(), we can cause a deadlock as we are here locking
      the mysys_var->mutex and mysys_var->current_mutex in a different order
      than in the thread we are trying to kill.
      We only sleep for 2 seconds as we don't want to have LOCK_thd_data
      locked too long time.

      There is a small change we may not succeed in aborting a thread that
      is not yet waiting for a mutex, but as this happens only for a
      thread that was doing something else when the kill was issued and
      which should detect the kill flag before it starts to wait, this
      should be good enough.
    */
    if (mysys_var->current_cond && mysys_var->current_mutex)
    {
      uint i;
      for (i= 0; i < WAIT_FOR_KILL_TRY_TIMES * SECONDS_TO_WAIT_FOR_KILL; i++)
      {
        int ret= mysql_mutex_trylock(mysys_var->current_mutex);
        mysql_cond_broadcast(mysys_var->current_cond);
        if (!ret)
        {
          /* Signal is sure to get through */
          mysql_mutex_unlock(mysys_var->current_mutex);
          break;
        }
        my_sleep(1000000L / WAIT_FOR_KILL_TRY_TIMES);
      }
    }
    mysql_mutex_unlock(&mysys_var->mutex);
  }
  DBUG_VOID_RETURN;
}


/**
  Close the Vio associated this session.

  @remark LOCK_thd_data is taken due to the fact that
          the Vio might be disassociated concurrently.
*/

void THD::disconnect()
{
  Vio *vio= NULL;

  set_killed(KILL_CONNECTION);

  mysql_mutex_lock(&LOCK_thd_data);

#ifdef SIGNAL_WITH_VIO_CLOSE
  /*
    Since a active vio might might have not been set yet, in
    any case save a reference to avoid closing a inexistent
    one or closing the vio twice if there is a active one.
  */
  vio= active_vio;
  close_active_vio();
#endif

  /* Disconnect even if a active vio is not associated. */
  if (net.vio != vio)
    vio_close(net.vio);
  net.thd= 0;                                   // Don't collect statistics

  mysql_mutex_unlock(&LOCK_thd_data);
}


bool THD::notify_shared_lock(MDL_context_owner *ctx_in_use,
                             bool needs_thr_lock_abort)
{
  THD *in_use= ctx_in_use->get_thd();
  bool signalled= FALSE;
  DBUG_ENTER("THD::notify_shared_lock");
  DBUG_PRINT("enter",("needs_thr_lock_abort: %d", needs_thr_lock_abort));

  if ((in_use->system_thread & SYSTEM_THREAD_DELAYED_INSERT) &&
      !in_use->killed)
  {
    /* This code is similar to kill_delayed_threads() */
    DBUG_PRINT("info", ("kill delayed thread"));
    mysql_mutex_lock(&in_use->LOCK_thd_kill);
    if (in_use->killed < KILL_CONNECTION)
      in_use->set_killed_no_mutex(KILL_CONNECTION);
    if (in_use->mysys_var)
    {
      mysql_mutex_lock(&in_use->mysys_var->mutex);
      if (in_use->mysys_var->current_cond)
        mysql_cond_broadcast(in_use->mysys_var->current_cond);

      /* Abort if about to wait in thr_upgrade_write_delay_lock */
      in_use->mysys_var->abort= 1;
      mysql_mutex_unlock(&in_use->mysys_var->mutex);
    }
    mysql_mutex_unlock(&in_use->LOCK_thd_kill);
    signalled= TRUE;
  }

  if (needs_thr_lock_abort)
  {
    mysql_mutex_lock(&in_use->LOCK_thd_data);
    /* If not already dying */
    if (in_use->killed != KILL_CONNECTION_HARD)
    {
      for (TABLE *thd_table= in_use->open_tables;
           thd_table ;
           thd_table= thd_table->next)
      {
        /*
          Check for TABLE::needs_reopen() is needed since in some
          places we call handler::close() for table instance (and set
          TABLE::db_stat to 0) and do not remove such instances from
          the THD::open_tables for some time, during which other
          thread can see those instances (e.g. see partitioning code).
        */
        if (!thd_table->needs_reopen())
        {
          signalled|= mysql_lock_abort_for_thread(this, thd_table);
        }
      }
    }
    mysql_mutex_unlock(&in_use->LOCK_thd_data);
  }
  DBUG_RETURN(signalled);
}


/*
  Get error number for killed state
  Note that the error message can't have any parameters.
  If one needs parameters, one should use THD::killed_err_msg
  See thd::kill_message()
*/

int THD::killed_errno()
{
  DBUG_ENTER("killed_errno");
  DBUG_PRINT("enter", ("killed: %d  killed_errno: %d",
                       killed, killed_err ? killed_err->no: 0));

  /* Ensure that killed_err is not set if we are not killed */
  DBUG_ASSERT(!killed_err || killed != NOT_KILLED);

  if (killed_err)
    DBUG_RETURN(killed_err->no);

  switch (killed) {
  case NOT_KILLED:
  case KILL_HARD_BIT:
    DBUG_RETURN(0);                            // Probably wrong usage
  case KILL_BAD_DATA:
  case KILL_BAD_DATA_HARD:
  case ABORT_QUERY_HARD:
  case ABORT_QUERY:
    DBUG_RETURN(0);                             // Not a real error
  case KILL_CONNECTION:
  case KILL_CONNECTION_HARD:
  case KILL_SYSTEM_THREAD:
  case KILL_SYSTEM_THREAD_HARD:
    DBUG_RETURN(ER_CONNECTION_KILLED);
  case KILL_QUERY:
  case KILL_QUERY_HARD:
    DBUG_RETURN(ER_QUERY_INTERRUPTED);
  case KILL_TIMEOUT:
  case KILL_TIMEOUT_HARD:
    DBUG_RETURN(ER_STATEMENT_TIMEOUT);
  case KILL_SERVER:
  case KILL_SERVER_HARD:
    DBUG_RETURN(ER_SERVER_SHUTDOWN);
  case KILL_SLAVE_SAME_ID:
    DBUG_RETURN(ER_SLAVE_SAME_ID);
  case KILL_WAIT_TIMEOUT:
  case KILL_WAIT_TIMEOUT_HARD:
    DBUG_RETURN(ER_NET_READ_INTERRUPTED);
  }
  DBUG_RETURN(0);                               // Keep compiler happy
}


void THD::reset_killed()
{
  /*
    Resetting killed has to be done under a mutex to ensure
    its not done during an awake() call.
  */
  DBUG_ENTER("reset_killed");
  if (killed != NOT_KILLED)
  {
    mysql_mutex_assert_not_owner(&LOCK_thd_kill);
    mysql_mutex_lock(&LOCK_thd_kill);
    killed= NOT_KILLED;
    killed_err= 0;
    mysql_mutex_unlock(&LOCK_thd_kill);
  }
#ifdef WITH_WSREP
  mysql_mutex_assert_not_owner(&LOCK_thd_data);
  mysql_mutex_lock(&LOCK_thd_data);
  wsrep_aborter= 0;
  mysql_mutex_unlock(&LOCK_thd_data);
#endif /* WITH_WSREP */

  DBUG_VOID_RETURN;
}

/*
  Remember the location of thread info, the structure needed for
  the structure for the net buffer
*/

void THD::store_globals()
{
  /*
    Assert that thread_stack is initialized: it's necessary to be able
    to track stack overrun.
  */
  DBUG_ASSERT(thread_stack);

  set_current_thd(this);
  /*
    mysys_var is concurrently readable by a killer thread.
    It is protected by LOCK_thd_kill, it is not needed to lock while the
    pointer is changing from NULL not non-NULL. If the kill thread reads
    NULL it doesn't refer to anything, but if it is non-NULL we need to
    ensure that the thread doesn't proceed to assign another thread to
    have the mysys_var reference (which in fact refers to the worker
    threads local storage with key THR_KEY_mysys. 
  */
  mysys_var=my_thread_var;
  /*
    Let mysqld define the thread id (not mysys)
    This allows us to move THD to different threads if needed.
  */
  mysys_var->id=      thread_id;

  /* thread_dbug_id should not change for a THD */
  if (!thread_dbug_id)
    thread_dbug_id= mysys_var->dbug_id;
  else
  {
    /* This only changes if we are using pool-of-threads */
    mysys_var->dbug_id= thread_dbug_id;
  }
#ifdef __NR_gettid
  os_thread_id= (uint32)syscall(__NR_gettid);
#else
  os_thread_id= 0;
#endif
  real_id= pthread_self();                      // For debugging
  mysys_var->stack_ends_here= thread_stack +    // for consistency, see libevent_thread_proc
                              STACK_DIRECTION * (long)my_thread_stack_size;
  if (net.vio)
  {
    net.thd= this;
  }
  /*
    We have to call thr_lock_info_init() again here as THD may have been
    created in another thread
  */
  thr_lock_info_init(&lock_info, mysys_var);
}

/**
   Untie THD from current thread

   Used when using --thread-handling=pool-of-threads
*/

void THD::reset_globals()
{
  mysql_mutex_lock(&LOCK_thd_kill);
  mysys_var= 0;
  mysql_mutex_unlock(&LOCK_thd_kill);

  /* Undocking the thread specific data. */
  set_current_thd(0);
  net.thd= 0;
}

/*
  Cleanup after query.

  SYNOPSIS
    THD::cleanup_after_query()

  DESCRIPTION
    This function is used to reset thread data to its default state.

  NOTE
    This function is not suitable for setting thread data to some
    non-default values, as there is only one replication thread, so
    different master threads may overwrite data of each other on
    slave.
*/

void THD::cleanup_after_query()
{
  DBUG_ENTER("THD::cleanup_after_query");

  thd_progress_end(this);

  /*
    Reset rand_used so that detection of calls to rand() will save random 
    seeds if needed by the slave.

    Do not reset rand_used if inside a stored function or trigger because 
    only the call to these operations is logged. Thus only the calling 
    statement needs to detect rand() calls made by its substatements. These
    substatements must not set rand_used to 0 because it would remove the
    detection of rand() by the calling statement. 
  */
  if (!in_sub_stmt) /* stored functions and triggers are a special case */
  {
    /* Forget those values, for next binlogger: */
    stmt_depends_on_first_successful_insert_id_in_prev_stmt= 0;
    auto_inc_intervals_in_cur_stmt_for_binlog.empty();
    rand_used= 0;
#ifndef EMBEDDED_LIBRARY
    /*
      Clean possible unused INSERT_ID events by current statement.
      is_update_query() is needed to ignore SET statements:
        Statements that don't update anything directly and don't
        used stored functions. This is mostly necessary to ignore
        statements in binlog between SET INSERT_ID and DML statement
        which is intended to consume its event (there can be other
        SET statements between them).
    */
    if ((rgi_slave || rli_fake) && is_update_query(lex->sql_command))
      auto_inc_intervals_forced.empty();
#endif
  }
  /*
    Forget the binlog stmt filter for the next query.
    There are some code paths that:
    - do not call THD::decide_logging_format()
    - do call THD::binlog_query(),
    making this reset necessary.
  */
  reset_binlog_local_stmt_filter();
  if (first_successful_insert_id_in_cur_stmt > 0)
  {
    /* set what LAST_INSERT_ID() will return */
    first_successful_insert_id_in_prev_stmt= 
      first_successful_insert_id_in_cur_stmt;
    first_successful_insert_id_in_cur_stmt= 0;
    substitute_null_with_insert_id= TRUE;
  }
  arg_of_last_insert_id_function= 0;
  /* Free Items that were created during this execution */
  free_items();
  /* Reset where. */
  where= THD::DEFAULT_WHERE;
  /* reset table map for multi-table update */
  table_map_for_update= 0;
  m_binlog_invoker= INVOKER_NONE;

#ifndef EMBEDDED_LIBRARY
  if (rgi_slave)
    rgi_slave->cleanup_after_query();
#endif

#ifdef WITH_WSREP
  if (!in_active_multi_stmt_transaction())
    wsrep_affected_rows= 0;
#endif /* WITH_WSREP */

  DBUG_VOID_RETURN;
}


/*
  Convert a string to another character set

  SYNOPSIS
    convert_string()
    to				Store new allocated string here
    to_cs			New character set for allocated string
    from			String to convert
    from_length			Length of string to convert
    from_cs			Original character set

  NOTES
    to will be 0-terminated to make it easy to pass to system funcs

  RETURN
    0	ok
    1	End of memory.
        In this case to->str will point to 0 and to->length will be 0.
*/

bool THD::convert_string(LEX_STRING *to, CHARSET_INFO *to_cs,
			 const char *from, size_t from_length,
			 CHARSET_INFO *from_cs)
{
  DBUG_ENTER("THD::convert_string");
  size_t new_length= to_cs->mbmaxlen * from_length;
  uint errors;
  if (unlikely(alloc_lex_string(to, new_length + 1)))
    DBUG_RETURN(true);                          // EOM
  to->length= copy_and_convert((char*) to->str, new_length, to_cs,
			       from, from_length, from_cs, &errors);
  to->str[to->length]= 0;                       // Safety
  if (unlikely(errors) && lex->parse_vcol_expr)
  {
    my_error(ER_BAD_DATA, MYF(0),
             ErrConvString(from, from_length, from_cs).ptr(),
             to_cs->csname);
    DBUG_RETURN(true);
  }
  DBUG_RETURN(false);
}


/*
  Convert a string between two character sets.
  dstcs and srccs cannot be &my_charset_bin.
*/
bool THD::convert_fix(CHARSET_INFO *dstcs, LEX_STRING *dst,
                      CHARSET_INFO *srccs, const char *src, size_t src_length,
                      String_copier *status)
{
  DBUG_ENTER("THD::convert_fix");
  size_t dst_length= dstcs->mbmaxlen * src_length;
  if (alloc_lex_string(dst, dst_length + 1))
    DBUG_RETURN(true);                           // EOM
  dst->length= status->convert_fix(dstcs, (char*) dst->str, dst_length,
                                   srccs, src, src_length, src_length);
  dst->str[dst->length]= 0;                      // Safety
  DBUG_RETURN(false);
}


/*
  Copy or convert a string.
*/
bool THD::copy_fix(CHARSET_INFO *dstcs, LEX_STRING *dst,
                   CHARSET_INFO *srccs, const char *src, size_t src_length,
                   String_copier *status)
{
  DBUG_ENTER("THD::copy_fix");
  size_t dst_length= dstcs->mbmaxlen * src_length;
  if (alloc_lex_string(dst, dst_length + 1))
    DBUG_RETURN(true);                          // EOM
  dst->length= status->well_formed_copy(dstcs, dst->str, dst_length,
                                        srccs, src, src_length, src_length);
  dst->str[dst->length]= '\0';
  DBUG_RETURN(false);
}


class String_copier_with_error: public String_copier
{
public:
  bool check_errors(CHARSET_INFO *srccs, const char *src, size_t src_length)
  {
    if (most_important_error_pos())
    {
      ErrConvString err(src, src_length, &my_charset_bin);
      my_error(ER_INVALID_CHARACTER_STRING, MYF(0), srccs->csname, err.ptr());
      return true;
    }
    return false;
  }
};


bool THD::convert_with_error(CHARSET_INFO *dstcs, LEX_STRING *dst,
                             CHARSET_INFO *srccs,
                             const char *src, size_t src_length)
{
  String_copier_with_error status;
  return convert_fix(dstcs, dst, srccs, src, src_length, &status) ||
         status.check_errors(srccs, src, src_length);
}


bool THD::copy_with_error(CHARSET_INFO *dstcs, LEX_STRING *dst,
                          CHARSET_INFO *srccs,
                          const char *src, size_t src_length)
{
  String_copier_with_error status;
  return copy_fix(dstcs, dst, srccs, src, src_length, &status) ||
         status.check_errors(srccs, src, src_length);
}


/*
  Convert string from source character set to target character set inplace.

  SYNOPSIS
    THD::convert_string

  DESCRIPTION
    Convert string using convert_buffer - buffer for character set 
    conversion shared between all protocols.

  RETURN
    0   ok
   !0   out of memory
*/

bool THD::convert_string(String *s, CHARSET_INFO *from_cs, CHARSET_INFO *to_cs)
{
  uint dummy_errors;
  if (unlikely(convert_buffer.copy(s->ptr(), s->length(), from_cs, to_cs,
                                   &dummy_errors)))
    return TRUE;
  /* If convert_buffer >> s copying is more efficient long term */
  if (convert_buffer.alloced_length() >= convert_buffer.length() * 2 ||
      !s->is_alloced())
  {
    return s->copy(convert_buffer);
  }
  s->swap(convert_buffer);
  return FALSE;
}


bool THD::check_string_for_wellformedness(const char *str,
                                          size_t length,
                                          CHARSET_INFO *cs) const
{
  size_t wlen= Well_formed_prefix(cs, str, length).length();
  if (wlen < length)
  {
    ErrConvString err(str, length, &my_charset_bin);
    my_error(ER_INVALID_CHARACTER_STRING, MYF(0), cs->csname, err.ptr());
    return true;
  }
  return false;
}


bool THD::to_ident_sys_alloc(Lex_ident_sys_st *to, const Lex_ident_cli_st *ident)
{
  if (ident->is_quoted())
  {
    LEX_CSTRING unquoted;
    if (quote_unescape(&unquoted, ident, ident->quote()))
      return true;
    return charset_is_system_charset ?
           to->copy_sys(this, &unquoted) :
           to->convert(this, &unquoted, charset());
  }
  return charset_is_system_charset ?
         to->copy_sys(this, ident) :
         to->copy_or_convert(this, ident, charset());
}


Item_basic_constant *
THD::make_string_literal(const char *str, size_t length,
                         my_repertoire_t repertoire)
{
  if (!length && (variables.sql_mode & MODE_EMPTY_STRING_IS_NULL))
    return new (mem_root) Item_null(this, 0, variables.collation_connection);
  if (!charset_is_collation_connection &&
      (repertoire != MY_REPERTOIRE_ASCII ||
       !my_charset_is_ascii_based(variables.collation_connection)))
  {
    LEX_STRING to;
    if (convert_string(&to, variables.collation_connection,
                       str, length, variables.character_set_client))
      return NULL;
    str= to.str;
    length= to.length;
  }
  return new (mem_root) Item_string(this, str, (uint)length,
                                    variables.collation_connection,
                                    DERIVATION_COERCIBLE, repertoire);
}


Item_basic_constant *
THD::make_string_literal_nchar(const Lex_string_with_metadata_st &str)
{
  DBUG_ASSERT(my_charset_is_ascii_based(national_charset_info));
  if (!str.length && (variables.sql_mode & MODE_EMPTY_STRING_IS_NULL))
    return new (mem_root) Item_null(this, 0, national_charset_info);

  return new (mem_root) Item_string(this, str.str, (uint)str.length,
                                    national_charset_info,
                                    DERIVATION_COERCIBLE,
                                    str.repertoire());
}


Item_basic_constant *
THD::make_string_literal_charset(const Lex_string_with_metadata_st &str,
                                 CHARSET_INFO *cs)
{
  if (!str.length && (variables.sql_mode & MODE_EMPTY_STRING_IS_NULL))
    return new (mem_root) Item_null(this, 0, cs);
  return new (mem_root) Item_string_with_introducer(this, str, cs);
}


/*
  Update some cache variables when character set changes
*/

void THD::update_charset()
{
  uint32 not_used;
  charset_is_system_charset=
    !String::needs_conversion(0,
                              variables.character_set_client,
                              system_charset_info,
                              &not_used);
  charset_is_collation_connection= 
    !String::needs_conversion(0,
                              variables.character_set_client,
                              variables.collation_connection,
                              &not_used);
  charset_is_character_set_filesystem= 
    !String::needs_conversion(0,
                              variables.character_set_client,
                              variables.character_set_filesystem,
                              &not_used);
}

void THD::give_protection_error()
{
  if (current_backup_stage != BACKUP_FINISHED)
    my_error(ER_BACKUP_LOCK_IS_ACTIVE, MYF(0));
  else
  {
    DBUG_ASSERT(global_read_lock.is_acquired() || mdl_backup_lock);
    my_error(ER_CANT_UPDATE_WITH_READLOCK, MYF(0));
  }
}

/* routings to adding tables to list of changed in transaction tables */

inline static void list_include(CHANGED_TABLE_LIST** prev,
				CHANGED_TABLE_LIST* curr,
				CHANGED_TABLE_LIST* new_table)
{
  if (new_table)
  {
    *prev = new_table;
    (*prev)->next = curr;
  }
}

/* add table to list of changed in transaction tables */

void THD::add_changed_table(TABLE *table)
{
  DBUG_ENTER("THD::add_changed_table(table)");

  DBUG_ASSERT(in_multi_stmt_transaction_mode() &&
              table->file->has_transactions());
  add_changed_table(table->s->table_cache_key.str,
                    (long) table->s->table_cache_key.length);
  DBUG_VOID_RETURN;
}


void THD::add_changed_table(const char *key, size_t key_length)
{
  DBUG_ENTER("THD::add_changed_table(key)");
  CHANGED_TABLE_LIST **prev_changed = &transaction->changed_tables;
  CHANGED_TABLE_LIST *curr = transaction->changed_tables;

  for (; curr; prev_changed = &(curr->next), curr = curr->next)
  {
    int cmp =  (long)curr->key_length - (long)key_length;
    if (cmp < 0)
    {
      list_include(prev_changed, curr, changed_table_dup(key, key_length));
      DBUG_PRINT("info", 
		 ("key_length: %zu  %zu", key_length,
                  (*prev_changed)->key_length));
      DBUG_VOID_RETURN;
    }
    else if (cmp == 0)
    {
      cmp = memcmp(curr->key, key, curr->key_length);
      if (cmp < 0)
      {
	list_include(prev_changed, curr, changed_table_dup(key, key_length));
	DBUG_PRINT("info", 
		   ("key_length:  %zu  %zu", key_length,
		    (*prev_changed)->key_length));
	DBUG_VOID_RETURN;
      }
      else if (cmp == 0)
      {
	DBUG_PRINT("info", ("already in list"));
	DBUG_VOID_RETURN;
      }
    }
  }
  *prev_changed = changed_table_dup(key, key_length);
  DBUG_PRINT("info", ("key_length: %zu  %zu", key_length,
		      (*prev_changed)->key_length));
  DBUG_VOID_RETURN;
}


CHANGED_TABLE_LIST* THD::changed_table_dup(const char *key, size_t key_length)
{
  CHANGED_TABLE_LIST* new_table = 
    (CHANGED_TABLE_LIST*) trans_alloc(ALIGN_SIZE(sizeof(CHANGED_TABLE_LIST))+
				      key_length + 1);
  if (!new_table)
  {
    my_error(EE_OUTOFMEMORY, MYF(ME_FATAL),
             ALIGN_SIZE(sizeof(TABLE_LIST)) + key_length + 1);
    set_killed(KILL_CONNECTION);
    return 0;
  }

  new_table->key= ((char*)new_table)+ ALIGN_SIZE(sizeof(CHANGED_TABLE_LIST));
  new_table->next = 0;
  new_table->key_length = key_length;
  ::memcpy(new_table->key, key, key_length);
  return new_table;
}


int THD::prepare_explain_fields(select_result *result, List<Item> *field_list,
                                 uint8 explain_flags, bool is_analyze)
{
  if (lex->explain_json)
    make_explain_json_field_list(*field_list, is_analyze);
  else
    make_explain_field_list(*field_list, explain_flags, is_analyze);

  return result->prepare(*field_list, NULL);
}


int THD::send_explain_fields(select_result *result,
                             uint8 explain_flags,
                             bool is_analyze)
{
  List<Item> field_list;
  int rc;
  rc= prepare_explain_fields(result, &field_list, explain_flags, is_analyze) ||
      result->send_result_set_metadata(field_list, Protocol::SEND_NUM_ROWS |
                                                   Protocol::SEND_EOF);
  return rc;
}


void THD::make_explain_json_field_list(List<Item> &field_list, bool is_analyze)
{
  Item *item= new (mem_root) Item_empty_string(this, (is_analyze ?
                                                      "ANALYZE" :
                                                      "EXPLAIN"),
                                              78, system_charset_info);
  field_list.push_back(item, mem_root);
}


/*
  Populate the provided field_list with EXPLAIN output columns.
  this->lex->describe has the EXPLAIN flags

  The set/order of columns must be kept in sync with 
  Explain_query::print_explain and co.
*/

void THD::make_explain_field_list(List<Item> &field_list, uint8 explain_flags,
                                  bool is_analyze)
{
  Item *item;
  CHARSET_INFO *cs= system_charset_info;
  field_list.push_back(item= new (mem_root)
                       Item_return_int(this, "id", 3,
                                       MYSQL_TYPE_LONGLONG), mem_root);
  item->maybe_null= 1;
  field_list.push_back(new (mem_root)
                       Item_empty_string(this, "select_type", 19, cs),
                       mem_root);
  field_list.push_back(item= new (mem_root)
                       Item_empty_string(this, "table", NAME_CHAR_LEN, cs),
                       mem_root);
  item->maybe_null= 1;
  if (explain_flags & DESCRIBE_PARTITIONS)
  {
    /* Maximum length of string that make_used_partitions_str() can produce */
    item= new (mem_root) Item_empty_string(this, "partitions",
                                           MAX_PARTITIONS * (1 + FN_LEN), cs);
    field_list.push_back(item, mem_root);
    item->maybe_null= 1;
  }
  field_list.push_back(item= new (mem_root)
                       Item_empty_string(this, "type", 10, cs),
                       mem_root);
  item->maybe_null= 1;
  field_list.push_back(item= new (mem_root)
                       Item_empty_string(this, "possible_keys",
                                         NAME_CHAR_LEN*MAX_KEY, cs),
                       mem_root);
  item->maybe_null=1;
  field_list.push_back(item=new (mem_root)
                       Item_empty_string(this, "key", NAME_CHAR_LEN, cs),
                       mem_root);
  item->maybe_null=1;
  field_list.push_back(item=new (mem_root)
                       Item_empty_string(this, "key_len",
                                         NAME_CHAR_LEN*MAX_KEY),
                       mem_root);
  item->maybe_null=1;
  field_list.push_back(item=new (mem_root)
                       Item_empty_string(this, "ref",
                                         NAME_CHAR_LEN*MAX_REF_PARTS, cs),
                       mem_root);
  item->maybe_null=1;
  field_list.push_back(item=new (mem_root)
                       Item_empty_string(this, "rows", NAME_CHAR_LEN, cs),
                       mem_root);
  if (is_analyze)
  {
    field_list.push_back(item= new (mem_root)
                         Item_empty_string(this, "r_rows", NAME_CHAR_LEN, cs),
                         mem_root);
    item->maybe_null=1;
  }

  if (is_analyze || (explain_flags & DESCRIBE_EXTENDED))
  {
    field_list.push_back(item= new (mem_root)
                         Item_float(this, "filtered", 0.1234, 2, 4),
                         mem_root);
    item->maybe_null=1;
  }

  if (is_analyze)
  {
    field_list.push_back(item= new (mem_root)
                         Item_float(this, "r_filtered", 0.1234, 2, 4),
                         mem_root);
    item->maybe_null=1;
  }

  item->maybe_null= 1;
  field_list.push_back(new (mem_root)
                       Item_empty_string(this, "Extra", 255, cs),
                       mem_root);
}


#ifdef SIGNAL_WITH_VIO_CLOSE
void THD::close_active_vio()
{
  DBUG_ENTER("close_active_vio");
  mysql_mutex_assert_owner(&LOCK_thd_data);
#ifndef EMBEDDED_LIBRARY
  if (active_vio)
  {
    vio_close(active_vio);
    active_vio = 0;
  }
#endif
  DBUG_VOID_RETURN;
}
#endif


struct Item_change_record: public ilink
{
  Item **place;
  Item *old_value;
  /* Placement new was hidden by `new' in ilink (TODO: check): */
  static void *operator new(size_t size, void *mem) { return mem; }
  static void operator delete(void *ptr, size_t size) {}
  static void operator delete(void *ptr, void *mem) { /* never called */ }
};


/*
  Register an item tree tree transformation, performed by the query
  optimizer. We need a pointer to runtime_memroot because it may be !=
  thd->mem_root (due to possible set_n_backup_active_arena called for thd).
*/

void
Item_change_list::nocheck_register_item_tree_change(Item **place,
                                                    Item *old_value,
                                                    MEM_ROOT *runtime_memroot)
{
  Item_change_record *change;
  DBUG_ENTER("THD::nocheck_register_item_tree_change");
  DBUG_PRINT("enter", ("Register %p <- %p", old_value, (*place)));
  /*
    Now we use one node per change, which adds some memory overhead,
    but still is rather fast as we use alloc_root for allocations.
    A list of item tree changes of an average query should be short.
  */
  void *change_mem= alloc_root(runtime_memroot, sizeof(*change));
  if (change_mem == 0)
  {
    /*
      OOM, thd->fatal_error() is called by the error handler of the
      memroot. Just return.
    */
    DBUG_VOID_RETURN;
  }
  change= new (change_mem) Item_change_record;
  change->place= place;
  change->old_value= old_value;
  change_list.append(change);
  DBUG_VOID_RETURN;
}

/**
  Check and register item change if needed

  @param place           place where we should assign new value
  @param new_value       place of the new value

  @details
    Let C be a reference to an item that changed the reference A
    at the location (occurrence) L1 and this change has been registered.
    If C is substituted for reference A another location (occurrence) L2
    that is to be registered as well than this change has to be
    consistent with the first change in order the procedure that rollback
    changes to substitute the same reference at both locations L1 and L2.
*/

void
Item_change_list::check_and_register_item_tree_change(Item **place,
                                                      Item **new_value,
                                                      MEM_ROOT *runtime_memroot)
{
  Item_change_record *change;
  DBUG_ENTER("THD::check_and_register_item_tree_change");
  DBUG_PRINT("enter", ("Register: %p (%p) <- %p (%p)",
                       *place, place, *new_value, new_value));
  I_List_iterator<Item_change_record> it(change_list);
  while ((change= it++))
  {
    if (change->place == new_value)
      break; // we need only very first value
  }
  if (change)
    nocheck_register_item_tree_change(place, change->old_value,
                                      runtime_memroot);
  DBUG_VOID_RETURN;
}


void Item_change_list::rollback_item_tree_changes()
{
  DBUG_ENTER("THD::rollback_item_tree_changes");
  I_List_iterator<Item_change_record> it(change_list);
  Item_change_record *change;

  while ((change= it++))
  {
    DBUG_PRINT("info", ("Rollback: %p (%p) <- %p",
                        *change->place, change->place, change->old_value));
    *change->place= change->old_value;
  }
  /* We can forget about changes memory: it's allocated in runtime memroot */
  change_list.empty();
  DBUG_VOID_RETURN;
}


/*****************************************************************************
** Functions to provide a interface to select results
*****************************************************************************/

void select_result::cleanup()
{
  /* do nothing */
}

bool select_result::check_simple_select() const
{
  my_error(ER_SP_BAD_CURSOR_QUERY, MYF(0));
  return TRUE;
}


static String default_line_term("\n",default_charset_info);
static String default_escaped("\\",default_charset_info);
static String default_field_term("\t",default_charset_info);
static String default_enclosed_and_line_start("", default_charset_info);
static String default_xml_row_term("<row>", default_charset_info);

sql_exchange::sql_exchange(const char *name, bool flag,
                           enum enum_filetype filetype_arg)
  :file_name(name), opt_enclosed(0), dumpfile(flag), skip_lines(0)
{
  filetype= filetype_arg;
  field_term= &default_field_term;
  enclosed=   line_start= &default_enclosed_and_line_start;
  line_term=  filetype == FILETYPE_CSV ?
              &default_line_term : &default_xml_row_term;
  escaped=    &default_escaped;
  cs= NULL;
}

bool sql_exchange::escaped_given(void) const
{
  return escaped != &default_escaped;
}


bool select_send::send_result_set_metadata(List<Item> &list, uint flags)
{
  bool res;
#ifdef WITH_WSREP
  if (WSREP(thd) && thd->wsrep_retry_query)
  {
    WSREP_DEBUG("skipping select metadata");
    return FALSE;
  }
#endif /* WITH_WSREP */
  if (!(res= thd->protocol->send_result_set_metadata(&list, flags)))
    is_result_set_started= 1;
  return res;
}

void select_send::abort_result_set()
{
  DBUG_ENTER("select_send::abort_result_set");

  if (is_result_set_started && thd->spcont)
  {
    /*
      We're executing a stored procedure, have an open result
      set and an SQL exception condition. In this situation we
      must abort the current statement, silence the error and
      start executing the continue/exit handler if one is found.
      Before aborting the statement, let's end the open result set, as
      otherwise the client will hang due to the violation of the
      client/server protocol.
    */
    thd->spcont->end_partial_result_set= TRUE;
  }
  DBUG_VOID_RETURN;
}


/** 
  Cleanup an instance of this class for re-use
  at next execution of a prepared statement/
  stored procedure statement.
*/

void select_send::cleanup()
{
  is_result_set_started= FALSE;
}

/* Send data to client. Returns 0 if ok */

int select_send::send_data(List<Item> &items)
{
  Protocol *protocol= thd->protocol;
  DBUG_ENTER("select_send::send_data");

  protocol->prepare_for_resend();
  if (protocol->send_result_set_row(&items))
  {
    protocol->remove_last_row();
    DBUG_RETURN(TRUE);
  }

  thd->inc_sent_row_count(1);

  /* Don't return error if disconnected, only if write fails */
  if (likely(thd->vio_ok()))
    DBUG_RETURN(protocol->write());

  DBUG_RETURN(0);
}


bool select_send::send_eof()
{
  /* 
    Don't send EOF if we're in error condition (which implies we've already
    sent or are sending an error)
  */
  if (unlikely(thd->is_error()))
    return TRUE;
  ::my_eof(thd);
  is_result_set_started= 0;
  return FALSE;
}


/************************************************************************
  Handling writing to file
************************************************************************/

bool select_to_file::send_eof()
{
  int error= MY_TEST(end_io_cache(&cache));
  if (unlikely(mysql_file_close(file, MYF(MY_WME))) ||
      unlikely(thd->is_error()))
    error= true;

  if (likely(!error) && !suppress_my_ok)
  {
    ::my_ok(thd,row_count);
  }
  file= -1;
  return error;
}


void select_to_file::cleanup()
{
  /* In case of error send_eof() may be not called: close the file here. */
  if (file >= 0)
  {
    (void) end_io_cache(&cache);
    mysql_file_close(file, MYF(0));
    file= -1;
  }
  path[0]= '\0';
  row_count= 0;
}


select_to_file::~select_to_file()
{
  if (file >= 0)
  {					// This only happens in case of error
    (void) end_io_cache(&cache);
    mysql_file_close(file, MYF(0));
    file= -1;
  }
}

/***************************************************************************
** Export of select to textfile
***************************************************************************/

select_export::~select_export()
{
  thd->set_sent_row_count(row_count);
}


/*
  Create file with IO cache

  SYNOPSIS
    create_file()
    thd			Thread handle
    path		File name
    exchange		Excange class
    cache		IO cache

  RETURN
    >= 0 	File handle
   -1		Error
*/


static File create_file(THD *thd, char *path, sql_exchange *exchange,
			IO_CACHE *cache)
{
  File file;
  uint option= MY_UNPACK_FILENAME | MY_RELATIVE_PATH;

#ifdef DONT_ALLOW_FULL_LOAD_DATA_PATHS
  option|= MY_REPLACE_DIR;			// Force use of db directory
#endif

  if (!dirname_length(exchange->file_name))
  {
    strxnmov(path, FN_REFLEN-1, mysql_real_data_home, thd->get_db(), NullS);
    (void) fn_format(path, exchange->file_name, path, "", option);
  }
  else
    (void) fn_format(path, exchange->file_name, mysql_real_data_home, "", option);

  if (!is_secure_file_path(path))
  {
    /* Write only allowed to dir or subdir specified by secure_file_priv */
    my_error(ER_OPTION_PREVENTS_STATEMENT, MYF(0), "--secure-file-priv");
    return -1;
  }

  if (!access(path, F_OK))
  {
    my_error(ER_FILE_EXISTS_ERROR, MYF(0), exchange->file_name);
    return -1;
  }
  /* Create the file world readable */
  if ((file= mysql_file_create(key_select_to_file,
                               path, 0644, O_WRONLY|O_EXCL, MYF(MY_WME))) < 0)
    return file;
#ifdef HAVE_FCHMOD
  (void) fchmod(file, 0644);			// Because of umask()
#else
  (void) chmod(path, 0644);
#endif
  if (init_io_cache(cache, file, 0L, WRITE_CACHE, 0L, 1, MYF(MY_WME)))
  {
    mysql_file_close(file, MYF(0));
    /* Delete file on error, it was just created */
    mysql_file_delete(key_select_to_file, path, MYF(0));
    return -1;
  }
  return file;
}


int
select_export::prepare(List<Item> &list, SELECT_LEX_UNIT *u)
{
  bool blob_flag=0;
  bool string_results= FALSE, non_string_results= FALSE;
  unit= u;
  if ((uint) strlen(exchange->file_name) + NAME_LEN >= FN_REFLEN)
    strmake_buf(path,exchange->file_name);

  write_cs= exchange->cs ? exchange->cs : &my_charset_bin;

  if ((file= create_file(thd, path, exchange, &cache)) < 0)
    return 1;
  /* Check if there is any blobs in data */
  {
    List_iterator_fast<Item> li(list);
    Item *item;
    while ((item=li++))
    {
      if (item->max_length >= MAX_BLOB_WIDTH)
      {
	blob_flag=1;
	break;
      }
      if (item->result_type() == STRING_RESULT)
        string_results= TRUE;
      else
        non_string_results= TRUE;
    }
  }
  if (exchange->escaped->numchars() > 1 || exchange->enclosed->numchars() > 1)
  {
    my_error(ER_WRONG_FIELD_TERMINATORS, MYF(0));
    return TRUE;
  }
  if (exchange->escaped->length() > 1 || exchange->enclosed->length() > 1 ||
      !my_isascii(exchange->escaped->ptr()[0]) ||
      !my_isascii(exchange->enclosed->ptr()[0]) ||
      !exchange->field_term->is_ascii() || !exchange->line_term->is_ascii() ||
      !exchange->line_start->is_ascii())
  {
    /*
      Current LOAD DATA INFILE recognizes field/line separators "as is" without
      converting from client charset to data file charset. So, it is supposed,
      that input file of LOAD DATA INFILE consists of data in one charset and
      separators in other charset. For the compatibility with that [buggy]
      behaviour SELECT INTO OUTFILE implementation has been saved "as is" too,
      but the new warning message has been added:

        Non-ASCII separator arguments are not fully supported
    */
    push_warning(thd, Sql_condition::WARN_LEVEL_WARN,
                 WARN_NON_ASCII_SEPARATOR_NOT_IMPLEMENTED,
                 ER_THD(thd, WARN_NON_ASCII_SEPARATOR_NOT_IMPLEMENTED));
  }
  field_term_length=exchange->field_term->length();
  field_term_char= field_term_length ?
                   (int) (uchar) (*exchange->field_term)[0] : INT_MAX;
  if (!exchange->line_term->length())
    exchange->line_term=exchange->field_term;	// Use this if it exists
  field_sep_char= (exchange->enclosed->length() ?
                  (int) (uchar) (*exchange->enclosed)[0] : field_term_char);
  if (exchange->escaped->length() && (exchange->escaped_given() ||
      !(thd->variables.sql_mode & MODE_NO_BACKSLASH_ESCAPES)))
    escape_char= (int) (uchar) (*exchange->escaped)[0];
  else
    escape_char= -1;
  is_ambiguous_field_sep= MY_TEST(strchr(ESCAPE_CHARS, field_sep_char));
  is_unsafe_field_sep= MY_TEST(strchr(NUMERIC_CHARS, field_sep_char));
  line_sep_char= (exchange->line_term->length() ?
                 (int) (uchar) (*exchange->line_term)[0] : INT_MAX);
  if (!field_term_length)
    exchange->opt_enclosed=0;
  if (!exchange->enclosed->length())
    exchange->opt_enclosed=1;			// A little quicker loop
  fixed_row_size= (!field_term_length && !exchange->enclosed->length() &&
		   !blob_flag);
  if ((is_ambiguous_field_sep && exchange->enclosed->is_empty() &&
       (string_results || is_unsafe_field_sep)) ||
      (exchange->opt_enclosed && non_string_results &&
       field_term_length && strchr(NUMERIC_CHARS, field_term_char)))
  {
    push_warning(thd, Sql_condition::WARN_LEVEL_WARN,
                 ER_AMBIGUOUS_FIELD_TERM,
                 ER_THD(thd, ER_AMBIGUOUS_FIELD_TERM));
    is_ambiguous_field_term= TRUE;
  }
  else
    is_ambiguous_field_term= FALSE;

  return 0;
}


#define NEED_ESCAPING(x) ((int) (uchar) (x) == escape_char    || \
                          (enclosed ? (int) (uchar) (x) == field_sep_char      \
                                    : (int) (uchar) (x) == field_term_char) || \
                          (int) (uchar) (x) == line_sep_char  || \
                          !(x))

int select_export::send_data(List<Item> &items)
{

  DBUG_ENTER("select_export::send_data");
  char buff[MAX_FIELD_WIDTH],null_buff[2],space[MAX_FIELD_WIDTH];
  char cvt_buff[MAX_FIELD_WIDTH];
  String cvt_str(cvt_buff, sizeof(cvt_buff), write_cs);
  bool space_inited=0;
  String tmp(buff,sizeof(buff),&my_charset_bin),*res;
  tmp.length(0);

  row_count++;
  Item *item;
  uint used_length=0,items_left=items.elements;
  List_iterator_fast<Item> li(items);

  if (my_b_write(&cache,(uchar*) exchange->line_start->ptr(),
		 exchange->line_start->length()))
    goto err;
  while ((item=li++))
  {
    Item_result result_type=item->result_type();
    bool enclosed = (exchange->enclosed->length() &&
                     (!exchange->opt_enclosed || result_type == STRING_RESULT));
    res=item->str_result(&tmp);
    if (res && !my_charset_same(write_cs, res->charset()) &&
        !my_charset_same(write_cs, &my_charset_bin))
    {
      String_copier copier;
      const char *error_pos;
      uint32 bytes;
      uint64 estimated_bytes=
        ((uint64) res->length() / res->charset()->mbminlen + 1) *
        write_cs->mbmaxlen + 1;
      set_if_smaller(estimated_bytes, UINT_MAX32);
      if (cvt_str.alloc((uint32) estimated_bytes))
      {
        my_error(ER_OUTOFMEMORY, MYF(ME_FATAL), (uint32) estimated_bytes);
        goto err;
      }

      bytes= copier.well_formed_copy(write_cs, (char *) cvt_str.ptr(),
                                     cvt_str.alloced_length(),
                                     res->charset(),
                                     res->ptr(), res->length());
      error_pos= copier.most_important_error_pos();
      if (unlikely(error_pos))
      {
        /*
          TODO: 
             add new error message that will show user this printable_buff

        char printable_buff[32];
        convert_to_printable(printable_buff, sizeof(printable_buff),
                             error_pos, res->ptr() + res->length() - error_pos,
                             res->charset(), 6);
        push_warning_printf(thd, Sql_condition::WARN_LEVEL_WARN,
                            ER_TRUNCATED_WRONG_VALUE_FOR_FIELD,
                            ER_THD(thd, ER_TRUNCATED_WRONG_VALUE_FOR_FIELD),
                            "string", printable_buff,
                            item->name.str, static_cast<long>(row_count));
        */
        push_warning_printf(thd, Sql_condition::WARN_LEVEL_WARN,
                            ER_TRUNCATED_WRONG_VALUE_FOR_FIELD,
                            ER_THD(thd, WARN_DATA_TRUNCATED),
                            item->name.str, static_cast<long>(row_count));
      }
      else if (copier.source_end_pos() < res->ptr() + res->length())
      { 
        /*
          result is longer than UINT_MAX32 and doesn't fit into String
        */
        push_warning_printf(thd, Sql_condition::WARN_LEVEL_WARN,
                            WARN_DATA_TRUNCATED,
                            ER_THD(thd, WARN_DATA_TRUNCATED),
                            item->full_name(), static_cast<long>(row_count));
      }
      cvt_str.length(bytes);
      res= &cvt_str;
    }
    if (res && enclosed)
    {
      if (my_b_write(&cache,(uchar*) exchange->enclosed->ptr(),
		     exchange->enclosed->length()))
	goto err;
    }
    if (!res)
    {						// NULL
      if (!fixed_row_size)
      {
	if (escape_char != -1)			// Use \N syntax
	{
	  null_buff[0]=escape_char;
	  null_buff[1]='N';
	  if (my_b_write(&cache,(uchar*) null_buff,2))
	    goto err;
	}
	else if (my_b_write(&cache,(uchar*) "NULL",4))
	  goto err;
      }
      else
      {
	used_length=0;				// Fill with space
      }
    }
    else
    {
      if (fixed_row_size)
	used_length=MY_MIN(res->length(),item->max_length);
      else
	used_length=res->length();
      if ((result_type == STRING_RESULT || is_unsafe_field_sep) &&
           escape_char != -1)
      {
        char *pos, *start, *end;
        CHARSET_INFO *res_charset= res->charset();
        CHARSET_INFO *character_set_client= thd->variables.
                                            character_set_client;
        bool check_second_byte= (res_charset == &my_charset_bin) &&
                                 character_set_client->
                                 escape_with_backslash_is_dangerous;
        DBUG_ASSERT(character_set_client->mbmaxlen == 2 ||
                    !character_set_client->escape_with_backslash_is_dangerous);
	for (start=pos=(char*) res->ptr(),end=pos+used_length ;
	     pos != end ;
	     pos++)
	{
#ifdef USE_MB
	  if (res_charset->use_mb())
	  {
	    int l;
	    if ((l=my_ismbchar(res_charset, pos, end)))
	    {
	      pos += l-1;
	      continue;
	    }
	  }
#endif

          /*
            Special case when dumping BINARY/VARBINARY/BLOB values
            for the clients with character sets big5, cp932, gbk and sjis,
            which can have the escape character (0x5C "\" by default)
            as the second byte of a multi-byte sequence.
            
            If
            - pos[0] is a valid multi-byte head (e.g 0xEE) and
            - pos[1] is 0x00, which will be escaped as "\0",
            
            then we'll get "0xEE + 0x5C + 0x30" in the output file.
            
            If this file is later loaded using this sequence of commands:
            
            mysql> create table t1 (a varchar(128)) character set big5;
            mysql> LOAD DATA INFILE 'dump.txt' INTO TABLE t1;
            
            then 0x5C will be misinterpreted as the second byte
            of a multi-byte character "0xEE + 0x5C", instead of
            escape character for 0x00.
            
            To avoid this confusion, we'll escape the multi-byte
            head character too, so the sequence "0xEE + 0x00" will be
            dumped as "0x5C + 0xEE + 0x5C + 0x30".
            
            Note, in the condition below we only check if
            mbcharlen is equal to 2, because there are no
            character sets with mbmaxlen longer than 2
            and with escape_with_backslash_is_dangerous set.
            DBUG_ASSERT before the loop makes that sure.
          */

          if ((NEED_ESCAPING(*pos) ||
               (check_second_byte &&
                ((uchar) *pos) > 0x7F /* a potential MB2HEAD */ &&
                pos + 1 < end &&
                NEED_ESCAPING(pos[1]))) &&
              /*
               Don't escape field_term_char by doubling - doubling is only
               valid for ENCLOSED BY characters:
              */
              (enclosed || !is_ambiguous_field_term ||
               (int) (uchar) *pos != field_term_char))
          {
	    char tmp_buff[2];
            tmp_buff[0]= ((int) (uchar) *pos == field_sep_char &&
                          is_ambiguous_field_sep) ?
                          field_sep_char : escape_char;
	    tmp_buff[1]= *pos ? *pos : '0';
	    if (my_b_write(&cache,(uchar*) start,(uint) (pos-start)) ||
		my_b_write(&cache,(uchar*) tmp_buff,2))
	      goto err;
	    start=pos+1;
	  }
	}
	if (my_b_write(&cache,(uchar*) start,(uint) (pos-start)))
	  goto err;
      }
      else if (my_b_write(&cache,(uchar*) res->ptr(),used_length))
	goto err;
    }
    if (fixed_row_size)
    {						// Fill with space
      if (item->max_length > used_length)
      {
	if (!space_inited)
	{
	  space_inited=1;
	  bfill(space,sizeof(space),' ');
	}
	uint length=item->max_length-used_length;
	for (; length > sizeof(space) ; length-=sizeof(space))
	{
	  if (my_b_write(&cache,(uchar*) space,sizeof(space)))
	    goto err;
	}
	if (my_b_write(&cache,(uchar*) space,length))
	  goto err;
      }
    }
    if (res && enclosed)
    {
      if (my_b_write(&cache, (uchar*) exchange->enclosed->ptr(),
                     exchange->enclosed->length()))
        goto err;
    }
    if (--items_left)
    {
      if (my_b_write(&cache, (uchar*) exchange->field_term->ptr(),
                     field_term_length))
        goto err;
    }
  }
  if (my_b_write(&cache,(uchar*) exchange->line_term->ptr(),
		 exchange->line_term->length()))
    goto err;
  DBUG_RETURN(0);
err:
  DBUG_RETURN(1);
}


/***************************************************************************
** Dump  of select to a binary file
***************************************************************************/


int
select_dump::prepare(List<Item> &list __attribute__((unused)),
		     SELECT_LEX_UNIT *u)
{
  unit= u;
  return (int) ((file= create_file(thd, path, exchange, &cache)) < 0);
}


int select_dump::send_data(List<Item> &items)
{
  List_iterator_fast<Item> li(items);
  char buff[MAX_FIELD_WIDTH];
  String tmp(buff,sizeof(buff),&my_charset_bin),*res;
  tmp.length(0);
  Item *item;
  DBUG_ENTER("select_dump::send_data");

  if (row_count++ > 1) 
  {
    my_message(ER_TOO_MANY_ROWS, ER_THD(thd, ER_TOO_MANY_ROWS), MYF(0));
    goto err;
  }
  while ((item=li++))
  {
    res=item->str_result(&tmp);
    if (!res)					// If NULL
    {
      if (my_b_write(&cache,(uchar*) "",1))
	goto err;
    }
    else if (my_b_write(&cache,(uchar*) res->ptr(),res->length()))
    {
      my_error(ER_ERROR_ON_WRITE, MYF(0), path, my_errno);
      goto err;
    }
  }
  DBUG_RETURN(0);
err:
  DBUG_RETURN(1);
}


int select_singlerow_subselect::send_data(List<Item> &items)
{
  DBUG_ENTER("select_singlerow_subselect::send_data");
  Item_singlerow_subselect *it= (Item_singlerow_subselect *)item;
  if (it->assigned())
  {
    my_message(ER_SUBQUERY_NO_1_ROW, ER_THD(thd, ER_SUBQUERY_NO_1_ROW),
               MYF(current_thd->lex->ignore ? ME_WARNING : 0));
    DBUG_RETURN(1);
  }
  List_iterator_fast<Item> li(items);
  Item *val_item;
  for (uint i= 0; (val_item= li++); i++)
    it->store(i, val_item);
  it->assigned(1);
  DBUG_RETURN(0);
}


void select_max_min_finder_subselect::cleanup()
{
  DBUG_ENTER("select_max_min_finder_subselect::cleanup");
  cache= 0;
  DBUG_VOID_RETURN;
}


int select_max_min_finder_subselect::send_data(List<Item> &items)
{
  DBUG_ENTER("select_max_min_finder_subselect::send_data");
  Item_maxmin_subselect *it= (Item_maxmin_subselect *)item;
  List_iterator_fast<Item> li(items);
  Item *val_item= li++;
  it->register_value();
  if (it->assigned())
  {
    cache->store(val_item);
    if ((this->*op)())
      it->store(0, cache);
  }
  else
  {
    if (!cache)
    {
      cache= val_item->get_cache(thd);
      switch (val_item->result_type()) {
      case REAL_RESULT:
	op= &select_max_min_finder_subselect::cmp_real;
	break;
      case INT_RESULT:
	op= &select_max_min_finder_subselect::cmp_int;
	break;
      case STRING_RESULT:
	op= &select_max_min_finder_subselect::cmp_str;
	break;
      case DECIMAL_RESULT:
        op= &select_max_min_finder_subselect::cmp_decimal;
        break;
      case ROW_RESULT:
      case TIME_RESULT:
        // This case should never be choosen
	DBUG_ASSERT(0);
	op= 0;
      }
    }
    cache->store(val_item);
    it->store(0, cache);
  }
  it->assigned(1);
  DBUG_RETURN(0);
}

bool select_max_min_finder_subselect::cmp_real()
{
  Item *maxmin= ((Item_singlerow_subselect *)item)->element_index(0);
  double val1= cache->val_real(), val2= maxmin->val_real();

  /* Ignore NULLs for ANY and keep them for ALL subqueries */
  if (cache->null_value)
    return (is_all && !maxmin->null_value) || (!is_all && maxmin->null_value);
  if (maxmin->null_value)
    return !is_all;

  if (fmax)
    return(val1 > val2);
  return (val1 < val2);
}

bool select_max_min_finder_subselect::cmp_int()
{
  Item *maxmin= ((Item_singlerow_subselect *)item)->element_index(0);
  longlong val1= cache->val_int(), val2= maxmin->val_int();

  /* Ignore NULLs for ANY and keep them for ALL subqueries */
  if (cache->null_value)
    return (is_all && !maxmin->null_value) || (!is_all && maxmin->null_value);
  if (maxmin->null_value)
    return !is_all;

  if (fmax)
    return(val1 > val2);
  return (val1 < val2);
}

bool select_max_min_finder_subselect::cmp_decimal()
{
  Item *maxmin= ((Item_singlerow_subselect *)item)->element_index(0);
  VDec cvalue(cache), mvalue(maxmin);

  /* Ignore NULLs for ANY and keep them for ALL subqueries */
  if (cvalue.is_null())
    return (is_all && !mvalue.is_null()) || (!is_all && mvalue.is_null());
  if (mvalue.is_null())
    return !is_all;

  return fmax ? cvalue.cmp(mvalue) > 0 : cvalue.cmp(mvalue) < 0;
}

bool select_max_min_finder_subselect::cmp_str()
{
  String *val1, *val2, buf1, buf2;
  Item *maxmin= ((Item_singlerow_subselect *)item)->element_index(0);
  /*
    as far as both operand is Item_cache buf1 & buf2 will not be used,
    but added for safety
  */
  val1= cache->val_str(&buf1);
  val2= maxmin->val_str(&buf1);

  /* Ignore NULLs for ANY and keep them for ALL subqueries */
  if (cache->null_value)
    return (is_all && !maxmin->null_value) || (!is_all && maxmin->null_value);
  if (maxmin->null_value)
    return !is_all;

  if (fmax)
    return (sortcmp(val1, val2, cache->collation.collation) > 0) ;
  return (sortcmp(val1, val2, cache->collation.collation) < 0);
}

int select_exists_subselect::send_data(List<Item> &items)
{
  DBUG_ENTER("select_exists_subselect::send_data");
  Item_exists_subselect *it= (Item_exists_subselect *)item;
  it->value= 1;
  it->assigned(1);
  DBUG_RETURN(0);
}


/***************************************************************************
  Dump of select to variables
***************************************************************************/

int select_dumpvar::prepare(List<Item> &list, SELECT_LEX_UNIT *u)
{
  my_var_sp *mvsp;
  unit= u;
  m_var_sp_row= NULL;

  if (var_list.elements == 1 &&
      (mvsp= var_list.head()->get_my_var_sp()) &&
      mvsp->type_handler() == &type_handler_row)
  {
    // SELECT INTO row_type_sp_variable
    if (mvsp->get_rcontext(thd->spcont)->get_variable(mvsp->offset)->cols() !=
        list.elements)
      goto error;
    m_var_sp_row= mvsp;
    return 0;
  }

  // SELECT INTO variable list
  if (var_list.elements == list.elements)
    return 0;

error:
  my_message(ER_WRONG_NUMBER_OF_COLUMNS_IN_SELECT,
             ER_THD(thd, ER_WRONG_NUMBER_OF_COLUMNS_IN_SELECT), MYF(0));
  return 1;
}


bool select_dumpvar::check_simple_select() const
{
  my_error(ER_SP_BAD_CURSOR_SELECT, MYF(0));
  return TRUE;
}


void select_dumpvar::cleanup()
{
  row_count= 0;
}


Query_arena::Type Query_arena::type() const
{
  return STATEMENT;
}


void Query_arena::free_items()
{
  Item *next;
  DBUG_ENTER("Query_arena::free_items");
  /* This works because items are allocated on THD::mem_root */
  for (; free_list; free_list= next)
  {
    next= free_list->next;
    DBUG_ASSERT(free_list != next);
    DBUG_PRINT("info", ("free item: %p", free_list));
    free_list->delete_self();
  }
  /* Postcondition: free_list is 0 */
  DBUG_VOID_RETURN;
}


void Query_arena::set_query_arena(Query_arena *set)
{
  mem_root=  set->mem_root;
  free_list= set->free_list;
  state= set->state;
}


void Query_arena::cleanup_stmt()
{
  DBUG_ASSERT(! "Query_arena::cleanup_stmt() not implemented");
}

/*
  Statement functions
*/

Statement::Statement(LEX *lex_arg, MEM_ROOT *mem_root_arg,
                     enum enum_state state_arg, ulong id_arg)
  :Query_arena(mem_root_arg, state_arg),
  id(id_arg),
  column_usage(MARK_COLUMNS_READ),
  lex(lex_arg),
  db(null_clex_str)
{
  name= null_clex_str;
}


Query_arena::Type Statement::type() const
{
  return STATEMENT;
}


void Statement::set_statement(Statement *stmt)
{
  id=             stmt->id;
  column_usage=   stmt->column_usage;
  lex=            stmt->lex;
  query_string=   stmt->query_string;
}


void
Statement::set_n_backup_statement(Statement *stmt, Statement *backup)
{
  DBUG_ENTER("Statement::set_n_backup_statement");
  backup->set_statement(this);
  set_statement(stmt);
  DBUG_VOID_RETURN;
}


void Statement::restore_backup_statement(Statement *stmt, Statement *backup)
{
  DBUG_ENTER("Statement::restore_backup_statement");
  stmt->set_statement(this);
  set_statement(backup);
  DBUG_VOID_RETURN;
}


void THD::end_statement()
{
  DBUG_ENTER("THD::end_statement");
  /* Cleanup SQL processing state to reuse this statement in next query. */
  lex_end(lex);
  delete lex->result;
  lex->result= 0;
  /* Note that free_list is freed in cleanup_after_query() */

  /*
    Don't free mem_root, as mem_root is freed in the end of dispatch_command
    (once for any command).
  */
  DBUG_VOID_RETURN;
}


/*
  Start using arena specified by @set. Current arena data will be saved to
  *backup.
*/
void THD::set_n_backup_active_arena(Query_arena *set, Query_arena *backup)
{
  DBUG_ENTER("THD::set_n_backup_active_arena");
  DBUG_ASSERT(backup->is_backup_arena == FALSE);

  backup->set_query_arena(this);
  set_query_arena(set);
#ifdef DBUG_ASSERT_EXISTS
  backup->is_backup_arena= TRUE;
#endif
  DBUG_VOID_RETURN;
}


/*
  Stop using the temporary arena, and start again using the arena that is 
  specified in *backup.
  The temporary arena is returned back into *set.
*/

void THD::restore_active_arena(Query_arena *set, Query_arena *backup)
{
  DBUG_ENTER("THD::restore_active_arena");
  DBUG_ASSERT(backup->is_backup_arena);
  set->set_query_arena(this);
  set_query_arena(backup);
#ifdef DBUG_ASSERT_EXISTS
  backup->is_backup_arena= FALSE;
#endif
  DBUG_VOID_RETURN;
}

Statement::~Statement()
{
}

C_MODE_START

static uchar *
get_statement_id_as_hash_key(const uchar *record, size_t *key_length,
                             my_bool not_used __attribute__((unused)))
{
  const Statement *statement= (const Statement *) record; 
  *key_length= sizeof(statement->id);
  return (uchar *) &((const Statement *) statement)->id;
}

static void delete_statement_as_hash_key(void *key)
{
  delete (Statement *) key;
}

static uchar *get_stmt_name_hash_key(Statement *entry, size_t *length,
                                    my_bool not_used __attribute__((unused)))
{
  *length= entry->name.length;
  return (uchar*) entry->name.str;
}

C_MODE_END

Statement_map::Statement_map() :
  last_found_statement(0)
{
  enum
  {
    START_STMT_HASH_SIZE = 16,
    START_NAME_HASH_SIZE = 16
  };
  my_hash_init(key_memory_prepared_statement_map, &st_hash, &my_charset_bin,
               START_STMT_HASH_SIZE, 0, 0, get_statement_id_as_hash_key,
               delete_statement_as_hash_key, MYF(0));
  my_hash_init(key_memory_prepared_statement_map, &names_hash, system_charset_info, START_NAME_HASH_SIZE, 0, 0,
               (my_hash_get_key) get_stmt_name_hash_key,
               NULL, MYF(0));
}


/*
  Insert a new statement to the thread-local statement map.

  DESCRIPTION
    If there was an old statement with the same name, replace it with the
    new one. Otherwise, check if max_prepared_stmt_count is not reached yet,
    increase prepared_stmt_count, and insert the new statement. It's okay
    to delete an old statement and fail to insert the new one.

  POSTCONDITIONS
    All named prepared statements are also present in names_hash.
    Statement names in names_hash are unique.
    The statement is added only if prepared_stmt_count < max_prepard_stmt_count
    last_found_statement always points to a valid statement or is 0

  RETURN VALUE
    0  success
    1  error: out of resources or max_prepared_stmt_count limit has been
       reached. An error is sent to the client, the statement is deleted.
*/

int Statement_map::insert(THD *thd, Statement *statement)
{
  if (my_hash_insert(&st_hash, (uchar*) statement))
  {
    /*
      Delete is needed only in case of an insert failure. In all other
      cases hash_delete will also delete the statement.
    */
    delete statement;
    my_error(ER_OUT_OF_RESOURCES, MYF(0));
    goto err_st_hash;
  }
  if (statement->name.str && my_hash_insert(&names_hash, (uchar*) statement))
  {
    my_error(ER_OUT_OF_RESOURCES, MYF(0));
    goto err_names_hash;
  }
  mysql_mutex_lock(&LOCK_prepared_stmt_count);
  /*
    We don't check that prepared_stmt_count is <= max_prepared_stmt_count
    because we would like to allow to lower the total limit
    of prepared statements below the current count. In that case
    no new statements can be added until prepared_stmt_count drops below
    the limit.
  */
  if (prepared_stmt_count >= max_prepared_stmt_count)
  {
    mysql_mutex_unlock(&LOCK_prepared_stmt_count);
    my_error(ER_MAX_PREPARED_STMT_COUNT_REACHED, MYF(0),
             max_prepared_stmt_count);
    goto err_max;
  }
  prepared_stmt_count++;
  mysql_mutex_unlock(&LOCK_prepared_stmt_count);

  last_found_statement= statement;
  return 0;

err_max:
  if (statement->name.str)
    my_hash_delete(&names_hash, (uchar*) statement);
err_names_hash:
  my_hash_delete(&st_hash, (uchar*) statement);
err_st_hash:
  return 1;
}


void Statement_map::close_transient_cursors()
{
#ifdef TO_BE_IMPLEMENTED
  Statement *stmt;
  while ((stmt= transient_cursor_list.head()))
    stmt->close_cursor();                 /* deletes itself from the list */
#endif
}


void Statement_map::erase(Statement *statement)
{
  if (statement == last_found_statement)
    last_found_statement= 0;
  if (statement->name.str)
    my_hash_delete(&names_hash, (uchar *) statement);

  my_hash_delete(&st_hash, (uchar *) statement);
  mysql_mutex_lock(&LOCK_prepared_stmt_count);
  DBUG_ASSERT(prepared_stmt_count > 0);
  prepared_stmt_count--;
  mysql_mutex_unlock(&LOCK_prepared_stmt_count);
}


void Statement_map::reset()
{
  /* Must be first, hash_free will reset st_hash.records */
  if (st_hash.records)
  {
    mysql_mutex_lock(&LOCK_prepared_stmt_count);
    DBUG_ASSERT(prepared_stmt_count >= st_hash.records);
    prepared_stmt_count-= st_hash.records;
    mysql_mutex_unlock(&LOCK_prepared_stmt_count);
  }
  my_hash_reset(&names_hash);
  my_hash_reset(&st_hash);
  last_found_statement= 0;
}


Statement_map::~Statement_map()
{
  /* Statement_map::reset() should be called prior to destructor. */
  DBUG_ASSERT(!st_hash.records);
  my_hash_free(&names_hash);
  my_hash_free(&st_hash);
}

bool my_var_user::set(THD *thd, Item *item)
{
  Item_func_set_user_var *suv= new (thd->mem_root) Item_func_set_user_var(thd, &name, item);
  suv->save_item_result(item);
  return suv->fix_fields(thd, 0) || suv->update();
}


sp_rcontext *my_var_sp::get_rcontext(sp_rcontext *local_ctx) const
{
  return m_rcontext_handler->get_rcontext(local_ctx);
}


bool my_var_sp::set(THD *thd, Item *item)
{
  return get_rcontext(thd->spcont)->set_variable(thd, offset, &item);
}

bool my_var_sp_row_field::set(THD *thd, Item *item)
{
  return get_rcontext(thd->spcont)->
           set_variable_row_field(thd, offset, m_field_offset, &item);
}


bool select_dumpvar::send_data_to_var_list(List<Item> &items)
{
  DBUG_ENTER("select_dumpvar::send_data_to_var_list");
  List_iterator_fast<my_var> var_li(var_list);
  List_iterator<Item> it(items);
  Item *item;
  my_var *mv;
  while ((mv= var_li++) && (item= it++))
  {
    if (mv->set(thd, item))
      DBUG_RETURN(true);
  }
  DBUG_RETURN(false);
}


int select_dumpvar::send_data(List<Item> &items)
{
  DBUG_ENTER("select_dumpvar::send_data");

  if (row_count++)
  {
    my_message(ER_TOO_MANY_ROWS, ER_THD(thd, ER_TOO_MANY_ROWS), MYF(0));
    DBUG_RETURN(1);
  }
  if (m_var_sp_row ?
      m_var_sp_row->get_rcontext(thd->spcont)->
        set_variable_row(thd, m_var_sp_row->offset, items) :
      send_data_to_var_list(items))
    DBUG_RETURN(1);

  DBUG_RETURN(thd->is_error());
}

bool select_dumpvar::send_eof()
{
  if (! row_count)
    push_warning(thd, Sql_condition::WARN_LEVEL_WARN,
                 ER_SP_FETCH_NO_DATA, ER_THD(thd, ER_SP_FETCH_NO_DATA));
  /*
    Don't send EOF if we're in error condition (which implies we've already
    sent or are sending an error)
  */
  if (unlikely(thd->is_error()))
    return true;

  if (!suppress_my_ok)
    ::my_ok(thd,row_count);

  return 0;
}



bool
select_materialize_with_stats::
create_result_table(THD *thd_arg, List<Item> *column_types,
                    bool is_union_distinct, ulonglong options,
                    const LEX_CSTRING *table_alias, bool bit_fields_as_long,
                    bool create_table,
                    bool keep_row_order,
                    uint hidden)
{
  DBUG_ASSERT(table == 0);
  tmp_table_param.field_count= column_types->elements;
  tmp_table_param.bit_fields_as_long= bit_fields_as_long;

  if (! (table= create_tmp_table(thd_arg, &tmp_table_param, *column_types,
                                 (ORDER*) 0, is_union_distinct, 1,
                                 options, HA_POS_ERROR, table_alias,
                                 !create_table, keep_row_order)))
    return TRUE;

  col_stat= (Column_statistics*) table->in_use->alloc(table->s->fields *
                                                      sizeof(Column_statistics));
  if (!col_stat)
    return TRUE;

  reset();
  table->file->extra(HA_EXTRA_WRITE_CACHE);
  table->file->extra(HA_EXTRA_IGNORE_DUP_KEY);
  return FALSE;
}


void select_materialize_with_stats::reset()
{
  memset(col_stat, 0, table->s->fields * sizeof(Column_statistics));
  max_nulls_in_row= 0;
  count_rows= 0;
}


void select_materialize_with_stats::cleanup()
{
  reset();
  select_unit::cleanup();
}


/**
  Override select_unit::send_data to analyze each row for NULLs and to
  update null_statistics before sending data to the client.

  @return TRUE if fatal error when sending data to the client
  @return FALSE on success
*/

int select_materialize_with_stats::send_data(List<Item> &items)
{
  List_iterator_fast<Item> item_it(items);
  Item *cur_item;
  Column_statistics *cur_col_stat= col_stat;
  uint nulls_in_row= 0;
  int res;

  if ((res= select_unit::send_data(items)))
    return res;
  if (table->null_catch_flags & REJECT_ROW_DUE_TO_NULL_FIELDS)
  {
    table->null_catch_flags&= ~REJECT_ROW_DUE_TO_NULL_FIELDS;
    return 0;
  }
  /* Skip duplicate rows. */
  if (write_err == HA_ERR_FOUND_DUPP_KEY ||
      write_err == HA_ERR_FOUND_DUPP_UNIQUE)
    return 0;

  ++count_rows;

  while ((cur_item= item_it++))
  {
    if (cur_item->is_null_result())
    {
      ++cur_col_stat->null_count;
      cur_col_stat->max_null_row= count_rows;
      if (!cur_col_stat->min_null_row)
        cur_col_stat->min_null_row= count_rows;
      ++nulls_in_row;
    }
    ++cur_col_stat;
  }
  if (nulls_in_row > max_nulls_in_row)
    max_nulls_in_row= nulls_in_row;

  return 0;
}


/****************************************************************************
  TMP_TABLE_PARAM
****************************************************************************/

void TMP_TABLE_PARAM::init()
{
  DBUG_ENTER("TMP_TABLE_PARAM::init");
  DBUG_PRINT("enter", ("this: %p", this));
  field_count= sum_func_count= func_count= hidden_field_count= 0;
  group_parts= group_length= group_null_parts= 0;
  quick_group= 1;
  table_charset= 0;
  precomputed_group_by= 0;
  bit_fields_as_long= 0;
  materialized_subquery= 0;
  force_not_null_cols= 0;
  skip_create_table= 0;
  DBUG_VOID_RETURN;
}


void thd_increment_bytes_sent(void *thd, size_t length)
{
  /* thd == 0 when close_connection() calls net_send_error() */
  if (likely(thd != 0))
  {
    ((THD*) thd)->status_var.bytes_sent+= length;
  }
}

my_bool thd_net_is_killed(THD *thd)
{
  return thd && thd->killed ? 1 : 0;
}


void thd_increment_bytes_received(void *thd, size_t length)
{
  if (thd != NULL) // MDEV-13073 Ack collector having NULL
    ((THD*) thd)->status_var.bytes_received+= length;
}


void THD::set_status_var_init()
{
  bzero((char*) &status_var, offsetof(STATUS_VAR,
                                      last_cleared_system_status_var));
  /*
    Session status for Threads_running is always 1. It can only be queried
    by thread itself via INFORMATION_SCHEMA.SESSION_STATUS or SHOW [SESSION]
    STATUS. And at this point thread is guaranteed to be running.
  */
  status_var.threads_running= 1;
}


void Security_context::init()
{
  host= user= ip= external_user= 0;
  host_or_ip= "connecting host";
  priv_user[0]= priv_host[0]= proxy_user[0]= priv_role[0]= '\0';
  master_access= NO_ACL;
  password_expired= false;
#ifndef NO_EMBEDDED_ACCESS_CHECKS
  db_access= NO_ACL;
#endif
}


void Security_context::destroy()
{
  DBUG_PRINT("info", ("freeing security context"));
  // If not pointer to constant
  if (host != my_localhost)
  {
    my_free((char*) host);
    host= NULL;
  }
  if (user != delayed_user)
  {
    my_free((char*) user);
    user= NULL;
  }

  if (external_user)
  {
    my_free(external_user);
    external_user= NULL;
  }

  my_free((char*) ip);
  ip= NULL;
}


void Security_context::skip_grants()
{
  /* privileges for the user are unknown everything is allowed */
  host_or_ip= (char *)"";
  master_access= ALL_KNOWN_ACL;
  *priv_user= *priv_host= '\0';
  password_expired= false;
}


bool Security_context::set_user(char *user_arg)
{
  my_free(const_cast<char*>(user));
  user= my_strdup(key_memory_MPVIO_EXT_auth_info, user_arg, MYF(0));
  return user == 0;
}

bool Security_context::check_access(const privilege_t want_access,
                                    bool match_any)
{
  DBUG_ENTER("Security_context::check_access");
  DBUG_RETURN((match_any ? (master_access & want_access) != NO_ACL
                         : ((master_access & want_access) == want_access)));
}

#ifndef NO_EMBEDDED_ACCESS_CHECKS
/**
  Initialize this security context from the passed in credentials
  and activate it in the current thread.

  @param       thd
  @param       definer_user
  @param       definer_host
  @param       db
  @param[out]  backup  Save a pointer to the current security context
                       in the thread. In case of success it points to the
                       saved old context, otherwise it points to NULL.


  During execution of a statement, multiple security contexts may
  be needed:
  - the security context of the authenticated user, used as the
    default security context for all top-level statements
  - in case of a view or a stored program, possibly the security
    context of the definer of the routine, if the object is
    defined with SQL SECURITY DEFINER option.

  The currently "active" security context is parameterized in THD
  member security_ctx. By default, after a connection is
  established, this member points at the "main" security context
  - the credentials of the authenticated user.

  Later, if we would like to execute some sub-statement or a part
  of a statement under credentials of a different user, e.g.
  definer of a procedure, we authenticate this user in a local
  instance of Security_context by means of this method (and
  ultimately by means of acl_getroot), and make the
  local instance active in the thread by re-setting
  thd->security_ctx pointer.

  Note, that the life cycle and memory management of the "main" and
  temporary security contexts are different.
  For the main security context, the memory for user/host/ip is
  allocated on system heap, and the THD class frees this memory in
  its destructor. The only case when contents of the main security
  context may change during its life time is when someone issued
  CHANGE USER command.
  Memory management of a "temporary" security context is
  responsibility of the module that creates it.

  @retval TRUE  there is no user with the given credentials. The erro
                is reported in the thread.
  @retval FALSE success
*/

bool
Security_context::
change_security_context(THD *thd,
                        LEX_CSTRING *definer_user,
                        LEX_CSTRING *definer_host,
                        LEX_CSTRING *db,
                        Security_context **backup)
{
  bool needs_change;

  DBUG_ENTER("Security_context::change_security_context");

  DBUG_ASSERT(definer_user->str && definer_host->str);

  *backup= NULL;
  needs_change= (strcmp(definer_user->str, thd->security_ctx->priv_user) ||
                 my_strcasecmp(system_charset_info, definer_host->str,
                               thd->security_ctx->priv_host));
  if (needs_change)
  {
    if (acl_getroot(this, definer_user->str, definer_host->str,
                                definer_host->str, db->str))
    {
      my_error(ER_NO_SUCH_USER, MYF(0), definer_user->str,
               definer_host->str);
      DBUG_RETURN(TRUE);
    }
    *backup= thd->security_ctx;
    thd->security_ctx= this;
  }

  DBUG_RETURN(FALSE);
}


void
Security_context::restore_security_context(THD *thd,
                                           Security_context *backup)
{
  if (backup)
    thd->security_ctx= backup;
}
#endif


bool Security_context::user_matches(Security_context *them)
{
  return ((user != NULL) && (them->user != NULL) &&
          !strcmp(user, them->user));
}

bool Security_context::is_priv_user(const char *user, const char *host)
{
  return ((user != NULL) && (host != NULL) &&
          !strcmp(user, priv_user) &&
          !my_strcasecmp(system_charset_info, host,priv_host));
}


/****************************************************************************
  Handling of open and locked tables states.

  This is used when we want to open/lock (and then close) some tables when
  we already have a set of tables open and locked. We use these methods for
  access to mysql.proc table to find definitions of stored routines.
****************************************************************************/

void THD::reset_n_backup_open_tables_state(Open_tables_backup *backup)
{
  DBUG_ENTER("reset_n_backup_open_tables_state");
  backup->set_open_tables_state(this);
  backup->mdl_system_tables_svp= mdl_context.mdl_savepoint();
  reset_open_tables_state(this);
  state_flags|= Open_tables_state::BACKUPS_AVAIL;
  DBUG_VOID_RETURN;
}


void THD::restore_backup_open_tables_state(Open_tables_backup *backup)
{
  DBUG_ENTER("restore_backup_open_tables_state");
  mdl_context.rollback_to_savepoint(backup->mdl_system_tables_svp);
  /*
    Before we will throw away current open tables state we want
    to be sure that it was properly cleaned up.
  */
  DBUG_ASSERT(open_tables == 0 &&
              temporary_tables == 0 &&
              derived_tables == 0 &&
              lock == 0 &&
              locked_tables_mode == LTM_NONE &&
              m_reprepare_observer == NULL);

  set_open_tables_state(backup);
  DBUG_VOID_RETURN;
}

#if MARIA_PLUGIN_INTERFACE_VERSION < 0x0200
/**
  This is a backward compatibility method, made obsolete
  by the thd_kill_statement service. Keep it here to avoid breaking the
  ABI in case some binary plugins still use it.
*/
#undef thd_killed
extern "C" int thd_killed(const MYSQL_THD thd)
{
  return thd_kill_level(thd) > THD_ABORT_SOFTLY;
}
#else
#error now thd_killed() function can go away
#endif

/*
  return thd->killed status to the client,
  mapped to the API enum thd_kill_levels values.

  @note Since this function is called quite frequently thd_kill_level(NULL) is
  forbidden for performance reasons (saves one conditional branch). If your ever
  need to call thd_kill_level() when THD is not available, you options are (most
  to least preferred):
  - try to pass THD through to thd_kill_level()
  - add current_thd to some service and use thd_killed(current_thd)
  - add thd_killed_current() function to kill statement service
  - add if (!thd) thd= current_thd here
*/
extern "C" enum thd_kill_levels thd_kill_level(const MYSQL_THD thd)
{
  DBUG_ASSERT(thd);

  if (likely(thd->killed == NOT_KILLED))
  {
    Apc_target *apc_target= (Apc_target*) &thd->apc_target;
    if (unlikely(apc_target->have_apc_requests()))
    {
      if (thd == current_thd)
        apc_target->process_apc_requests();
    }
    return THD_IS_NOT_KILLED;
  }

  return thd->killed & KILL_HARD_BIT ? THD_ABORT_ASAP : THD_ABORT_SOFTLY;
}


/**
   Send an out-of-band progress report to the client

   The report is sent every 'thd->...progress_report_time' second,
   however not more often than global.progress_report_time.
   If global.progress_report_time is 0, then don't send progress reports, but
   check every second if the value has changed

  We clear any errors that we get from sending the progress packet to
  the client as we don't want to set an error without the caller knowing
  about it.
*/

static void thd_send_progress(THD *thd)
{
  /* Check if we should send the client a progress report */
  ulonglong report_time= my_interval_timer();
  if (report_time > thd->progress.next_report_time)
  {
    uint seconds_to_next= MY_MAX(thd->variables.progress_report_time,
                              global_system_variables.progress_report_time);
    if (seconds_to_next == 0)             // Turned off
      seconds_to_next= 1;                 // Check again after 1 second

    thd->progress.next_report_time= (report_time +
                                     seconds_to_next * 1000000000ULL);
    if (global_system_variables.progress_report_time &&
        thd->variables.progress_report_time && !thd->is_error())
    {
      net_send_progress_packet(thd);
      if (thd->is_error())
        thd->clear_error();
    }
  }
}


/** Initialize progress report handling **/

extern "C" void thd_progress_init(MYSQL_THD thd, uint max_stage)
{
  DBUG_ASSERT(thd->stmt_arena != thd->progress.arena);
  if (thd->progress.arena)
    return; // already initialized
  /*
    Send progress reports to clients that supports it, if the command
    is a high level command (like ALTER TABLE) and we are not in a
    stored procedure
  */
  thd->progress.report= ((thd->client_capabilities & MARIADB_CLIENT_PROGRESS) &&
                         thd->progress.report_to_client &&
                         !thd->in_sub_stmt);
  thd->progress.next_report_time= 0;
  thd->progress.stage= 0;
  thd->progress.counter= thd->progress.max_counter= 0;
  thd->progress.max_stage= max_stage;
  thd->progress.arena= thd->stmt_arena;
}


/* Inform processlist and the client that some progress has been made */

extern "C" void thd_progress_report(MYSQL_THD thd,
                                    ulonglong progress, ulonglong max_progress)
{
  if (thd->stmt_arena != thd->progress.arena)
    return;
  if (thd->progress.max_counter != max_progress)        // Simple optimization
  {
    mysql_mutex_lock(&thd->LOCK_thd_data);
    thd->progress.counter= progress;
    thd->progress.max_counter= max_progress;
    mysql_mutex_unlock(&thd->LOCK_thd_data);
  }
  else
    thd->progress.counter= progress;

  if (thd->progress.report)
    thd_send_progress(thd);
}

/**
  Move to next stage in process list handling

  This will reset the timer to ensure the progress is sent to the client
  if client progress reports are activated.
*/

extern "C" void thd_progress_next_stage(MYSQL_THD thd)
{
  if (thd->stmt_arena != thd->progress.arena)
    return;
  mysql_mutex_lock(&thd->LOCK_thd_data);
  thd->progress.stage++;
  thd->progress.counter= 0;
  DBUG_ASSERT(thd->progress.stage < thd->progress.max_stage);
  mysql_mutex_unlock(&thd->LOCK_thd_data);
  if (thd->progress.report)
  {
    thd->progress.next_report_time= 0;          // Send new stage info
    thd_send_progress(thd);
  }
}

/**
  Disable reporting of progress in process list.

  @note
  This function is safe to call even if one has not called thd_progress_init.

  This function should be called by all parts that does progress
  reporting to ensure that progress list doesn't contain 100 % done
  forever.
*/


extern "C" void thd_progress_end(MYSQL_THD thd)
{
  if (thd->stmt_arena != thd->progress.arena)
    return;
  /*
    It's enough to reset max_counter to set disable progress indicator
    in processlist.
  */
  thd->progress.max_counter= 0;
  thd->progress.arena= 0;
}


/**
  Return the thread id of a user thread
  @param thd user thread
  @return thread id
*/
extern "C" unsigned long thd_get_thread_id(const MYSQL_THD thd)
{
  return((unsigned long)thd->thread_id);
}

/**
  Check if THD socket is still connected.
 */
extern "C" int thd_is_connected(MYSQL_THD thd)
{
  return thd->is_connected();
}


extern "C" double thd_rnd(MYSQL_THD thd)
{
  return my_rnd(&thd->rand);
}


/**
  Generate string of printable random characters of requested length.

  @param to[out]      Buffer for generation; must be at least length+1 bytes
                      long; result string is always null-terminated
  @param length[in]   How many random characters to put in buffer
*/
extern "C" void thd_create_random_password(MYSQL_THD thd,
                                           char *to, size_t length)
{
  for (char *end= to + length; to < end; to++)
    *to= (char) (my_rnd(&thd->rand)*94 + 33);
  *to= '\0';
}


#ifdef INNODB_COMPATIBILITY_HOOKS

/** open a table and add it to thd->open_tables

  @note At the moment this is used in innodb background purge threads
  *only*.There should be no table locks, because the background purge does not
  change the table as far as LOCK TABLES is concerned. MDL locks are
  still needed, though.

  To make sure no table stays open for long, this helper allows the thread to
  have only one table open at any given time.
*/
TABLE *open_purge_table(THD *thd, const char *db, size_t dblen,
                        const char *tb, size_t tblen)
{
  DBUG_ENTER("open_purge_table");
  DBUG_ASSERT(thd->open_tables == NULL);
  DBUG_ASSERT(thd->locked_tables_mode < LTM_PRELOCKED);

  /* Purge already hold the MDL for the table */
  Open_table_context ot_ctx(thd, MYSQL_OPEN_HAS_MDL_LOCK);
  TABLE_LIST *tl= (TABLE_LIST*)thd->alloc(sizeof(TABLE_LIST));
  LEX_CSTRING db_name= {db, dblen };
  LEX_CSTRING table_name= { tb, tblen };

  tl->init_one_table(&db_name, &table_name, 0, TL_READ);
  tl->i_s_requested_object= OPEN_TABLE_ONLY;

  bool error= open_table(thd, tl, &ot_ctx);

  /* we don't recover here */
  DBUG_ASSERT(!error || !ot_ctx.can_recover_from_failed_open());

  if (unlikely(error))
    close_thread_tables(thd);

  DBUG_RETURN(error ? NULL : tl->table);
}

TABLE *get_purge_table(THD *thd)
{
  /* see above, at most one table can be opened */
  DBUG_ASSERT(thd->open_tables == NULL || thd->open_tables->next == NULL);
  return thd->open_tables;
}

/** Find an open table in the list of prelocked tabled

  Used for foreign key actions, for example, in UPDATE t1 SET a=1;
  where a child table t2 has a KB on t1.a.

  But only when virtual columns are involved, otherwise InnoDB
  does not need an open TABLE.
*/
TABLE *find_fk_open_table(THD *thd, const char *db, size_t db_len,
                       const char *table, size_t table_len)
{
  for (TABLE *t= thd->open_tables; t; t= t->next)
  {
    if (t->s->db.length == db_len && t->s->table_name.length == table_len &&
        !strcmp(t->s->db.str, db) && !strcmp(t->s->table_name.str, table) &&
        t->pos_in_table_list->prelocking_placeholder == TABLE_LIST::PRELOCK_FK)
      return t;
  }
  return NULL;
}

/* the following three functions are used in background purge threads */

MYSQL_THD create_thd()
{
  THD *thd= new THD(next_thread_id());
  thd->thread_stack= (char*) &thd;
  thd->store_globals();
  thd->set_command(COM_DAEMON);
  thd->system_thread= SYSTEM_THREAD_GENERIC;
  thd->security_ctx->host_or_ip="";
  server_threads.insert(thd);
  return thd;
}

void destroy_thd(MYSQL_THD thd)
{
  thd->add_status_to_global();
  server_threads.erase(thd);
  delete thd;
}

/**
  Create a THD that only has auxilliary functions
  It will never be added to the global connection list
  server_threads. It does not represent any client connection.

  It should never be counted, because it will stall the
  shutdown. It is solely for engine's internal use,
  like for example, evaluation of virtual function in innodb
  purge.
*/
extern "C" pthread_key(struct st_my_thread_var *, THR_KEY_mysys);
MYSQL_THD create_background_thd()
{
  DBUG_ASSERT(!current_thd);
  auto save_mysysvar= pthread_getspecific(THR_KEY_mysys);

  /*
    Allocate new mysys_var specifically this THD,
    so that e.g safemalloc, DBUG etc are happy.
  */
  pthread_setspecific(THR_KEY_mysys, 0);
  my_thread_init();
  auto thd_mysysvar= pthread_getspecific(THR_KEY_mysys);
  auto thd= new THD(0);
  pthread_setspecific(THR_KEY_mysys, save_mysysvar);
  thd->set_psi(PSI_CALL_get_thread());

  /*
    Workaround the adverse effect of incrementing thread_count
    in THD constructor. We do not want these THDs to be counted,
    or waited for on shutdown.
  */
  thread_count--;

  thd->mysys_var= (st_my_thread_var *) thd_mysysvar;
  thd->set_command(COM_DAEMON);
  thd->system_thread= SYSTEM_THREAD_GENERIC;
  thd->security_ctx->host_or_ip= "";
  return thd;
}


/*
  Attach a background THD.

  Changes current value THR_KEY_mysys TLS variable,
  and returns the original value.
*/
void *thd_attach_thd(MYSQL_THD thd)
{
  DBUG_ASSERT(!current_thd);
  DBUG_ASSERT(thd && thd->mysys_var);

  auto save_mysysvar= pthread_getspecific(THR_KEY_mysys);
  pthread_setspecific(THR_KEY_mysys, thd->mysys_var);
  thd->thread_stack= (char *) &thd;
  thd->store_globals();
  return save_mysysvar;
}

/*
  Restore THR_KEY_mysys TLS variable,
  which was changed thd_attach_thd().
*/
void thd_detach_thd(void *mysysvar)
{
  /* Restore mysys_var that is changed when THD was attached.*/
  pthread_setspecific(THR_KEY_mysys, mysysvar);
  /* Restore the THD (we assume it was NULL during attach).*/
  set_current_thd(0);
}

/*
  Destroy a THD that was previously created by
  create_background_thd()
*/
void destroy_background_thd(MYSQL_THD thd)
{
  DBUG_ASSERT(!current_thd);
  auto thd_mysys_var= thd->mysys_var;
  auto save_mysys_var= thd_attach_thd(thd);
  DBUG_ASSERT(thd_mysys_var != save_mysys_var);
  /*
    Workaround the adverse effect decrementing thread_count on THD()
    destructor.
    As we decremented it in create_background_thd(), in order for it
    not to go negative, we have to increment it before destructor.
  */
  thread_count++;
  delete thd;

  thd_detach_thd(save_mysys_var);
  /*
     Delete THD-specific my_thread_var, that was
     allocated in create_background_thd().
     Also preserve current PSI context, since my_thread_end()
     would kill it, if we're not careful.
  */
#ifdef HAVE_PSI_THREAD_INTERFACE
  auto save_psi_thread= PSI_CALL_get_thread();
#endif
  PSI_CALL_set_thread(0);
  pthread_setspecific(THR_KEY_mysys, thd_mysys_var);
  my_thread_end();
  pthread_setspecific(THR_KEY_mysys, save_mysys_var);
  PSI_CALL_set_thread(save_psi_thread);
}


void reset_thd(MYSQL_THD thd)
{
  close_thread_tables(thd);
  thd->release_transactional_locks();
  thd->free_items();
  free_root(thd->mem_root, MYF(MY_KEEP_PREALLOC));
}

unsigned long long thd_get_query_id(const MYSQL_THD thd)
{
  return((unsigned long long)thd->query_id);
}

void thd_clear_error(MYSQL_THD thd)
{
  thd->clear_error();
}

extern "C" const struct charset_info_st *thd_charset(MYSQL_THD thd)
{
  return(thd->charset());
}


/**
  Get the current query string for the thread.

  This function is not thread safe and can be used only by thd owner thread.

  @param The MySQL internal thread pointer
  @return query string and length. May be non-null-terminated.
*/
extern "C" LEX_STRING * thd_query_string (MYSQL_THD thd)
{
  DBUG_ASSERT(thd == current_thd);
  return(&thd->query_string.string);
}


/**
  Get the current query string for the thread.

  @param thd     The MySQL internal thread pointer
  @param buf     Buffer where the query string will be copied
  @param buflen  Length of the buffer

  @return Length of the query
  @retval 0 if LOCK_thd_data cannot be acquired without waiting

  @note This function is thread safe as the query string is
        accessed under mutex protection and the string is copied
        into the provided buffer. @see thd_query_string().
*/

extern "C" size_t thd_query_safe(MYSQL_THD thd, char *buf, size_t buflen)
{
  size_t len= 0;
  /* InnoDB invokes this function while holding internal mutexes.
  THD::awake() will hold LOCK_thd_data while invoking an InnoDB
  function that would acquire the internal mutex. Because this
  function is a non-essential part of information_schema view output,
  we will break the deadlock by avoiding a mutex wait here
  and returning the empty string if a wait would be needed. */
  if (!mysql_mutex_trylock(&thd->LOCK_thd_data))
  {
    len= MY_MIN(buflen - 1, thd->query_length());
    if (len)
      memcpy(buf, thd->query(), len);
    mysql_mutex_unlock(&thd->LOCK_thd_data);
  }
  buf[len]= '\0';
  return len;
}


extern "C" const char *thd_user_name(MYSQL_THD thd)
{
  if (!thd->security_ctx)
    return 0;

  return thd->security_ctx->user;
}


extern "C" const char *thd_client_host(MYSQL_THD thd)
{
  if (!thd->security_ctx)
    return 0;

  return thd->security_ctx->host;
}


extern "C" const char *thd_client_ip(MYSQL_THD thd)
{
  if (!thd->security_ctx)
    return 0;

  return thd->security_ctx->ip;
}


extern "C" LEX_CSTRING *thd_current_db(MYSQL_THD thd)
{
  return &thd->db;
}


extern "C" int thd_current_status(MYSQL_THD thd)
{
  Diagnostics_area *da= thd->get_stmt_da();
  if (!da)
    return 0;

  return da->is_error() ? da->sql_errno() : 0;
}


extern "C" enum enum_server_command thd_current_command(MYSQL_THD thd)
{
  return thd->get_command();
}


extern "C" int thd_slave_thread(const MYSQL_THD thd)
{
  return(thd->slave_thread);
}




/* Returns high resolution timestamp for the start
  of the current query. */
extern "C" unsigned long long thd_start_utime(const MYSQL_THD thd)
{
  return thd->start_time * 1000000 + thd->start_time_sec_part;
}


/*
  This function can optionally be called to check if thd_rpl_deadlock_check()
  needs to be called for waits done by a given transaction.

  If this function returns false for a given thd, there is no need to do
  any calls to thd_rpl_deadlock_check() on that thd.

  This call is optional; it is safe to call thd_rpl_deadlock_check() in
  any case. This call can be used to save some redundant calls to
  thd_rpl_deadlock_check() if desired. (This is unlikely to matter much
  unless there are _lots_ of waits to report, as the overhead of
  thd_rpl_deadlock_check() is small).
*/
extern "C" int
thd_need_wait_reports(const MYSQL_THD thd)
{
  rpl_group_info *rgi;

  if (mysql_bin_log.is_open())
    return true;
  if (!thd)
    return false;
  rgi= thd->rgi_slave;
  if (!rgi)
    return false;
  return rgi->is_parallel_exec;
}

/*
  Used by storage engines (currently TokuDB and InnoDB) to report that
  one transaction THD is about to go to wait for a transactional lock held by
  another transactions OTHER_THD.

  This is used for parallel replication, where transactions are required to
  commit in the same order on the slave as they did on the master. If the
  transactions on the slave encounter lock conflicts on the slave that did not
  exist on the master, this can cause deadlocks. This is primarily used in
  optimistic (and aggressive) modes.

  Normally, such conflicts will not occur in conservative mode, because the
  same conflict would have prevented the two transactions from committing in
  parallel on the master, thus preventing them from running in parallel on the
  slave in the first place. However, it is possible in case when the optimizer
  chooses a different plan on the slave than on the master (eg. table scan
  instead of index scan).

  Storage engines report lock waits using this call. If a lock wait causes a
  deadlock with the pre-determined commit order, we kill the later
  transaction, and later re-try it, to resolve the deadlock.

  This call need only receive reports about waits for locks that will remain
  until the holding transaction commits. InnoDB auto-increment locks,
  for example, are released earlier, and so need not be reported. (Such false
  positives are not harmful, but could lead to unnecessary kill and retry, so
  best avoided).

  Returns 1 if the OTHER_THD will be killed to resolve deadlock, 0 if not. The
  actual kill will happen later, asynchronously from another thread. The
  caller does not need to take any actions on the return value if the
  handlerton kill_query method is implemented to abort the to-be-killed
  transaction.
*/
extern "C" int
thd_rpl_deadlock_check(MYSQL_THD thd, MYSQL_THD other_thd)
{
  rpl_group_info *rgi;
  rpl_group_info *other_rgi;

  if (!thd)
    return 0;
  DEBUG_SYNC(thd, "thd_report_wait_for");
  thd->transaction->stmt.mark_trans_did_wait();
  if (!other_thd)
    return 0;
  binlog_report_wait_for(thd, other_thd);
  rgi= thd->rgi_slave;
  other_rgi= other_thd->rgi_slave;
  if (!rgi || !other_rgi)
    return 0;
  if (!rgi->is_parallel_exec)
    return 0;
  if (rgi->rli != other_rgi->rli)
    return 0;
  if (!rgi->gtid_sub_id || !other_rgi->gtid_sub_id)
    return 0;
  if (rgi->current_gtid.domain_id != other_rgi->current_gtid.domain_id)
    return 0;
  if (rgi->gtid_sub_id > other_rgi->gtid_sub_id)
    return 0;
  /*
    This transaction is about to wait for another transaction that is required
    by replication binlog order to commit after. This would cause a deadlock.

    So send a kill to the other transaction, with a temporary error; this will
    cause replication to rollback (and later re-try) the other transaction,
    releasing the lock for this transaction so replication can proceed.
  */
#ifdef HAVE_REPLICATION
  slave_background_kill_request(other_thd);
#endif
  return 1;
}

/*
  This function is called from InnoDB to check if the commit order of
  two transactions has already been decided by the upper layer. This happens
  in parallel replication, where the commit order is forced to be the same on
  the slave as it was originally on the master.

  If this function returns false, it means that such commit order will be
  enforced. This allows the storage engine to optionally omit gap lock waits
  or similar measures that would otherwise be needed to ensure that
  transactions would be serialised in a way that would cause a commit order
  that is correct for binlogging for statement-based replication.

  Since transactions are only run in parallel on the slave if they ran without
  lock conflicts on the master, normally no lock conflicts on the slave happen
  during parallel replication. However, there are a couple of corner cases
  where it can happen, like these secondary-index operations:

    T1: INSERT INTO t1 VALUES (7, NULL);
    T2: DELETE FROM t1 WHERE b <= 3;

    T1: UPDATE t1 SET secondary=NULL WHERE primary=1
    T2: DELETE t1 WHERE secondary <= 3

  The DELETE takes a gap lock that can block the INSERT/UPDATE, but the row
  locks set by INSERT/UPDATE do not block the DELETE. Thus, the execution
  order of the transactions determine whether a lock conflict occurs or
  not. Thus a lock conflict can occur on the slave where it did not on the
  master.

  If this function returns true, normal locking should be done as required by
  the binlogging and transaction isolation level in effect. But if it returns
  false, the correct order will be enforced anyway, and InnoDB can
  avoid taking the gap lock, preventing the lock conflict.

  Calling this function is just an optimisation to avoid unnecessary
  deadlocks. If it was not used, a gap lock would be set that could eventually
  cause a deadlock; the deadlock would be caught by thd_rpl_deadlock_check()
  and the transaction T2 killed and rolled back (and later re-tried).
*/
extern "C" int
thd_need_ordering_with(const MYSQL_THD thd, const MYSQL_THD other_thd)
{
  rpl_group_info *rgi, *other_rgi;

  DBUG_EXECUTE_IF("disable_thd_need_ordering_with", return 1;);
  if (!thd || !other_thd)
    return 1;
  rgi= thd->rgi_slave;
  other_rgi= other_thd->rgi_slave;
  if (!rgi || !other_rgi)
    return 1;
  if (!rgi->is_parallel_exec)
    return 1;
  if (rgi->rli != other_rgi->rli)
    return 1;
  if (rgi->current_gtid.domain_id != other_rgi->current_gtid.domain_id)
    return 1;
  if (!rgi->commit_id || rgi->commit_id != other_rgi->commit_id)
    return 1;
  DBUG_EXECUTE_IF("thd_need_ordering_with_force", return 1;);
  /*
    Otherwise, these two threads are doing parallel replication within the same
    replication domain. Their commit order is already fixed, so we do not need
    gap locks or similar to otherwise enforce ordering (and in fact such locks
    could lead to unnecessary deadlocks and transaction retry).
  */
  return 0;
}

extern "C" int thd_non_transactional_update(const MYSQL_THD thd)
{
  return(thd->transaction->all.modified_non_trans_table);
}

extern "C" int thd_binlog_format(const MYSQL_THD thd)
{
  if (WSREP(thd))
  {
    /* for wsrep binlog format is meaningful also when binlogging is off */
    return (int) WSREP_BINLOG_FORMAT(thd->variables.binlog_format);
  }

  if (mysql_bin_log.is_open() && (thd->variables.option_bits & OPTION_BIN_LOG))
    return (int) thd->variables.binlog_format;
  return BINLOG_FORMAT_UNSPEC;
}

extern "C" void thd_mark_transaction_to_rollback(MYSQL_THD thd, bool all)
{
  DBUG_ASSERT(thd);
  thd->mark_transaction_to_rollback(all);
}

extern "C" bool thd_binlog_filter_ok(const MYSQL_THD thd)
{
  return binlog_filter->db_ok(thd->db.str);
}

/*
  This is similar to sqlcom_can_generate_row_events, with the expection
  that we only return 1 if we are going to generate row events in a
  transaction.
  CREATE OR REPLACE is always safe to do as this will run in it's own
  transaction.
*/

extern "C" bool thd_sqlcom_can_generate_row_events(const MYSQL_THD thd)
{
  return (sqlcom_can_generate_row_events(thd) && thd->lex->sql_command !=
          SQLCOM_CREATE_TABLE);
}


extern "C" enum durability_properties thd_get_durability_property(const MYSQL_THD thd)
{
  enum durability_properties ret= HA_REGULAR_DURABILITY;
  
  if (thd != NULL)
    ret= thd->durability_property;

  return ret;
}

/** Get the auto_increment_offset auto_increment_increment.
Exposed by thd_autoinc_service.
Needed by InnoDB.
@param thd	Thread object
@param off	auto_increment_offset
@param inc	auto_increment_increment */
extern "C" void thd_get_autoinc(const MYSQL_THD thd, ulong* off, ulong* inc)
{
  *off = thd->variables.auto_increment_offset;
  *inc = thd->variables.auto_increment_increment;
}


/**
  Is strict sql_mode set.
  Needed by InnoDB.
  @param thd	Thread object
  @return True if sql_mode has strict mode (all or trans).
    @retval true  sql_mode has strict mode (all or trans).
    @retval false sql_mode has not strict mode (all or trans).
*/
extern "C" bool thd_is_strict_mode(const MYSQL_THD thd)
{
  return thd->is_strict_mode();
}


/**
  Get query start time as SQL field data.
  Needed by InnoDB.
  @param thd	Thread object
  @param buf	Buffer to hold start time data
*/
void thd_get_query_start_data(THD *thd, char *buf)
{
  LEX_CSTRING field_name;
  Field_timestampf f((uchar *)buf, NULL, 0, Field::NONE, &field_name, NULL, 6);
  f.store_TIME(thd->query_start(), thd->query_start_sec_part());
}


/*
  Interface for MySQL Server, plugins and storage engines to report
  when they are going to sleep/stall.
  
  SYNOPSIS
  thd_wait_begin()
  thd                     Thread object
                          Can be NULL, in this case current THD is used.
  wait_type               Type of wait
                          1 -- short wait (e.g. for mutex)
                          2 -- medium wait (e.g. for disk io)
                          3 -- large wait (e.g. for locked row/table)
  NOTES
    This is used by the threadpool to have better knowledge of which
    threads that currently are actively running on CPUs. When a thread
    reports that it's going to sleep/stall, the threadpool scheduler is
    free to start another thread in the pool most likely. The expected wait
    time is simply an indication of how long the wait is expected to
    become, the real wait time could be very different.

  thd_wait_end MUST be called immediately after waking up again.
*/
extern "C" void thd_wait_begin(MYSQL_THD thd, int wait_type)
{
  if (!thd)
  {
    thd= current_thd;
    if (unlikely(!thd))
      return;
  }
  MYSQL_CALLBACK(thd->scheduler, thd_wait_begin, (thd, wait_type));
}

/**
  Interface for MySQL Server, plugins and storage engines to report
  when they waking up from a sleep/stall.

  @param  thd   Thread handle
  Can be NULL, in this case current THD is used.
*/
extern "C" void thd_wait_end(MYSQL_THD thd)
{
  if (!thd)
  {
    thd= current_thd;
    if (unlikely(!thd))
      return;
  }
  MYSQL_CALLBACK(thd->scheduler, thd_wait_end, (thd));
}

#endif // INNODB_COMPATIBILITY_HOOKS */


/**
  MDL_context accessor
  @param thd   the current session
  @return pointer to thd->mdl_context
*/
extern "C" void *thd_mdl_context(MYSQL_THD thd)
{
  return &thd->mdl_context;
}


/****************************************************************************
  Handling of statement states in functions and triggers.

  This is used to ensure that the function/trigger gets a clean state
  to work with and does not cause any side effects of the calling statement.

  It also allows most stored functions and triggers to replicate even
  if they are used items that would normally be stored in the binary
  replication (like last_insert_id() etc...)

  The following things is done
  - Disable binary logging for the duration of the statement
  - Disable multi-result-sets for the duration of the statement
  - Value of last_insert_id() is saved and restored
  - Value set by 'SET INSERT_ID=#' is reset and restored
  - Value for found_rows() is reset and restored
  - examined_row_count is added to the total
  - cuted_fields is added to the total
  - new savepoint level is created and destroyed

  NOTES:
    Seed for random() is saved for the first! usage of RAND()
    We reset examined_row_count and cuted_fields and add these to the
    result to ensure that if we have a bug that would reset these within
    a function, we are not loosing any rows from the main statement.

    We do not reset value of last_insert_id().
****************************************************************************/

void THD::reset_sub_statement_state(Sub_statement_state *backup,
                                    uint new_state)
{
#ifndef EMBEDDED_LIBRARY
  /* BUG#33029, if we are replicating from a buggy master, reset
     auto_inc_intervals_forced to prevent substatement
     (triggers/functions) from using erroneous INSERT_ID value
   */
  if (rpl_master_erroneous_autoinc(this))
  {
    DBUG_ASSERT(backup->auto_inc_intervals_forced.nb_elements() == 0);
    auto_inc_intervals_forced.swap(&backup->auto_inc_intervals_forced);
  }
#endif
  
  backup->option_bits=     variables.option_bits;
  backup->count_cuted_fields= count_cuted_fields;
  backup->in_sub_stmt=     in_sub_stmt;
  backup->enable_slow_log= enable_slow_log;
  backup->limit_found_rows= limit_found_rows;
  backup->cuted_fields=     cuted_fields;
  backup->client_capabilities= client_capabilities;
  backup->savepoints= transaction->savepoints;
  backup->first_successful_insert_id_in_prev_stmt= 
    first_successful_insert_id_in_prev_stmt;
  backup->first_successful_insert_id_in_cur_stmt= 
    first_successful_insert_id_in_cur_stmt;
  store_slow_query_state(backup);

  if ((!lex->requires_prelocking() || is_update_query(lex->sql_command)) &&
      !is_current_stmt_binlog_format_row())
  {
    variables.option_bits&= ~OPTION_BIN_LOG;
  }

  if ((backup->option_bits & OPTION_BIN_LOG) &&
       is_update_query(lex->sql_command) &&
       !is_current_stmt_binlog_format_row())
    mysql_bin_log.start_union_events(this, this->query_id);

  /* Disable result sets */
  client_capabilities &= ~CLIENT_MULTI_RESULTS;
  in_sub_stmt|= new_state;
  cuted_fields= 0;
  transaction->savepoints= 0;
  first_successful_insert_id_in_cur_stmt= 0;
  reset_slow_query_state();
}

void THD::restore_sub_statement_state(Sub_statement_state *backup)
{
  DBUG_ENTER("THD::restore_sub_statement_state");
#ifndef EMBEDDED_LIBRARY
  /* BUG#33029, if we are replicating from a buggy master, restore
     auto_inc_intervals_forced so that the top statement can use the
     INSERT_ID value set before this statement.
   */
  if (rpl_master_erroneous_autoinc(this))
  {
    backup->auto_inc_intervals_forced.swap(&auto_inc_intervals_forced);
    DBUG_ASSERT(backup->auto_inc_intervals_forced.nb_elements() == 0);
  }
#endif

  /*
    To save resources we want to release savepoints which were created
    during execution of function or trigger before leaving their savepoint
    level. It is enough to release first savepoint set on this level since
    all later savepoints will be released automatically.
  */
  if (transaction->savepoints)
  {
    SAVEPOINT *sv;
    for (sv= transaction->savepoints; sv->prev; sv= sv->prev)
    {}
    /* ha_release_savepoint() never returns error. */
    (void)ha_release_savepoint(this, sv);
  }
  count_cuted_fields= backup->count_cuted_fields;
  transaction->savepoints= backup->savepoints;
  variables.option_bits= backup->option_bits;
  in_sub_stmt=      backup->in_sub_stmt;
  enable_slow_log=  backup->enable_slow_log;
  first_successful_insert_id_in_prev_stmt= 
    backup->first_successful_insert_id_in_prev_stmt;
  first_successful_insert_id_in_cur_stmt= 
    backup->first_successful_insert_id_in_cur_stmt;
  limit_found_rows= backup->limit_found_rows;
  set_sent_row_count(backup->sent_row_count);
  client_capabilities= backup->client_capabilities;

  /* Restore statistic needed for slow log */
  add_slow_query_state(backup);

  /*
    If we've left sub-statement mode, reset the fatal error flag.
    Otherwise keep the current value, to propagate it up the sub-statement
    stack.

    NOTE: is_fatal_sub_stmt_error can be set only if we've been in the
    sub-statement mode.
  */
  if (!in_sub_stmt)
    is_fatal_sub_stmt_error= false;

  if ((variables.option_bits & OPTION_BIN_LOG) && is_update_query(lex->sql_command) &&
       !is_current_stmt_binlog_format_row())
    mysql_bin_log.stop_union_events(this);

  /*
    The following is added to the old values as we are interested in the
    total complexity of the query
  */
  inc_examined_row_count(backup->examined_row_count);
  cuted_fields+=       backup->cuted_fields;
  DBUG_VOID_RETURN;
}

/*
  Store slow query state at start of a stored procedure statment
*/

void THD::store_slow_query_state(Sub_statement_state *backup)
{
  backup->affected_rows=           affected_rows;
  backup->bytes_sent_old=          bytes_sent_old;
  backup->examined_row_count=      m_examined_row_count;
  backup->query_plan_flags=        query_plan_flags;
  backup->query_plan_fsort_passes= query_plan_fsort_passes;
  backup->sent_row_count=          m_sent_row_count;
  backup->tmp_tables_disk_used=    tmp_tables_disk_used;
  backup->tmp_tables_size=         tmp_tables_size;
  backup->tmp_tables_used=         tmp_tables_used;
}

/* Reset variables related to slow query log */

void THD::reset_slow_query_state()
{
  affected_rows=                0;
  bytes_sent_old=               status_var.bytes_sent;
  m_examined_row_count=         0;
  m_sent_row_count=             0;
  query_plan_flags=             QPLAN_INIT;
  query_plan_fsort_passes=      0;
  tmp_tables_disk_used=         0;
  tmp_tables_size=              0;
  tmp_tables_used=              0;
}

/*
  Add back the stored values to the current counters to be able to get
  right status for 'call procedure_name'
*/

void THD::add_slow_query_state(Sub_statement_state *backup)
{
  affected_rows+=                backup->affected_rows;
  bytes_sent_old=                backup->bytes_sent_old;
  m_examined_row_count+=         backup->examined_row_count;
  m_sent_row_count+=             backup->sent_row_count;
  query_plan_flags|=             backup->query_plan_flags;
  query_plan_fsort_passes+=      backup->query_plan_fsort_passes;
  tmp_tables_disk_used+=         backup->tmp_tables_disk_used;
  tmp_tables_size+=              backup->tmp_tables_size;
  tmp_tables_used+=              backup->tmp_tables_used;
}


void THD::set_statement(Statement *stmt)
{
  mysql_mutex_lock(&LOCK_thd_data);
  Statement::set_statement(stmt);
  mysql_mutex_unlock(&LOCK_thd_data);
}

void THD::set_sent_row_count(ha_rows count)
{
  m_sent_row_count= count;
  MYSQL_SET_STATEMENT_ROWS_SENT(m_statement_psi, m_sent_row_count);
}

void THD::set_examined_row_count(ha_rows count)
{
  m_examined_row_count= count;
  MYSQL_SET_STATEMENT_ROWS_EXAMINED(m_statement_psi, m_examined_row_count);
}

void THD::inc_sent_row_count(ha_rows count)
{
  m_sent_row_count+= count;
  MYSQL_SET_STATEMENT_ROWS_SENT(m_statement_psi, m_sent_row_count);
}

void THD::inc_examined_row_count(ha_rows count)
{
  m_examined_row_count+= count;
  MYSQL_SET_STATEMENT_ROWS_EXAMINED(m_statement_psi, m_examined_row_count);
}

void THD::inc_status_created_tmp_disk_tables()
{
  tmp_tables_disk_used++;
  query_plan_flags|= QPLAN_TMP_DISK;
  status_var_increment(status_var.created_tmp_disk_tables_);
#ifdef HAVE_PSI_STATEMENT_INTERFACE
  PSI_STATEMENT_CALL(inc_statement_created_tmp_disk_tables)(m_statement_psi, 1);
#endif
}

void THD::inc_status_created_tmp_tables()
{
  tmp_tables_used++;
  query_plan_flags|= QPLAN_TMP_TABLE;
  status_var_increment(status_var.created_tmp_tables_);
#ifdef HAVE_PSI_STATEMENT_INTERFACE
  PSI_STATEMENT_CALL(inc_statement_created_tmp_tables)(m_statement_psi, 1);
#endif
}

void THD::inc_status_select_full_join()
{
  status_var_increment(status_var.select_full_join_count_);
#ifdef HAVE_PSI_STATEMENT_INTERFACE
  PSI_STATEMENT_CALL(inc_statement_select_full_join)(m_statement_psi, 1);
#endif
}

void THD::inc_status_select_full_range_join()
{
  status_var_increment(status_var.select_full_range_join_count_);
#ifdef HAVE_PSI_STATEMENT_INTERFACE
  PSI_STATEMENT_CALL(inc_statement_select_full_range_join)(m_statement_psi, 1);
#endif
}

void THD::inc_status_select_range()
{
  status_var_increment(status_var.select_range_count_);
#ifdef HAVE_PSI_STATEMENT_INTERFACE
  PSI_STATEMENT_CALL(inc_statement_select_range)(m_statement_psi, 1);
#endif
}

void THD::inc_status_select_range_check()
{
  status_var_increment(status_var.select_range_check_count_);
#ifdef HAVE_PSI_STATEMENT_INTERFACE
  PSI_STATEMENT_CALL(inc_statement_select_range_check)(m_statement_psi, 1);
#endif
}

void THD::inc_status_select_scan()
{
  status_var_increment(status_var.select_scan_count_);
#ifdef HAVE_PSI_STATEMENT_INTERFACE
  PSI_STATEMENT_CALL(inc_statement_select_scan)(m_statement_psi, 1);
#endif
}

void THD::inc_status_sort_merge_passes()
{
  status_var_increment(status_var.filesort_merge_passes_);
#ifdef HAVE_PSI_STATEMENT_INTERFACE
  PSI_STATEMENT_CALL(inc_statement_sort_merge_passes)(m_statement_psi, 1);
#endif
}

void THD::inc_status_sort_range()
{
  status_var_increment(status_var.filesort_range_count_);
#ifdef HAVE_PSI_STATEMENT_INTERFACE
  PSI_STATEMENT_CALL(inc_statement_sort_range)(m_statement_psi, 1);
#endif
}

void THD::inc_status_sort_rows(ha_rows count)
{
  statistic_add(status_var.filesort_rows_, (ulong)count, &LOCK_status);
#ifdef HAVE_PSI_STATEMENT_INTERFACE
  PSI_STATEMENT_CALL(inc_statement_sort_rows)(m_statement_psi, (ulong)count);
#endif
}

void THD::inc_status_sort_scan()
{
  status_var_increment(status_var.filesort_scan_count_);
#ifdef HAVE_PSI_STATEMENT_INTERFACE
  PSI_STATEMENT_CALL(inc_statement_sort_scan)(m_statement_psi, 1);
#endif
}

void THD::set_status_no_index_used()
{
  server_status|= SERVER_QUERY_NO_INDEX_USED;
#ifdef HAVE_PSI_STATEMENT_INTERFACE
  PSI_STATEMENT_CALL(set_statement_no_index_used)(m_statement_psi);
#endif
}

void THD::set_status_no_good_index_used()
{
  server_status|= SERVER_QUERY_NO_GOOD_INDEX_USED;
#ifdef HAVE_PSI_STATEMENT_INTERFACE
  PSI_STATEMENT_CALL(set_statement_no_good_index_used)(m_statement_psi);
#endif
}

/** Assign a new value to thd->query and thd->query_id.  */

void THD::set_query_and_id(char *query_arg, uint32 query_length_arg,
                           CHARSET_INFO *cs,
                           query_id_t new_query_id)
{
  mysql_mutex_lock(&LOCK_thd_data);
  set_query_inner(query_arg, query_length_arg, cs);
  mysql_mutex_unlock(&LOCK_thd_data);
  query_id= new_query_id;
#ifdef WITH_WSREP
  set_wsrep_next_trx_id(query_id);
  WSREP_DEBUG("assigned new next query and  trx id: %" PRIu64, wsrep_next_trx_id());
#endif /* WITH_WSREP */
}

/** Assign a new value to thd->mysys_var.  */
void THD::set_mysys_var(struct st_my_thread_var *new_mysys_var)
{
  mysql_mutex_lock(&LOCK_thd_kill);
  mysys_var= new_mysys_var;
  mysql_mutex_unlock(&LOCK_thd_kill);
}

/**
  Leave explicit LOCK TABLES or prelocked mode and restore value of
  transaction sentinel in MDL subsystem.
*/

void THD::leave_locked_tables_mode()
{
  if (locked_tables_mode == LTM_LOCK_TABLES)
  {
    DBUG_ASSERT(current_backup_stage == BACKUP_FINISHED);
    /*
      When leaving LOCK TABLES mode we have to change the duration of most
      of the metadata locks being held, except for HANDLER and GRL locks,
      to transactional for them to be properly released at UNLOCK TABLES.
    */
    mdl_context.set_transaction_duration_for_all_locks();
    /*
      Make sure we don't release the global read lock and commit blocker
      when leaving LTM.
    */
    global_read_lock.set_explicit_lock_duration(this);
    /* Also ensure that we don't release metadata locks for open HANDLERs. */
    if (handler_tables_hash.records)
      mysql_ha_set_explicit_lock_duration(this);
    if (ull_hash.records)
      mysql_ull_set_explicit_lock_duration(this);
  }
  locked_tables_mode= LTM_NONE;
}

void THD::get_definer(LEX_USER *definer, bool role)
{
  binlog_invoker(role);
#if !defined(MYSQL_CLIENT) && defined(HAVE_REPLICATION)
#ifdef WITH_WSREP
  if ((wsrep_applier || slave_thread) && has_invoker())
#else
  if (slave_thread && has_invoker())
#endif
  {
    definer->user= invoker.user;
    definer->host= invoker.host;
    definer->auth= NULL;
  }
  else
#endif
    get_default_definer(this, definer, role);
}


/**
  Mark transaction to rollback and mark error as fatal to a sub-statement.

  @param  all   TRUE <=> rollback main transaction.
*/

void THD::mark_transaction_to_rollback(bool all)
{
  /*
    There is no point in setting is_fatal_sub_stmt_error unless
    we are actually in_sub_stmt.
  */
  if (in_sub_stmt)
    is_fatal_sub_stmt_error= true;
  transaction_rollback_request= all;
}


/**
  Commit the whole transaction (both statment and all)

  This is used mainly to commit an independent transaction,
  like reading system tables.

  @return  0  0k
  @return <>0 error code. my_error() has been called()
*/

int THD::commit_whole_transaction_and_close_tables()
{
  int error, error2;
  DBUG_ENTER("THD::commit_whole_transaction_and_close_tables");

  /*
    This can only happened if we failed to open any table in the
    new transaction
  */
  DBUG_ASSERT(open_tables);

  if (!open_tables)                             // Safety for production usage
    DBUG_RETURN(0);

  /*
    Ensure table was locked (opened with open_and_lock_tables()). If not
    the THD can't be part of any transactions and doesn't have to call
    this function.
  */
  DBUG_ASSERT(lock);

  error= ha_commit_trans(this, FALSE);
  /* This will call external_lock to unlock all tables */
  if ((error2= mysql_unlock_tables(this, lock)))
  {
    my_error(ER_ERROR_DURING_COMMIT, MYF(0), error2);
    error= error2;
  }
  lock= 0;
  if ((error2= ha_commit_trans(this, TRUE)))
    error= error2;
  close_thread_tables(this);
  DBUG_RETURN(error);
}

/**
   Start a new independent transaction
*/

start_new_trans::start_new_trans(THD *thd)
{
  org_thd= thd;
  mdl_savepoint= thd->mdl_context.mdl_savepoint();
  memcpy(old_ha_data, thd->ha_data, sizeof(old_ha_data));
  thd->reset_n_backup_open_tables_state(&open_tables_state_backup);
  for (auto &data : thd->ha_data)
    data.reset();
  old_transaction= thd->transaction;
  thd->transaction= &new_transaction;
  new_transaction.on= 1;
  in_sub_stmt= thd->in_sub_stmt;
  thd->in_sub_stmt= 0;
  server_status= thd->server_status;
  m_transaction_psi= thd->m_transaction_psi;
  thd->m_transaction_psi= 0;
  wsrep_on= thd->variables.wsrep_on;
  thd->variables.wsrep_on= 0;
  thd->server_status&= ~(SERVER_STATUS_IN_TRANS |
                         SERVER_STATUS_IN_TRANS_READONLY);
  thd->server_status|= SERVER_STATUS_AUTOCOMMIT;
}


void start_new_trans::restore_old_transaction()
{
  org_thd->transaction= old_transaction;
  org_thd->restore_backup_open_tables_state(&open_tables_state_backup);
  ha_close_connection(org_thd);
  memcpy(org_thd->ha_data, old_ha_data, sizeof(old_ha_data));
  org_thd->mdl_context.rollback_to_savepoint(mdl_savepoint);
  org_thd->in_sub_stmt= in_sub_stmt;
  org_thd->server_status= server_status;
  if (org_thd->m_transaction_psi)
    MYSQL_COMMIT_TRANSACTION(org_thd->m_transaction_psi);
  org_thd->m_transaction_psi= m_transaction_psi;
  org_thd->variables.wsrep_on= wsrep_on;
  org_thd= 0;
}


/**
  Decide on logging format to use for the statement and issue errors
  or warnings as needed.  The decision depends on the following
  parameters:

  - The logging mode, i.e., the value of binlog_format.  Can be
    statement, mixed, or row.

  - The type of statement.  There are three types of statements:
    "normal" safe statements; unsafe statements; and row injections.
    An unsafe statement is one that, if logged in statement format,
    might produce different results when replayed on the slave (e.g.,
    INSERT DELAYED).  A row injection is either a BINLOG statement, or
    a row event executed by the slave's SQL thread.

  - The capabilities of tables modified by the statement.  The
    *capabilities vector* for a table is a set of flags associated
    with the table.  Currently, it only includes two flags: *row
    capability flag* and *statement capability flag*.

    The row capability flag is set if and only if the engine can
    handle row-based logging. The statement capability flag is set if
    and only if the table can handle statement-based logging.

  Decision table for logging format
  ---------------------------------

  The following table summarizes how the format and generated
  warning/error depends on the tables' capabilities, the statement
  type, and the current binlog_format.

     Row capable        N NNNNNNNNN YYYYYYYYY YYYYYYYYY
     Statement capable  N YYYYYYYYY NNNNNNNNN YYYYYYYYY

     Statement type     * SSSUUUIII SSSUUUIII SSSUUUIII

     binlog_format      * SMRSMRSMR SMRSMRSMR SMRSMRSMR

     Logged format      - SS-S----- -RR-RR-RR SRRSRR-RR
     Warning/Error      1 --2732444 5--5--6-- ---7--6--

  Legend
  ------

  Row capable:    N - Some table not row-capable, Y - All tables row-capable
  Stmt capable:   N - Some table not stmt-capable, Y - All tables stmt-capable
  Statement type: (S)afe, (U)nsafe, or Row (I)njection
  binlog_format:  (S)TATEMENT, (M)IXED, or (R)OW
  Logged format:  (S)tatement or (R)ow
  Warning/Error:  Warnings and error messages are as follows:

  1. Error: Cannot execute statement: binlogging impossible since both
     row-incapable engines and statement-incapable engines are
     involved.

  2. Error: Cannot execute statement: binlogging impossible since
     BINLOG_FORMAT = ROW and at least one table uses a storage engine
     limited to statement-logging.

  3. Error: Cannot execute statement: binlogging of unsafe statement
     is impossible when storage engine is limited to statement-logging
     and BINLOG_FORMAT = MIXED.

  4. Error: Cannot execute row injection: binlogging impossible since
     at least one table uses a storage engine limited to
     statement-logging.

  5. Error: Cannot execute statement: binlogging impossible since
     BINLOG_FORMAT = STATEMENT and at least one table uses a storage
     engine limited to row-logging.

  6. Warning: Unsafe statement binlogged in statement format since
     BINLOG_FORMAT = STATEMENT.

  In addition, we can produce the following error (not depending on
  the variables of the decision diagram):

  7. Error: Cannot execute statement: binlogging impossible since more
     than one engine is involved and at least one engine is
     self-logging.

  For each error case above, the statement is prevented from being
  logged, we report an error, and roll back the statement.  For
  warnings, we set the thd->binlog_flags variable: the warning will be
  printed only if the statement is successfully logged.

  @see THD::binlog_query

  @param[in] thd    Client thread
  @param[in] tables Tables involved in the query

  @retval 0 No error; statement can be logged.
  @retval -1 One of the error conditions above applies (1, 2, 4, 5, or 6).
*/

int THD::decide_logging_format(TABLE_LIST *tables)
{
  DBUG_ENTER("THD::decide_logging_format");
  DBUG_PRINT("info", ("Query: %.*s", (uint) query_length(), query()));
  DBUG_PRINT("info", ("binlog_format: %lu", (ulong) variables.binlog_format));
  DBUG_PRINT("info", ("current_stmt_binlog_format: %lu",
                      (ulong) current_stmt_binlog_format));
  DBUG_PRINT("info", ("lex->get_stmt_unsafe_flags(): 0x%x",
                      lex->get_stmt_unsafe_flags()));

  reset_binlog_local_stmt_filter();

  /*
    We should not decide logging format if the binlog is closed or
    binlogging is off, or if the statement is filtered out from the
    binlog by filtering rules.
  */
#ifdef WITH_WSREP
  if (WSREP_CLIENT_NNULL(this) &&
      wsrep_thd_is_local(this) &&
      wsrep_is_active(this) &&
      variables.wsrep_trx_fragment_size > 0)
  {
    if (!is_current_stmt_binlog_format_row())
    {
      my_message(ER_NOT_SUPPORTED_YET,
                 "Streaming replication not supported with "
                 "binlog_format=STATEMENT", MYF(0));
      DBUG_RETURN(-1);
    }
  }
#endif /* WITH_WSREP */

  if (WSREP_EMULATE_BINLOG_NNULL(this) ||
      binlog_table_should_be_logged(&db))
  {
    if (is_bulk_op())
    {
      if (wsrep_binlog_format() == BINLOG_FORMAT_STMT)
      {
        my_error(ER_BINLOG_NON_SUPPORTED_BULK, MYF(0));
        DBUG_PRINT("info",
                   ("decision: no logging since an error was generated"));
        DBUG_RETURN(-1);
      }
    }
    /*
      Compute one bit field with the union of all the engine
      capabilities, and one with the intersection of all the engine
      capabilities.
    */
    handler::Table_flags flags_write_some_set= 0;
    handler::Table_flags flags_access_some_set= 0;
    handler::Table_flags flags_write_all_set=
      HA_BINLOG_ROW_CAPABLE | HA_BINLOG_STMT_CAPABLE;

    /* 
       If different types of engines are about to be updated.
       For example: Innodb and Falcon; Innodb and MyIsam.
    */
    bool multi_write_engine= FALSE;
    /*
       If different types of engines are about to be accessed 
       and any of them is about to be updated. For example:
       Innodb and Falcon; Innodb and MyIsam.
    */
    bool multi_access_engine= FALSE;
    /*
      Identifies if a table is changed.
    */
    bool is_write= FALSE;                        // If any write tables
    bool has_read_tables= FALSE;                 // If any read only tables
    bool has_auto_increment_write_tables= FALSE; // Write with auto-increment
    /* If a write table that doesn't have auto increment part first */
    bool has_write_table_auto_increment_not_first_in_pk= FALSE;
    bool has_auto_increment_write_tables_not_first= FALSE;
    bool found_first_not_own_table= FALSE;
    bool has_write_tables_with_unsafe_statements= FALSE;
    bool blackhole_table_found= 0;

    /*
      A pointer to a previous table that was changed.
    */
    TABLE* prev_write_table= NULL;
    /*
      A pointer to a previous table that was accessed.
    */
    TABLE* prev_access_table= NULL;
    /**
      The number of tables used in the current statement,
      that should be replicated.
    */
    uint replicated_tables_count= 0;
    /**
      The number of tables written to in the current statement,
      that should not be replicated.
      A table should not be replicated when it is considered
      'local' to a MySQL instance.
      Currently, these tables are:
      - mysql.slow_log
      - mysql.general_log
      - mysql.slave_relay_log_info
      - mysql.slave_master_info
      - mysql.slave_worker_info
      - performance_schema.*
      - TODO: information_schema.*
      In practice, from this list, only performance_schema.* tables
      are written to by user queries.
    */
    uint non_replicated_tables_count= 0;

#ifndef DBUG_OFF
    {
      static const char *prelocked_mode_name[] = {
        "NON_PRELOCKED",
        "LOCK_TABLES",
        "PRELOCKED",
        "PRELOCKED_UNDER_LOCK_TABLES",
      };
      compile_time_assert(array_elements(prelocked_mode_name) == LTM_always_last);
      DBUG_PRINT("debug", ("prelocked_mode: %s",
                           prelocked_mode_name[locked_tables_mode]));
    }
#endif

    /*
      Get the capabilities vector for all involved storage engines and
      mask out the flags for the binary log.
    */
    for (TABLE_LIST *tbl= tables; tbl; tbl= tbl->next_global)
    {
      TABLE *table;
      TABLE_SHARE *share;
      handler::Table_flags flags;
      if (tbl->placeholder())
        continue;

      table= tbl->table;
      share= table->s;
      flags= table->file->ha_table_flags();
      if (!share->table_creation_was_logged)
      {
        /*
          This is a temporary table which was not logged in the binary log.
          Disable statement logging to enforce row level logging.
        */
        DBUG_ASSERT(share->tmp_table);
        flags&= ~HA_BINLOG_STMT_CAPABLE;
        /* We can only use row logging */
        set_current_stmt_binlog_format_row();
      }

      DBUG_PRINT("info", ("table: %s; ha_table_flags: 0x%llx",
                          tbl->table_name.str, flags));

      if (share->no_replicate)
      {
        /*
          The statement uses a table that is not replicated.
          The following properties about the table:
          - persistent / transient
          - transactional / non transactional
          - temporary / permanent
          - read or write
          - multiple engines involved because of this table
          are not relevant, as this table is completely ignored.
          Because the statement uses a non replicated table,
          using STATEMENT format in the binlog is impossible.
          Either this statement will be discarded entirely,
          or it will be logged (possibly partially) in ROW format.
        */
        lex->set_stmt_unsafe(LEX::BINLOG_STMT_UNSAFE_SYSTEM_TABLE);

        if (tbl->lock_type >= TL_WRITE_ALLOW_WRITE)
        {
          non_replicated_tables_count++;
          continue;
        }
      }
      if (tbl == lex->first_not_own_table())
        found_first_not_own_table= true;

      replicated_tables_count++;

      if (tbl->prelocking_placeholder != TABLE_LIST::PRELOCK_FK)
      {
        if (tbl->lock_type <= TL_READ_NO_INSERT)
          has_read_tables= true;
        else if (table->found_next_number_field &&
                 (tbl->lock_type >= TL_WRITE_ALLOW_WRITE))
        {
          has_auto_increment_write_tables= true;
          has_auto_increment_write_tables_not_first= found_first_not_own_table;
          if (share->next_number_keypart != 0)
            has_write_table_auto_increment_not_first_in_pk= true;
        }
      }

      if (tbl->lock_type >= TL_WRITE_ALLOW_WRITE)
      {
        bool trans;
        if (prev_write_table && prev_write_table->file->ht !=
            table->file->ht)
          multi_write_engine= TRUE;

        if (table->file->ht->db_type == DB_TYPE_BLACKHOLE_DB)
          blackhole_table_found= 1;

        if (share->non_determinstic_insert &&
            !(sql_command_flags[lex->sql_command] & CF_SCHEMA_CHANGE))
          has_write_tables_with_unsafe_statements= true;

        trans= table->file->has_transactions();

        if (share->tmp_table)
          lex->set_stmt_accessed_table(trans ? LEX::STMT_WRITES_TEMP_TRANS_TABLE :
                                               LEX::STMT_WRITES_TEMP_NON_TRANS_TABLE);
        else
          lex->set_stmt_accessed_table(trans ? LEX::STMT_WRITES_TRANS_TABLE :
                                               LEX::STMT_WRITES_NON_TRANS_TABLE);

        flags_write_all_set &= flags;
        flags_write_some_set |= flags;
        is_write= TRUE;

        prev_write_table= table;

      }
      flags_access_some_set |= flags;

      if (lex->sql_command != SQLCOM_CREATE_TABLE || lex->tmp_table())
      {
        my_bool trans= table->file->has_transactions();

        if (share->tmp_table)
          lex->set_stmt_accessed_table(trans ? LEX::STMT_READS_TEMP_TRANS_TABLE :
                                               LEX::STMT_READS_TEMP_NON_TRANS_TABLE);
        else
          lex->set_stmt_accessed_table(trans ? LEX::STMT_READS_TRANS_TABLE :
                                               LEX::STMT_READS_NON_TRANS_TABLE);
      }

      if (prev_access_table && prev_access_table->file->ht !=
          table->file->ht)
        multi_access_engine= TRUE;

      prev_access_table= table;
    }

    if (wsrep_binlog_format() != BINLOG_FORMAT_ROW)
    {
      /*
        DML statements that modify a table with an auto_increment
        column based on rows selected from a table are unsafe as the
        order in which the rows are fetched fron the select tables
        cannot be determined and may differ on master and slave.
      */
      if (has_auto_increment_write_tables && has_read_tables)
        lex->set_stmt_unsafe(LEX::BINLOG_STMT_UNSAFE_WRITE_AUTOINC_SELECT);

      if (has_write_table_auto_increment_not_first_in_pk)
        lex->set_stmt_unsafe(LEX::BINLOG_STMT_UNSAFE_AUTOINC_NOT_FIRST);

      if (has_write_tables_with_unsafe_statements)
        lex->set_stmt_unsafe(LEX::BINLOG_STMT_UNSAFE_SYSTEM_FUNCTION);

      /*
        A query that modifies autoinc column in sub-statement can make the
        master and slave inconsistent.
        We can solve these problems in mixed mode by switching to binlogging
        if at least one updated table is used by sub-statement
      */
      if (lex->requires_prelocking() &&
          has_auto_increment_write_tables_not_first)
        lex->set_stmt_unsafe(LEX::BINLOG_STMT_UNSAFE_AUTOINC_COLUMNS);
    }

    DBUG_PRINT("info", ("flags_write_all_set: 0x%llx", flags_write_all_set));
    DBUG_PRINT("info", ("flags_write_some_set: 0x%llx", flags_write_some_set));
    DBUG_PRINT("info", ("flags_access_some_set: 0x%llx", flags_access_some_set));
    DBUG_PRINT("info", ("multi_write_engine: %d", multi_write_engine));
    DBUG_PRINT("info", ("multi_access_engine: %d", multi_access_engine));

    int error= 0;
    int unsafe_flags;

    bool multi_stmt_trans= in_multi_stmt_transaction_mode();
    bool trans_table= trans_has_updated_trans_table(this);
    bool binlog_direct= variables.binlog_direct_non_trans_update;

    if (lex->is_mixed_stmt_unsafe(multi_stmt_trans, binlog_direct,
                                  trans_table, tx_isolation))
      lex->set_stmt_unsafe(LEX::BINLOG_STMT_UNSAFE_MIXED_STATEMENT);
    else if (multi_stmt_trans && trans_table && !binlog_direct &&
             lex->stmt_accessed_table(LEX::STMT_WRITES_NON_TRANS_TABLE))
      lex->set_stmt_unsafe(LEX::BINLOG_STMT_UNSAFE_NONTRANS_AFTER_TRANS);

    /*
      If more than one engine is involved in the statement and at
      least one is doing it's own logging (is *self-logging*), the
      statement cannot be logged atomically, so we generate an error
      rather than allowing the binlog to become corrupt.
    */
    if (multi_write_engine &&
        (flags_write_some_set & HA_HAS_OWN_BINLOGGING))
      my_error((error= ER_BINLOG_MULTIPLE_ENGINES_AND_SELF_LOGGING_ENGINE),
               MYF(0));
    else if (multi_access_engine && flags_access_some_set & HA_HAS_OWN_BINLOGGING)
      lex->set_stmt_unsafe(LEX::BINLOG_STMT_UNSAFE_MULTIPLE_ENGINES_AND_SELF_LOGGING_ENGINE);

    /* both statement-only and row-only engines involved */
    if ((flags_write_all_set & (HA_BINLOG_STMT_CAPABLE | HA_BINLOG_ROW_CAPABLE)) == 0)
    {
      /*
        1. Error: Binary logging impossible since both row-incapable
           engines and statement-incapable engines are involved
      */
      my_error((error= ER_BINLOG_ROW_ENGINE_AND_STMT_ENGINE), MYF(0));
    }
    /* statement-only engines involved */
    else if ((flags_write_all_set & HA_BINLOG_ROW_CAPABLE) == 0)
    {
      if (lex->is_stmt_row_injection())
      {
        /*
          4. Error: Cannot execute row injection since table uses
             storage engine limited to statement-logging
        */
        my_error((error= ER_BINLOG_ROW_INJECTION_AND_STMT_ENGINE), MYF(0));
      }
      else if ((wsrep_binlog_format() == BINLOG_FORMAT_ROW || is_bulk_op()) &&
               sqlcom_can_generate_row_events(this))
      {
        /*
          2. Error: Cannot modify table that uses a storage engine
             limited to statement-logging when BINLOG_FORMAT = ROW
        */
        my_error((error= ER_BINLOG_ROW_MODE_AND_STMT_ENGINE), MYF(0));
      }
      else if ((unsafe_flags= lex->get_stmt_unsafe_flags()) != 0)
      {
        /*
          3. Error: Cannot execute statement: binlogging of unsafe
             statement is impossible when storage engine is limited to
             statement-logging and BINLOG_FORMAT = MIXED.
        */
        for (int unsafe_type= 0;
             unsafe_type < LEX::BINLOG_STMT_UNSAFE_COUNT;
             unsafe_type++)
          if (unsafe_flags & (1 << unsafe_type))
            my_error((error= ER_BINLOG_UNSAFE_AND_STMT_ENGINE), MYF(0),
                     ER_THD(this,
                            LEX::binlog_stmt_unsafe_errcode[unsafe_type]));
      }
      /* log in statement format! */
    }
    /* no statement-only engines */
    else
    {
      /* binlog_format = STATEMENT */
      if (wsrep_binlog_format() == BINLOG_FORMAT_STMT)
      {
        if (lex->is_stmt_row_injection())
        {
          /*
            We have to log the statement as row or give an error.
            Better to accept what master gives us than stopping replication.
          */
          set_current_stmt_binlog_format_row();
        }
        else if ((flags_write_all_set & HA_BINLOG_STMT_CAPABLE) == 0 &&
                 sqlcom_can_generate_row_events(this))
        {
          /*
            5. Error: Cannot modify table that uses a storage engine
               limited to row-logging when binlog_format = STATEMENT, except
               if all tables that are updated are temporary tables
          */
          if (!lex->stmt_writes_to_non_temp_table())
          {
            /* As all updated tables are temporary, nothing will be logged */
            set_current_stmt_binlog_format_row();
          }
          else if (IF_WSREP((!WSREP_NNULL(this) ||
                             wsrep_cs().mode() ==
                             wsrep::client_state::m_local),1))
	  {
            my_error((error= ER_BINLOG_STMT_MODE_AND_ROW_ENGINE), MYF(0), "");
	  }
        }
        else if (is_write && (unsafe_flags= lex->get_stmt_unsafe_flags()) != 0)
        {
          /*
            7. Warning: Unsafe statement logged as statement due to
               binlog_format = STATEMENT
          */
          binlog_unsafe_warning_flags|= unsafe_flags;

          DBUG_PRINT("info", ("Scheduling warning to be issued by "
                              "binlog_query: '%s'",
                              ER_THD(this, ER_BINLOG_UNSAFE_STATEMENT)));
          DBUG_PRINT("info", ("binlog_unsafe_warning_flags: 0x%x",
                              binlog_unsafe_warning_flags));
        }
        /* log in statement format (or row if row event)! */
      }
      /* No statement-only engines and binlog_format != STATEMENT.
         I.e., nothing prevents us from row logging if needed. */
      else
      {
        if (lex->is_stmt_unsafe() || lex->is_stmt_row_injection()
            || (flags_write_all_set & HA_BINLOG_STMT_CAPABLE) == 0 ||
            is_bulk_op())
        {
          /* log in row format! */
          set_current_stmt_binlog_format_row_if_mixed();
        }
      }
    }

    if (non_replicated_tables_count > 0)
    {
      if ((replicated_tables_count == 0) || ! is_write)
      {
        DBUG_PRINT("info", ("decision: no logging, no replicated table affected"));
        set_binlog_local_stmt_filter();
      }
      else
      {
        if (! is_current_stmt_binlog_format_row())
        {
          my_error((error= ER_BINLOG_STMT_MODE_AND_NO_REPL_TABLES), MYF(0));
        }
        else
        {
          clear_binlog_local_stmt_filter();
        }
      }
    }
    else
    {
      clear_binlog_local_stmt_filter();
    }

    if (unlikely(error))
    {
      DBUG_PRINT("info", ("decision: no logging since an error was generated"));
      DBUG_RETURN(-1);
    }
    DBUG_PRINT("info", ("decision: logging in %s format",
                        is_current_stmt_binlog_format_row() ?
                        "ROW" : "STATEMENT"));

    if (blackhole_table_found &&
        variables.binlog_format == BINLOG_FORMAT_ROW &&
        (sql_command_flags[lex->sql_command] &
         (CF_UPDATES_DATA | CF_DELETES_DATA)))
    {
      String table_names;
      /*
        Generate a warning for UPDATE/DELETE statements that modify a
        BLACKHOLE table, as row events are not logged in row format.
      */
      for (TABLE_LIST *table= tables; table; table= table->next_global)
      {
        if (table->placeholder())
          continue;
        if (table->table->file->ht->db_type == DB_TYPE_BLACKHOLE_DB &&
            table->lock_type >= TL_WRITE_ALLOW_WRITE)
        {
          table_names.append(&table->table_name);
          table_names.append(",");
        }
      }
      if (!table_names.is_empty())
      {
        bool is_update= MY_TEST(sql_command_flags[lex->sql_command] &
                                CF_UPDATES_DATA);
        /*
          Replace the last ',' with '.' for table_names
        */
        table_names.replace(table_names.length()-1, 1, ".", 1);
        push_warning_printf(this, Sql_condition::WARN_LEVEL_WARN,
                            ER_UNKNOWN_ERROR,
                            "Row events are not logged for %s statements "
                            "that modify BLACKHOLE tables in row format. "
                            "Table(s): '%-.192s'",
                            is_update ? "UPDATE" : "DELETE",
                            table_names.c_ptr());
      }
    }

    if (is_write && is_current_stmt_binlog_format_row())
      binlog_prepare_for_row_logging();
  }
  else
  {
    DBUG_PRINT("info", ("decision: no logging since "
                        "mysql_bin_log.is_open() = %d "
                        "and (options & OPTION_BIN_LOG) = 0x%llx "
                        "and binlog_format = %u "
                        "and binlog_filter->db_ok(db) = %d",
                        mysql_bin_log.is_open(),
                        (variables.option_bits & OPTION_BIN_LOG),
                        (uint) wsrep_binlog_format(),
                        binlog_filter->db_ok(db.str)));
    if (WSREP_NNULL(this) && is_current_stmt_binlog_format_row())
      binlog_prepare_for_row_logging();
  }
  DBUG_RETURN(0);
}

int THD::decide_logging_format_low(TABLE *table)
{
  DBUG_ENTER("decide_logging_format_low");
  /*
    INSERT...ON DUPLICATE KEY UPDATE on a table with more than one unique keys
    can be unsafe.
  */
  if (wsrep_binlog_format() <= BINLOG_FORMAT_STMT &&
      !is_current_stmt_binlog_format_row() &&
      !lex->is_stmt_unsafe() &&
      lex->duplicates == DUP_UPDATE)
  {
    uint unique_keys= 0;
    uint keys= table->s->keys, i= 0;
    Field *field;
    for (KEY* keyinfo= table->s->key_info;
             i < keys && unique_keys <= 1; i++, keyinfo++)
      if (keyinfo->flags & HA_NOSAME &&
         !(keyinfo->key_part->field->flags & AUTO_INCREMENT_FLAG &&
             //User given auto inc can be unsafe
             !keyinfo->key_part->field->val_int()))
      {
        for (uint j= 0; j < keyinfo->user_defined_key_parts; j++)
        {
          field= keyinfo->key_part[j].field;
          if(!bitmap_is_set(table->write_set,field->field_index))
            goto exit;
        }
        unique_keys++;
exit:;
      }

    if (unique_keys > 1)
    {
      lex->set_stmt_unsafe(LEX::BINLOG_STMT_UNSAFE_INSERT_TWO_KEYS);
      binlog_unsafe_warning_flags|= lex->get_stmt_unsafe_flags();
      set_current_stmt_binlog_format_row_if_mixed();
      if (is_current_stmt_binlog_format_row())
        binlog_prepare_for_row_logging();
      DBUG_RETURN(1);
    }
  }
  DBUG_RETURN(0);
}

#ifndef MYSQL_CLIENT
/**
  Check if we should log a table DDL to the binlog

  @retval true  yes
  @retval false no
*/

bool THD::binlog_table_should_be_logged(const LEX_CSTRING *db)
{
  return (mysql_bin_log.is_open() &&
          (variables.option_bits & OPTION_BIN_LOG) &&
          (wsrep_binlog_format() != BINLOG_FORMAT_STMT ||
           binlog_filter->db_ok(db->str)));
}

/*
  Template member function for ensuring that there is an rows log
  event of the apropriate type before proceeding.

  PRE CONDITION:
    - Events of type 'RowEventT' have the type code 'type_code'.

  POST CONDITION:
    If a non-NULL pointer is returned, the pending event for thread 'thd' will
    be an event of type 'RowEventT' (which have the type code 'type_code')
    will either empty or have enough space to hold 'needed' bytes.  In
    addition, the columns bitmap will be correct for the row, meaning that
    the pending event will be flushed if the columns in the event differ from
    the columns suppled to the function.

  RETURNS
    If no error, a non-NULL pending event (either one which already existed or
    the newly created one).
    If error, NULL.
 */

template <class RowsEventT> Rows_log_event*
THD::binlog_prepare_pending_rows_event(TABLE* table, uint32 serv_id,
                                       size_t needed,
                                       bool is_transactional,
                                       RowsEventT *hint __attribute__((unused)))
{
  DBUG_ENTER("binlog_prepare_pending_rows_event");
  /* Pre-conditions */
  DBUG_ASSERT(table->s->table_map_id != ~0UL);

  /* Fetch the type code for the RowsEventT template parameter */
  int const general_type_code= RowsEventT::TYPE_CODE;

  /* Ensure that all events in a GTID group are in the same cache */
  if (variables.option_bits & OPTION_GTID_BEGIN)
    is_transactional= 1;

  /*
    There is no good place to set up the transactional data, so we
    have to do it here.
  */
  if (binlog_setup_trx_data() == NULL)
    DBUG_RETURN(NULL);

  Rows_log_event* pending= binlog_get_pending_rows_event(is_transactional);

  if (unlikely(pending && !pending->is_valid()))
    DBUG_RETURN(NULL);

  /*
    Check if the current event is non-NULL and a write-rows
    event. Also check if the table provided is mapped: if it is not,
    then we have switched to writing to a new table.
    If there is no pending event, we need to create one. If there is a pending
    event, but it's not about the same table id, or not of the same type
    (between Write, Update and Delete), or not the same affected columns, or
    going to be too big, flush this event to disk and create a new pending
    event.
  */
  if (!pending ||
      pending->server_id != serv_id ||
      pending->get_table_id() != table->s->table_map_id ||
      pending->get_general_type_code() != general_type_code ||
      pending->get_data_size() + needed > opt_binlog_rows_event_max_size ||
      pending->read_write_bitmaps_cmp(table) == FALSE)
  {
    /* Create a new RowsEventT... */
    Rows_log_event* const
        ev= new RowsEventT(this, table, table->s->table_map_id,
                           is_transactional);
    if (unlikely(!ev))
      DBUG_RETURN(NULL);
    ev->server_id= serv_id; // I don't like this, it's too easy to forget.
    /*
      flush the pending event and replace it with the newly created
      event...
    */
    if (unlikely(
        mysql_bin_log.flush_and_set_pending_rows_event(this, ev,
                                                       is_transactional)))
    {
      delete ev;
      DBUG_RETURN(NULL);
    }

    DBUG_RETURN(ev);               /* This is the new pending event */
  }
  DBUG_RETURN(pending);        /* This is the current pending event */
}

/* Declare in unnamed namespace. */
CPP_UNNAMED_NS_START
  /**
     Class to handle temporary allocation of memory for row data.

     The responsibilities of the class is to provide memory for
     packing one or two rows of packed data (depending on what
     constructor is called).

     In order to make the allocation more efficient for "simple" rows,
     i.e., rows that do not contain any blobs, a pointer to the
     allocated memory is of memory is stored in the table structure
     for simple rows.  If memory for a table containing a blob field
     is requested, only memory for that is allocated, and subsequently
     released when the object is destroyed.

   */
  class Row_data_memory {
  public:
    /**
      Build an object to keep track of a block-local piece of memory
      for storing a row of data.

      @param table
      Table where the pre-allocated memory is stored.

      @param length
      Length of data that is needed, if the record contain blobs.
     */
    Row_data_memory(TABLE *table, size_t const len1)
      : m_memory(0)
    {
#ifndef DBUG_OFF
      m_alloc_checked= FALSE;
#endif
      allocate_memory(table, len1);
      m_ptr[0]= has_memory() ? m_memory : 0;
      m_ptr[1]= 0;
    }

    Row_data_memory(TABLE *table, size_t const len1, size_t const len2)
      : m_memory(0)
    {
#ifndef DBUG_OFF
      m_alloc_checked= FALSE;
#endif
      allocate_memory(table, len1 + len2);
      m_ptr[0]= has_memory() ? m_memory        : 0;
      m_ptr[1]= has_memory() ? m_memory + len1 : 0;
    }

    ~Row_data_memory()
    {
      if (m_memory != 0 && m_release_memory_on_destruction)
        my_free(m_memory);
    }

    /**
       Is there memory allocated?

       @retval true There is memory allocated
       @retval false Memory allocation failed
     */
    bool has_memory() const {
#ifndef DBUG_OFF
      m_alloc_checked= TRUE;
#endif
      return m_memory != 0;
    }

    uchar *slot(uint s)
    {
      DBUG_ASSERT(s < sizeof(m_ptr)/sizeof(*m_ptr));
      DBUG_ASSERT(m_ptr[s] != 0);
      DBUG_SLOW_ASSERT(m_alloc_checked == TRUE);
      return m_ptr[s];
    }

  private:
    void allocate_memory(TABLE *const table, size_t const total_length)
    {
      if (table->s->blob_fields == 0)
      {
        /*
          The maximum length of a packed record is less than this
          length. We use this value instead of the supplied length
          when allocating memory for records, since we don't know how
          the memory will be used in future allocations.

          Since table->s->reclength is for unpacked records, we have
          to add two bytes for each field, which can potentially be
          added to hold the length of a packed field.
        */
        size_t const maxlen= table->s->reclength + 2 * table->s->fields;

        /*
          Allocate memory for two records if memory hasn't been
          allocated. We allocate memory for two records so that it can
          be used when processing update rows as well.
        */
        if (table->write_row_record == 0)
          table->write_row_record=
            (uchar *) alloc_root(&table->mem_root, 2 * maxlen);
        m_memory= table->write_row_record;
        m_release_memory_on_destruction= FALSE;
      }
      else
      {
        m_memory= (uchar *) my_malloc(key_memory_Row_data_memory_memory,
                                      total_length, MYF(MY_WME));
        m_release_memory_on_destruction= TRUE;
      }
    }

#ifndef DBUG_OFF
    mutable bool m_alloc_checked;
#endif
    bool m_release_memory_on_destruction;
    uchar *m_memory;
    uchar *m_ptr[2];
  };

CPP_UNNAMED_NS_END

int THD::binlog_write_row(TABLE* table, bool is_trans,
                          uchar const *record)
{

  DBUG_ASSERT(is_current_stmt_binlog_format_row());
  DBUG_ASSERT((WSREP_NNULL(this) && wsrep_emulate_bin_log) ||
              mysql_bin_log.is_open());
  /*
    Pack records into format for transfer. We are allocating more
    memory than needed, but that doesn't matter.
  */
  Row_data_memory memory(table, max_row_length(table, table->rpl_write_set,
                                               record));
  if (!memory.has_memory())
    return HA_ERR_OUT_OF_MEM;

  uchar *row_data= memory.slot(0);

  size_t const len= pack_row(table, table->rpl_write_set, row_data, record);

  /* Ensure that all events in a GTID group are in the same cache */
  if (variables.option_bits & OPTION_GTID_BEGIN)
    is_trans= 1;

  Rows_log_event* ev;
  if (binlog_should_compress(len))
    ev =
    binlog_prepare_pending_rows_event(table, variables.server_id,
                                      len, is_trans,
                                      static_cast<Write_rows_compressed_log_event*>(0));
  else
    ev =
    binlog_prepare_pending_rows_event(table, variables.server_id,
                                      len, is_trans,
                                      static_cast<Write_rows_log_event*>(0));

  if (unlikely(ev == 0))
    return HA_ERR_OUT_OF_MEM;

  return ev->add_row_data(row_data, len);
}

int THD::binlog_update_row(TABLE* table, bool is_trans,
                           const uchar *before_record,
                           const uchar *after_record)
{
  DBUG_ASSERT(is_current_stmt_binlog_format_row());
  DBUG_ASSERT((WSREP_NNULL(this) && wsrep_emulate_bin_log) ||
              mysql_bin_log.is_open());

  /**
    Save a reference to the original read bitmaps
    We will need this to restore the bitmaps at the end as
    binlog_prepare_row_images() may change table->read_set.
    table->read_set is used by pack_row and deep in
    binlog_prepare_pending_events().
  */
  MY_BITMAP *old_read_set= table->read_set;

  /**
     This will remove spurious fields required during execution but
     not needed for binlogging. This is done according to the:
     binlog-row-image option.
   */
  binlog_prepare_row_images(table);

  size_t const before_maxlen= max_row_length(table, table->read_set,
                                             before_record);
  size_t const after_maxlen=  max_row_length(table, table->rpl_write_set,
                                             after_record);

  Row_data_memory row_data(table, before_maxlen, after_maxlen);
  if (!row_data.has_memory())
    return HA_ERR_OUT_OF_MEM;

  uchar *before_row= row_data.slot(0);
  uchar *after_row= row_data.slot(1);

  size_t const before_size= pack_row(table, table->read_set, before_row,
                                     before_record);
  size_t const after_size= pack_row(table, table->rpl_write_set, after_row,
                                    after_record);

  /* Ensure that all events in a GTID group are in the same cache */
  if (variables.option_bits & OPTION_GTID_BEGIN)
    is_trans= 1;

  /*
    Don't print debug messages when running valgrind since they can
    trigger false warnings.
   */
#ifndef HAVE_valgrind
  DBUG_DUMP("before_record", before_record, table->s->reclength);
  DBUG_DUMP("after_record",  after_record, table->s->reclength);
  DBUG_DUMP("before_row",    before_row, before_size);
  DBUG_DUMP("after_row",     after_row, after_size);
#endif

  Rows_log_event* ev;
  if(binlog_should_compress(before_size + after_size))
    ev =
      binlog_prepare_pending_rows_event(table, variables.server_id,
                                      before_size + after_size, is_trans,
                                      static_cast<Update_rows_compressed_log_event*>(0));
  else
    ev =
      binlog_prepare_pending_rows_event(table, variables.server_id,
                                      before_size + after_size, is_trans,
                                      static_cast<Update_rows_log_event*>(0));

  if (unlikely(ev == 0))
    return HA_ERR_OUT_OF_MEM;

  int error=  ev->add_row_data(before_row, before_size) ||
              ev->add_row_data(after_row, after_size);

  /* restore read set for the rest of execution */
  table->column_bitmaps_set_no_signal(old_read_set,
                                      table->write_set);
  return error;

}

int THD::binlog_delete_row(TABLE* table, bool is_trans, 
                           uchar const *record)
{
  DBUG_ASSERT(is_current_stmt_binlog_format_row());
  DBUG_ASSERT((WSREP_NNULL(this) && wsrep_emulate_bin_log) ||
              mysql_bin_log.is_open());
  /**
    Save a reference to the original read bitmaps
    We will need this to restore the bitmaps at the end as
    binlog_prepare_row_images() may change table->read_set.
    table->read_set is used by pack_row and deep in
    binlog_prepare_pending_events().
  */
  MY_BITMAP *old_read_set= table->read_set;

  /** 
     This will remove spurious fields required during execution but
     not needed for binlogging. This is done according to the:
     binlog-row-image option.
   */
  binlog_prepare_row_images(table);

  /*
     Pack records into format for transfer. We are allocating more
     memory than needed, but that doesn't matter.
  */
  Row_data_memory memory(table, max_row_length(table, table->read_set,
                                               record));
  if (unlikely(!memory.has_memory()))
    return HA_ERR_OUT_OF_MEM;

  uchar *row_data= memory.slot(0);

  DBUG_DUMP("table->read_set", (uchar*) table->read_set->bitmap, (table->s->fields + 7) / 8);
  size_t const len= pack_row(table, table->read_set, row_data, record);

  /* Ensure that all events in a GTID group are in the same cache */
  if (variables.option_bits & OPTION_GTID_BEGIN)
    is_trans= 1;

  Rows_log_event* ev;
  if(binlog_should_compress(len))
    ev =
      binlog_prepare_pending_rows_event(table, variables.server_id,
                                      len, is_trans,
                                      static_cast<Delete_rows_compressed_log_event*>(0));
  else
    ev =
      binlog_prepare_pending_rows_event(table, variables.server_id,
                                      len, is_trans,
                                      static_cast<Delete_rows_log_event*>(0));

  if (unlikely(ev == 0))
    return HA_ERR_OUT_OF_MEM;


  int error= ev->add_row_data(row_data, len);

  /* restore read set for the rest of execution */
  table->column_bitmaps_set_no_signal(old_read_set,
                                      table->write_set);

  return error;
}


/**
   Remove from read_set spurious columns. The write_set has been
   handled before in table->mark_columns_needed_for_update.
*/

void THD::binlog_prepare_row_images(TABLE *table)
{
  DBUG_ENTER("THD::binlog_prepare_row_images");

  DBUG_PRINT_BITSET("debug", "table->read_set (before preparing): %s",
                    table->read_set);
  THD *thd= table->in_use;

  /**
    if there is a primary key in the table (ie, user declared PK or a
    non-null unique index) and we don't want to ship the entire image,
    and the handler involved supports this.
   */
  if (table->s->primary_key < MAX_KEY &&
      (thd->variables.binlog_row_image < BINLOG_ROW_IMAGE_FULL) &&
      !ha_check_storage_engine_flag(table->s->db_type(),
                                    HTON_NO_BINLOG_ROW_OPT))
  {
    /**
      Just to be sure that tmp_set is currently not in use as
      the read_set already.
    */
    DBUG_ASSERT(table->read_set != &table->tmp_set);

    switch (thd->variables.binlog_row_image)
    {
      case BINLOG_ROW_IMAGE_MINIMAL:
        /* MINIMAL: Mark only PK */
        table->mark_columns_used_by_index(table->s->primary_key,
                                          &table->tmp_set);
        break;
      case BINLOG_ROW_IMAGE_NOBLOB:
        /**
          NOBLOB: Remove unnecessary BLOB fields from read_set
                  (the ones that are not part of PK).
         */
        bitmap_copy(&table->tmp_set, table->read_set);
        for (Field **ptr=table->field ; *ptr ; ptr++)
        {
          Field *field= (*ptr);
          if ((field->type() == MYSQL_TYPE_BLOB) &&
              !(field->flags & PRI_KEY_FLAG))
            bitmap_clear_bit(&table->tmp_set, field->field_index);
        }
        break;
      default:
        DBUG_ASSERT(0); // impossible.
    }

    /* set the temporary read_set */
    table->column_bitmaps_set_no_signal(&table->tmp_set,
                                        table->write_set);
  }

  DBUG_PRINT_BITSET("debug", "table->read_set (after preparing): %s",
                    table->read_set);
  DBUG_VOID_RETURN;
}



int THD::binlog_remove_pending_rows_event(bool reset_stmt,
                                          bool is_transactional)
{
  DBUG_ENTER("THD::binlog_remove_pending_rows_event");

  if(!WSREP_EMULATE_BINLOG_NNULL(this) && !mysql_bin_log.is_open())
    DBUG_RETURN(0);

  /* Ensure that all events in a GTID group are in the same cache */
  if (variables.option_bits & OPTION_GTID_BEGIN)
    is_transactional= 1;

  mysql_bin_log.remove_pending_rows_event(this, is_transactional);

  if (reset_stmt)
    reset_binlog_for_next_statement();
  DBUG_RETURN(0);
}


int THD::binlog_flush_pending_rows_event(bool stmt_end, bool is_transactional)
{
  DBUG_ENTER("THD::binlog_flush_pending_rows_event");
  /*
    We shall flush the pending event even if we are not in row-based
    mode: it might be the case that we left row-based mode before
    flushing anything (e.g., if we have explicitly locked tables).
   */
  if (!WSREP_EMULATE_BINLOG_NNULL(this) && !mysql_bin_log.is_open())
    DBUG_RETURN(0);

  /* Ensure that all events in a GTID group are in the same cache */
  if (variables.option_bits & OPTION_GTID_BEGIN)
    is_transactional= 1;

  /*
    Mark the event as the last event of a statement if the stmt_end
    flag is set.
  */
  int error= 0;
  if (Rows_log_event *pending= binlog_get_pending_rows_event(is_transactional))
  {
    if (stmt_end)
    {
      pending->set_flags(Rows_log_event::STMT_END_F);
      reset_binlog_for_next_statement();
    }
    error= mysql_bin_log.flush_and_set_pending_rows_event(this, 0,
                                                          is_transactional);
  }

  DBUG_RETURN(error);
}


#if !defined(DBUG_OFF) && !defined(_lint)
static const char *
show_query_type(THD::enum_binlog_query_type qtype)
{
  switch (qtype) {
  case THD::ROW_QUERY_TYPE:
    return "ROW";
  case THD::STMT_QUERY_TYPE:
    return "STMT";
  case THD::QUERY_TYPE_COUNT:
  default:
    DBUG_ASSERT(0 <= qtype && qtype < THD::QUERY_TYPE_COUNT);
  }
  static char buf[64];
  sprintf(buf, "UNKNOWN#%d", qtype);
  return buf;
}
#endif

/*
  Constants required for the limit unsafe warnings suppression
*/
//seconds after which the limit unsafe warnings suppression will be activated
#define LIMIT_UNSAFE_WARNING_ACTIVATION_TIMEOUT 5*60
//number of limit unsafe warnings after which the suppression will be activated
#define LIMIT_UNSAFE_WARNING_ACTIVATION_THRESHOLD_COUNT 10

static ulonglong unsafe_suppression_start_time= 0;
static bool unsafe_warning_suppression_active[LEX::BINLOG_STMT_UNSAFE_COUNT];
static ulong unsafe_warnings_count[LEX::BINLOG_STMT_UNSAFE_COUNT];
static ulong total_unsafe_warnings_count;

/**
  Auxiliary function to reset the limit unsafety warning suppression.
  This is done without mutex protection, but this should be good
  enough as it doesn't matter if we loose a couple of suppressed
  messages or if this is called multiple times.
*/

static void reset_binlog_unsafe_suppression(ulonglong now)
{
  uint i;
  DBUG_ENTER("reset_binlog_unsafe_suppression");

  unsafe_suppression_start_time= now;
  total_unsafe_warnings_count= 0;

  for (i= 0 ; i < LEX::BINLOG_STMT_UNSAFE_COUNT ; i++)
  {
    unsafe_warnings_count[i]= 0;
    unsafe_warning_suppression_active[i]= 0;
  }
  DBUG_VOID_RETURN;
}

/**
  Auxiliary function to print warning in the error log.
*/
static void print_unsafe_warning_to_log(THD *thd, int unsafe_type, char* buf,
                                        char* query)
{
  DBUG_ENTER("print_unsafe_warning_in_log");
  sprintf(buf, ER_THD(thd, ER_BINLOG_UNSAFE_STATEMENT),
          ER_THD(thd, LEX::binlog_stmt_unsafe_errcode[unsafe_type]));
  sql_print_warning(ER_THD(thd, ER_MESSAGE_AND_STATEMENT), buf, query);
  DBUG_VOID_RETURN;
}

/**
  Auxiliary function to check if the warning for unsafe repliction statements
  should be thrown or suppressed.

  Logic is:
  - If we get more than LIMIT_UNSAFE_WARNING_ACTIVATION_THRESHOLD_COUNT errors
    of one type, that type of errors will be suppressed for
    LIMIT_UNSAFE_WARNING_ACTIVATION_TIMEOUT.
  - When the time limit has been reached, all suppression is reset.

  This means that if one gets many different types of errors, some of them
  may be reset less than LIMIT_UNSAFE_WARNING_ACTIVATION_TIMEOUT. However at
  least one error is disable for this time.

  SYNOPSIS:
  @params
   unsafe_type - The type of unsafety.

  RETURN:
    0   0k to log
    1   Message suppressed
*/

static bool protect_against_unsafe_warning_flood(int unsafe_type)
{
  ulong count;
  ulonglong now= my_interval_timer()/1000000000ULL;
  DBUG_ENTER("protect_against_unsafe_warning_flood");

  count= ++unsafe_warnings_count[unsafe_type];
  total_unsafe_warnings_count++;

  /*
    INITIALIZING:
    If this is the first time this function is called with log warning
    enabled, the monitoring the unsafe warnings should start.
  */
  if (unsafe_suppression_start_time == 0)
  {
    reset_binlog_unsafe_suppression(now);
    DBUG_RETURN(0);
  }

  /*
    The following is true if we got too many errors or if the error was
    already suppressed
  */
  if (count >= LIMIT_UNSAFE_WARNING_ACTIVATION_THRESHOLD_COUNT)
  {
    ulonglong diff_time= (now - unsafe_suppression_start_time);

    if (!unsafe_warning_suppression_active[unsafe_type])
    {
      /*
        ACTIVATION:
        We got LIMIT_UNSAFE_WARNING_ACTIVATION_THRESHOLD_COUNT warnings in
        less than LIMIT_UNSAFE_WARNING_ACTIVATION_TIMEOUT we activate the
        suppression.
      */
      if (diff_time <= LIMIT_UNSAFE_WARNING_ACTIVATION_TIMEOUT)
      {
        unsafe_warning_suppression_active[unsafe_type]= 1;
        sql_print_information("Suppressing warnings of type '%s' for up to %d seconds because of flooding",
                              ER(LEX::binlog_stmt_unsafe_errcode[unsafe_type]),
                              LIMIT_UNSAFE_WARNING_ACTIVATION_TIMEOUT);
      }
      else
      {
        /*
          There is no flooding till now, therefore we restart the monitoring
        */
        reset_binlog_unsafe_suppression(now);
      }
    }
    else
    {
      /* This type of warnings was suppressed */
      if (diff_time > LIMIT_UNSAFE_WARNING_ACTIVATION_TIMEOUT)
      {
        ulong save_count= total_unsafe_warnings_count;
        /* Print a suppression note and remove the suppression */
        reset_binlog_unsafe_suppression(now);
        sql_print_information("Suppressed %lu unsafe warnings during "
                              "the last %d seconds",
                              save_count, (int) diff_time);
      }
    }
  }
  DBUG_RETURN(unsafe_warning_suppression_active[unsafe_type]);
}

MYSQL_TIME THD::query_start_TIME()
{
  MYSQL_TIME res;
  variables.time_zone->gmt_sec_to_TIME(&res, query_start());
  res.second_part= query_start_sec_part();
  time_zone_used= 1;
  return res;
}

/**
  Auxiliary method used by @c binlog_query() to raise warnings.

  The type of warning and the type of unsafeness is stored in
  THD::binlog_unsafe_warning_flags.
*/
void THD::issue_unsafe_warnings()
{
  char buf[MYSQL_ERRMSG_SIZE * 2];
  uint32 unsafe_type_flags;
  DBUG_ENTER("issue_unsafe_warnings");
  /*
    Ensure that binlog_unsafe_warning_flags is big enough to hold all
    bits.  This is actually a constant expression.
  */
  DBUG_ASSERT(LEX::BINLOG_STMT_UNSAFE_COUNT <=
              sizeof(binlog_unsafe_warning_flags) * CHAR_BIT);
  
  if (!(unsafe_type_flags= binlog_unsafe_warning_flags))
    DBUG_VOID_RETURN;                           // Nothing to do

  /*
    For each unsafe_type, check if the statement is unsafe in this way
    and issue a warning.
  */
  for (int unsafe_type=0;
       unsafe_type < LEX::BINLOG_STMT_UNSAFE_COUNT;
       unsafe_type++)
  {
    if ((unsafe_type_flags & (1 << unsafe_type)) != 0)
    {
      push_warning_printf(this, Sql_condition::WARN_LEVEL_NOTE,
                          ER_BINLOG_UNSAFE_STATEMENT,
                          ER_THD(this, ER_BINLOG_UNSAFE_STATEMENT),
                          ER_THD(this, LEX::binlog_stmt_unsafe_errcode[unsafe_type]));
      if (global_system_variables.log_warnings > 0 &&
          !protect_against_unsafe_warning_flood(unsafe_type))
        print_unsafe_warning_to_log(this, unsafe_type, buf, query());
    }
  }
  DBUG_VOID_RETURN;
}

/**
  Log the current query.

  The query will be logged in either row format or statement format
  depending on the value of @c current_stmt_binlog_format_row field and
  the value of the @c qtype parameter.

  This function must be called:

  - After the all calls to ha_*_row() functions have been issued.

  - After any writes to system tables. Rationale: if system tables
    were written after a call to this function, and the master crashes
    after the call to this function and before writing the system
    tables, then the master and slave get out of sync.

  - Before tables are unlocked and closed.

  @see decide_logging_format

  @retval < 0 No logging of query (ok)
  @retval 0 Success
  @retval > 0  If there is a failure when writing the query (e.g.,
               write failure), then the error code is returned.
*/

int THD::binlog_query(THD::enum_binlog_query_type qtype, char const *query_arg,
                      ulong query_len, bool is_trans, bool direct, 
                      bool suppress_use, int errcode)
{
  DBUG_ENTER("THD::binlog_query");
  DBUG_PRINT("enter", ("qtype: %s  query: '%-.*s'",
                       show_query_type(qtype), (int) query_len, query_arg));

  DBUG_ASSERT(query_arg);
  DBUG_ASSERT(WSREP_EMULATE_BINLOG_NNULL(this) || mysql_bin_log.is_open());

  /* If this is withing a BEGIN ... COMMIT group, don't log it */
  if (variables.option_bits & OPTION_GTID_BEGIN)
  {
    direct= 0;
    is_trans= 1;
  }
  DBUG_PRINT("info", ("is_trans: %d  direct: %d", is_trans, direct));

  if (get_binlog_local_stmt_filter() == BINLOG_FILTER_SET)
  {
    /*
      The current statement is to be ignored, and not written to
      the binlog. Do not call issue_unsafe_warnings().
    */
    DBUG_RETURN(-1);
  }

  /*
    If we are not in prelocked mode, mysql_unlock_tables() will be
    called after this binlog_query(), so we have to flush the pending
    rows event with the STMT_END_F set to unlock all tables at the
    slave side as well.

    If we are in prelocked mode, the flushing will be done inside the
    top-most close_thread_tables().
  */
  if (this->locked_tables_mode <= LTM_LOCK_TABLES)
  {
    int error;
    if (unlikely(error= binlog_flush_pending_rows_event(TRUE, is_trans)))
    {
      DBUG_ASSERT(error > 0);
      DBUG_RETURN(error);
    }
  }

  /*
    Warnings for unsafe statements logged in statement format are
    printed in three places instead of in decide_logging_format().
    This is because the warnings should be printed only if the statement
    is actually logged. When executing decide_logging_format(), we cannot
    know for sure if the statement will be logged:

    1 - sp_head::execute_procedure which prints out warnings for calls to
    stored procedures.

    2 - sp_head::execute_function which prints out warnings for calls
    involving functions.

    3 - THD::binlog_query (here) which prints warning for top level
    statements not covered by the two cases above: i.e., if not insided a
    procedure and a function.

    Besides, we should not try to print these warnings if it is not
    possible to write statements to the binary log as it happens when
    the execution is inside a function, or generaly speaking, when
    the variables.option_bits & OPTION_BIN_LOG is false.
    
  */
  if ((variables.option_bits & OPTION_BIN_LOG) &&
      spcont == NULL && !binlog_evt_union.do_union)
    issue_unsafe_warnings();

  switch (qtype) {
    /*
      ROW_QUERY_TYPE means that the statement may be logged either in
      row format or in statement format.  If
      current_stmt_binlog_format is row, it means that the
      statement has already been logged in row format and hence shall
      not be logged again.
    */
  case THD::ROW_QUERY_TYPE:
    DBUG_PRINT("debug",
               ("is_current_stmt_binlog_format_row: %d",
                is_current_stmt_binlog_format_row()));
    if (is_current_stmt_binlog_format_row())
      DBUG_RETURN(-1);
    /* Fall through */

    /*
      STMT_QUERY_TYPE means that the query must be logged in statement
      format; it cannot be logged in row format.  This is typically
      used by DDL statements.  It is an error to use this query type
      if current_stmt_binlog_format_row is row.

      @todo Currently there are places that call this method with
      STMT_QUERY_TYPE and current_stmt_binlog_format is row.  Fix those
      places and add assert to ensure correct behavior. /Sven
    */
  case THD::STMT_QUERY_TYPE:
    /*
      The MYSQL_LOG::write() function will set the STMT_END_F flag and
      flush the pending rows event if necessary.
    */
    {
      int error = 0;

      /*
        Binlog table maps will be irrelevant after a Query_log_event
        (they are just removed on the slave side) so after the query
        log event is written to the binary log, we pretend that no
        table maps were written.
      */
      if (binlog_should_compress(query_len))
      {
        Query_compressed_log_event qinfo(this, query_arg, query_len, is_trans,
                                         direct, suppress_use, errcode);
        error= mysql_bin_log.write(&qinfo);
      }
      else
      {
        Query_log_event qinfo(this, query_arg, query_len, is_trans, direct,
                              suppress_use, errcode);
        error= mysql_bin_log.write(&qinfo);
      }
      /*
        row logged binlog may not have been reset in the case of locked tables
      */
      reset_binlog_for_next_statement();

      DBUG_RETURN(error >= 0 ? error : 1);
    }

  case THD::QUERY_TYPE_COUNT:
  default:
    DBUG_ASSERT(qtype < QUERY_TYPE_COUNT);
  }
  DBUG_RETURN(0);
}


/**
  Binlog current query as a statement, ignoring the binlog filter setting.

  The filter is in decide_logging_format() to mark queries to not be stored
  in the binary log, for example by a shared distributed engine like S3.
  This function resets the filter to ensure the the query is logged if
  the binlog is active.

  Note that 'direct' is set to false, which means that the query will
  not be directly written to the binary log but instead to the cache.

  @retval false   ok
  @retval true    error
*/


bool THD::binlog_current_query_unfiltered()
{
  if (!mysql_bin_log.is_open())
    return 0;

  reset_binlog_local_stmt_filter();
  clear_binlog_local_stmt_filter();
  return binlog_query(THD::STMT_QUERY_TYPE, query(), query_length(),
                      /* is_trans */     FALSE,
                      /* direct */       FALSE,
                      /* suppress_use */ FALSE,
                      /* Error */        0) > 0;
}


void
THD::wait_for_wakeup_ready()
{
  mysql_mutex_lock(&LOCK_wakeup_ready);
  while (!wakeup_ready)
    mysql_cond_wait(&COND_wakeup_ready, &LOCK_wakeup_ready);
  mysql_mutex_unlock(&LOCK_wakeup_ready);
}

void
THD::signal_wakeup_ready()
{
  mysql_mutex_lock(&LOCK_wakeup_ready);
  wakeup_ready= true;
  mysql_mutex_unlock(&LOCK_wakeup_ready);
  mysql_cond_signal(&COND_wakeup_ready);
}

void THD::set_last_commit_gtid(rpl_gtid &gtid)
{
#ifndef EMBEDDED_LIBRARY
  bool changed_gtid= (m_last_commit_gtid.seq_no != gtid.seq_no);
#endif
  m_last_commit_gtid= gtid;
#ifndef EMBEDDED_LIBRARY
  if (changed_gtid)
  {
    DBUG_ASSERT(current_thd == this);
    session_tracker.sysvars.mark_as_changed(this, Sys_last_gtid_ptr);
  }
#endif
}

void
wait_for_commit::reinit()
{
  subsequent_commits_list= NULL;
  next_subsequent_commit= NULL;
  waitee.store(NULL, std::memory_order_relaxed);
  opaque_pointer= NULL;
  wakeup_error= 0;
  wakeup_subsequent_commits_running= false;
  commit_started= false;
#ifdef SAFE_MUTEX
  /*
    When using SAFE_MUTEX, the ordering between taking the LOCK_wait_commit
    mutexes is checked. This causes a problem when we re-use a mutex, as then
    the expected locking order may change.

    So in this case, do a re-init of the mutex. In release builds, we want to
    avoid the overhead of a re-init though.

    To ensure that no one is locking the mutex, we take a lock of it first.
    For full explanation, see wait_for_commit::~wait_for_commit()
  */
  mysql_mutex_lock(&LOCK_wait_commit);
  mysql_mutex_unlock(&LOCK_wait_commit);

  mysql_mutex_destroy(&LOCK_wait_commit);
  mysql_mutex_init(key_LOCK_wait_commit, &LOCK_wait_commit, MY_MUTEX_INIT_FAST);
#endif
}


wait_for_commit::wait_for_commit()
{
  mysql_mutex_init(key_LOCK_wait_commit, &LOCK_wait_commit, MY_MUTEX_INIT_FAST);
  mysql_cond_init(key_COND_wait_commit, &COND_wait_commit, 0);
  reinit();
}


wait_for_commit::~wait_for_commit()
{
  /*
    Since we do a dirty read of the waiting_for_commit flag in
    wait_for_prior_commit() and in unregister_wait_for_prior_commit(), we need
    to take extra care before freeing the wait_for_commit object.

    It is possible for the waitee to be pre-empted inside wakeup(), just after
    it has cleared the waiting_for_commit flag and before it has released the
    LOCK_wait_commit mutex. And then it is possible for the waiter to find the
    flag cleared in wait_for_prior_commit() and go finish up things and
    de-allocate the LOCK_wait_commit and COND_wait_commit objects before the
    waitee has time to be re-scheduled and finish unlocking the mutex and
    signalling the condition. This would lead to the waitee accessing no
    longer valid memory.

    To prevent this, we do an extra lock/unlock of the mutex here before
    deallocation; this makes certain that any waitee has completed wakeup()
    first.
  */
  mysql_mutex_lock(&LOCK_wait_commit);
  mysql_mutex_unlock(&LOCK_wait_commit);

  mysql_mutex_destroy(&LOCK_wait_commit);
  mysql_cond_destroy(&COND_wait_commit);
}


void
wait_for_commit::wakeup(int wakeup_error)
{
  /*
    We signal each waiter on their own condition and mutex (rather than using
    pthread_cond_broadcast() or something like that).

    Otherwise we would need to somehow ensure that they were done
    waking up before we could allow this THD to be destroyed, which would
    be annoying and unnecessary.

    Note that wakeup_subsequent_commits2() depends on this function being a
    full memory barrier (it is, because it takes a mutex lock).

  */
  mysql_mutex_lock(&LOCK_wait_commit);
  this->wakeup_error= wakeup_error;
  /* Memory barrier to make wakeup_error visible to the waiter thread. */
  waitee.store(NULL, std::memory_order_release);
  /*
    Note that it is critical that the mysql_cond_signal() here is done while
    still holding the mutex. As soon as we release the mutex, the waiter might
    deallocate the condition object.
  */
  mysql_cond_signal(&COND_wait_commit);
  mysql_mutex_unlock(&LOCK_wait_commit);
}


/*
  Register that the next commit of this THD should wait to complete until
  commit in another THD (the waitee) has completed.

  The wait may occur explicitly, with the waiter sitting in
  wait_for_prior_commit() until the waitee calls wakeup_subsequent_commits().

  Alternatively, the TC (eg. binlog) may do the commits of both waitee and
  waiter at once during group commit, resolving both of them in the right
  order.

  Only one waitee can be registered for a waiter; it must be removed by
  wait_for_prior_commit() or unregister_wait_for_prior_commit() before a new
  one is registered. But it is ok for several waiters to register a wait for
  the same waitee. It is also permissible for one THD to be both a waiter and
  a waitee at the same time.
*/
void
wait_for_commit::register_wait_for_prior_commit(wait_for_commit *waitee)
{
  DBUG_ASSERT(!this->waitee.load(std::memory_order_relaxed)
              /* No prior registration allowed */);
  wakeup_error= 0;
  this->waitee.store(waitee, std::memory_order_relaxed);

  mysql_mutex_lock(&waitee->LOCK_wait_commit);
  /*
    If waitee is in the middle of wakeup, then there is nothing to wait for,
    so we need not register. This is necessary to avoid a race in unregister,
    see comments on wakeup_subsequent_commits2() for details.
  */
  if (waitee->wakeup_subsequent_commits_running)
    this->waitee.store(NULL, std::memory_order_relaxed);
  else
  {
    /*
      Put ourself at the head of the waitee's list of transactions that must
      wait for it to commit first.
     */
    this->next_subsequent_commit= waitee->subsequent_commits_list;
    waitee->subsequent_commits_list= this;
  }
  mysql_mutex_unlock(&waitee->LOCK_wait_commit);
}


/**
  Waits for commit of another transaction to complete, as already registered
  with register_wait_for_prior_commit(). If the commit already completed,
  returns immediately.

  If thd->backup_commit_lock is set, release it while waiting for other threads
*/

int
wait_for_commit::wait_for_prior_commit2(THD *thd)
{
  PSI_stage_info old_stage;
  wait_for_commit *loc_waitee;
  bool backup_lock_released= 0;

  /*
    Release MDL_BACKUP_COMMIT LOCK while waiting for other threads to commit
    This is needed to avoid deadlock between the other threads (which not
    yet have the MDL_BACKUP_COMMIT_LOCK) and any threads using
    BACKUP LOCK BLOCK_COMMIT.
  */
  if (thd->backup_commit_lock && thd->backup_commit_lock->ticket)
  {
    backup_lock_released= 1;
    thd->mdl_context.release_lock(thd->backup_commit_lock->ticket);
    thd->backup_commit_lock->ticket= 0;
  }

  mysql_mutex_lock(&LOCK_wait_commit);
  DEBUG_SYNC(thd, "wait_for_prior_commit_waiting");
  thd->ENTER_COND(&COND_wait_commit, &LOCK_wait_commit,
                  &stage_waiting_for_prior_transaction_to_commit,
                  &old_stage);
  while ((loc_waitee= this->waitee.load(std::memory_order_relaxed)) &&
         likely(!thd->check_killed(1)))
    mysql_cond_wait(&COND_wait_commit, &LOCK_wait_commit);
  if (!loc_waitee)
  {
    if (wakeup_error)
      my_error(ER_PRIOR_COMMIT_FAILED, MYF(0));
    goto end;
  }
  /*
    Wait was interrupted by kill. We need to unregister our wait and give the
    error. But if a wakeup is already in progress, then we must ignore the
    kill and not give error, otherwise we get inconsistency between waitee and
    waiter as to whether we succeed or fail (eg. we may roll back but waitee
    might attempt to commit both us and any subsequent commits waiting for us).
  */
  mysql_mutex_lock(&loc_waitee->LOCK_wait_commit);
  if (loc_waitee->wakeup_subsequent_commits_running)
  {
    /* We are being woken up; ignore the kill and just wait. */
    mysql_mutex_unlock(&loc_waitee->LOCK_wait_commit);
    do
    {
      mysql_cond_wait(&COND_wait_commit, &LOCK_wait_commit);
    } while (this->waitee.load(std::memory_order_relaxed));
    if (wakeup_error)
      my_error(ER_PRIOR_COMMIT_FAILED, MYF(0));
    goto end;
  }
  remove_from_list(&loc_waitee->subsequent_commits_list);
  mysql_mutex_unlock(&loc_waitee->LOCK_wait_commit);
  this->waitee.store(NULL, std::memory_order_relaxed);

  wakeup_error= thd->killed_errno();
  if (!wakeup_error)
    wakeup_error= ER_QUERY_INTERRUPTED;
  my_message(wakeup_error, ER_THD(thd, wakeup_error), MYF(0));
  thd->EXIT_COND(&old_stage);
  /*
    Must do the DEBUG_SYNC() _after_ exit_cond(), as DEBUG_SYNC is not safe to
    use within enter_cond/exit_cond.
  */
  DEBUG_SYNC(thd, "wait_for_prior_commit_killed");
  if (backup_lock_released)
    thd->mdl_context.acquire_lock(thd->backup_commit_lock,
                                  thd->variables.lock_wait_timeout);
  return wakeup_error;

end:
  thd->EXIT_COND(&old_stage);
  if (backup_lock_released)
    thd->mdl_context.acquire_lock(thd->backup_commit_lock,
                                  thd->variables.lock_wait_timeout);
  return wakeup_error;
}


/*
  Wakeup anyone waiting for us to have committed.

  Note about locking:

  We have a potential race or deadlock between wakeup_subsequent_commits() in
  the waitee and unregister_wait_for_prior_commit() in the waiter.

  Both waiter and waitee needs to take their own lock before it is safe to take
  a lock on the other party - else the other party might disappear and invalid
  memory data could be accessed. But if we take the two locks in different
  order, we may end up in a deadlock.

  The waiter needs to lock the waitee to delete itself from the list in
  unregister_wait_for_prior_commit(). Thus wakeup_subsequent_commits() can not
  hold its own lock while locking waiters, as this could lead to deadlock.

  So we need to prevent unregister_wait_for_prior_commit() running while wakeup
  is in progress - otherwise the unregister could complete before the wakeup,
  leading to incorrect spurious wakeup or accessing invalid memory.

  However, if we are in the middle of running wakeup_subsequent_commits(), then
  there is no need for unregister_wait_for_prior_commit() in the first place -
  the waiter can just do a normal wait_for_prior_commit(), as it will be
  immediately woken up.

  So the solution to the potential race/deadlock is to set a flag in the waitee
  that wakeup_subsequent_commits() is in progress. When this flag is set,
  unregister_wait_for_prior_commit() becomes just wait_for_prior_commit().

  Then also register_wait_for_prior_commit() needs to check if
  wakeup_subsequent_commits() is running, and skip the registration if
  so. This is needed in case a new waiter manages to register itself and
  immediately try to unregister while wakeup_subsequent_commits() is
  running. Else the new waiter would also wait rather than unregister, but it
  would not be woken up until next wakeup, which could be potentially much
  later than necessary.
*/

void
wait_for_commit::wakeup_subsequent_commits2(int wakeup_error)
{
  wait_for_commit *waiter;

  mysql_mutex_lock(&LOCK_wait_commit);
  wakeup_subsequent_commits_running= true;
  waiter= subsequent_commits_list;
  subsequent_commits_list= NULL;
  mysql_mutex_unlock(&LOCK_wait_commit);

  while (waiter)
  {
    /*
      Important: we must grab the next pointer before waking up the waiter;
      once the wakeup is done, the field could be invalidated at any time.
    */
    wait_for_commit *next= waiter->next_subsequent_commit;
    waiter->wakeup(wakeup_error);
    waiter= next;
  }

  /*
    We need a full memory barrier between walking the list above, and clearing
    the flag wakeup_subsequent_commits_running below. This barrier is needed
    to ensure that no other thread will start to modify the list pointers
    before we are done traversing the list.

    But wait_for_commit::wakeup() does a full memory barrier already (it locks
    a mutex), so no extra explicit barrier is needed here.
  */
  wakeup_subsequent_commits_running= false;
  DBUG_EXECUTE_IF("inject_wakeup_subsequent_commits_sleep", my_sleep(21000););
}


/* Cancel a previously registered wait for another THD to commit before us. */
void
wait_for_commit::unregister_wait_for_prior_commit2()
{
  wait_for_commit *loc_waitee;

  mysql_mutex_lock(&LOCK_wait_commit);
  if ((loc_waitee= this->waitee.load(std::memory_order_relaxed)))
  {
    mysql_mutex_lock(&loc_waitee->LOCK_wait_commit);
    if (loc_waitee->wakeup_subsequent_commits_running)
    {
      /*
        When a wakeup is running, we cannot safely remove ourselves from the
        list without corrupting it. Instead we can just wait, as wakeup is
        already in progress and will thus be immediate.

        See comments on wakeup_subsequent_commits2() for more details.
      */
      mysql_mutex_unlock(&loc_waitee->LOCK_wait_commit);
      while (this->waitee.load(std::memory_order_relaxed))
        mysql_cond_wait(&COND_wait_commit, &LOCK_wait_commit);
    }
    else
    {
      /* Remove ourselves from the list in the waitee. */
      remove_from_list(&loc_waitee->subsequent_commits_list);
      mysql_mutex_unlock(&loc_waitee->LOCK_wait_commit);
      this->waitee.store(NULL, std::memory_order_relaxed);
    }
  }
  wakeup_error= 0;
  mysql_mutex_unlock(&LOCK_wait_commit);
}


bool Discrete_intervals_list::append(ulonglong start, ulonglong val,
                                 ulonglong incr)
{
  DBUG_ENTER("Discrete_intervals_list::append");
  /* first, see if this can be merged with previous */
  if ((head == NULL) || tail->merge_if_contiguous(start, val, incr))
  {
    /* it cannot, so need to add a new interval */
    Discrete_interval *new_interval= new Discrete_interval(start, val, incr);
    DBUG_RETURN(append(new_interval));
  }
  DBUG_RETURN(0);
}

bool Discrete_intervals_list::append(Discrete_interval *new_interval)
{
  DBUG_ENTER("Discrete_intervals_list::append");
  if (unlikely(new_interval == NULL))
    DBUG_RETURN(1);
  DBUG_PRINT("info",("adding new auto_increment interval"));
  if (head == NULL)
    head= current= new_interval;
  else
    tail->next= new_interval;
  tail= new_interval;
  elements++;
  DBUG_RETURN(0);
}


void AUTHID::copy(MEM_ROOT *mem_root, const LEX_CSTRING *user_name,
                                      const LEX_CSTRING *host_name)
{
  user.str= strmake_root(mem_root, user_name->str, user_name->length);
  user.length= user_name->length;

  host.str= strmake_root(mem_root, host_name->str, host_name->length);
  host.length= host_name->length;
}


/*
  Set from a string in 'user@host' format.
  This method resebmles parse_user(),
  but does not need temporary buffers.
*/
void AUTHID::parse(const char *str, size_t length)
{
  const char *p= strrchr(str, '@');
  if (!p)
  {
    user.str= str;
    user.length= length;
    host= null_clex_str;
  }
  else
  {
    user.str= str;
    user.length= (size_t) (p - str);
    host.str= p + 1;
    host.length= (size_t) (length - user.length - 1);
    if (user.length && !host.length)
      host= host_not_specified; // 'user@' -> 'user@%'
  }
  if (user.length > USERNAME_LENGTH)
    user.length= USERNAME_LENGTH;
  if (host.length > HOSTNAME_LENGTH)
    host.length= HOSTNAME_LENGTH;
}


void Database_qualified_name::copy(MEM_ROOT *mem_root,
                                   const LEX_CSTRING &db,
                                   const LEX_CSTRING &name)
{
  m_db.length= db.length;
  m_db.str= strmake_root(mem_root, db.str, db.length);
  m_name.length= name.length;
  m_name.str= strmake_root(mem_root, name.str, name.length);
}


bool Table_ident::append_to(THD *thd, String *str) const
{
  return (db.length &&
          (append_identifier(thd, str, db.str, db.length) ||
           str->append('.'))) ||
         append_identifier(thd, str, table.str, table.length);
}


bool Qualified_column_ident::append_to(THD *thd, String *str) const
{
  return Table_ident::append_to(thd, str) || str->append('.') ||
         append_identifier(thd, str, m_column.str, m_column.length);
}


#endif /* !defined(MYSQL_CLIENT) */


Query_arena_stmt::Query_arena_stmt(THD *_thd) :
  thd(_thd)
{
  arena= thd->activate_stmt_arena_if_needed(&backup);
}

Query_arena_stmt::~Query_arena_stmt()
{
  if (arena)
    thd->restore_active_arena(arena, &backup);
}


bool THD::timestamp_to_TIME(MYSQL_TIME *ltime, my_time_t ts,
                            ulong sec_part, date_mode_t fuzzydate)
{
  time_zone_used= 1;
  if (ts == 0 && sec_part == 0)
  {
    if (fuzzydate & TIME_NO_ZERO_DATE)
      return 1;
    set_zero_time(ltime, MYSQL_TIMESTAMP_DATETIME);
  }
  else
  {
    variables.time_zone->gmt_sec_to_TIME(ltime, ts);
    ltime->second_part= sec_part;
  }
  return 0;
}

THD_list_iterator *THD_list_iterator::iterator()
{
  return &server_threads;
}<|MERGE_RESOLUTION|>--- conflicted
+++ resolved
@@ -1669,12 +1669,9 @@
 #if defined(ENABLED_PROFILING)
   profiling.restart();                          // Reset profiling
 #endif
-<<<<<<< HEAD
   debug_sync_reset_thread(this);
-=======
   mysql_mutex_unlock(&LOCK_thd_kill);
   mysql_mutex_unlock(&LOCK_thd_data);
->>>>>>> fd5e103a
 }
 
 /*

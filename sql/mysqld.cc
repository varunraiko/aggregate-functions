--- conflicted
+++ resolved
@@ -4319,9 +4319,6 @@
   DBUG_PRINT("info",("%s  Ver %s for %s on %s\n",my_progname,
 		     server_version, SYSTEM_TYPE,MACHINE_TYPE));
 
-<<<<<<< HEAD
-#ifdef HAVE_LINUX_LARGE_PAGES
-=======
 #ifdef WITH_WSREP
   /*
     We need to initialize auxiliary variables, that will be
@@ -4336,8 +4333,7 @@
     global_system_variables.auto_increment_offset;
 #endif /* WITH_WSREP */
 
-#ifdef HAVE_LARGE_PAGES
->>>>>>> dc7c0803
+#ifdef HAVE_LINUX_LARGE_PAGES
   /* Initialize large page size */
   if (opt_large_pages)
   {

--- conflicted
+++ resolved
@@ -6320,18 +6320,11 @@
     (uchar**) &opt_date_time_formats[MYSQL_TIMESTAMP_TIME],
     0, GET_STR, REQUIRED_ARG, 0, 0, 0, 0, 0, 0},
   {"tmp_table_size", OPT_TMP_TABLE_SIZE,
-<<<<<<< HEAD
-   "If an in-memory temporary table exceeds this size, MySQL will automatically convert it to an on-disk MyISAM table.",
+   "If an internal in-memory temporary table exceeds this size, MySQL will"
+   " automatically convert it to an on-disk MyISAM table.",
    (uchar**) &global_system_variables.tmp_table_size,
    (uchar**) &max_system_variables.tmp_table_size, 0, GET_ULL,
    REQUIRED_ARG, 16*1024*1024L, 1024, MAX_MEM_TABLE_SIZE, 0, 1, 0},
-=======
-   "If an internal in-memory temporary table exceeds this size, MySQL will"
-   " automatically convert it to an on-disk MyISAM table.",
-   (gptr*) &global_system_variables.tmp_table_size,
-   (gptr*) &max_system_variables.tmp_table_size, 0, GET_ULL,
-   REQUIRED_ARG, 32*1024*1024L, 1024, MAX_MEM_TABLE_SIZE, 0, 1, 0},
->>>>>>> 9eaf0ae7
   {"transaction_alloc_block_size", OPT_TRANS_ALLOC_BLOCK_SIZE,
    "Allocation block size for various transaction-related structures",
    (uchar**) &global_system_variables.trans_alloc_block_size,

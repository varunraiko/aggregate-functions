--- conflicted
+++ resolved
@@ -682,13 +682,11 @@
 void unireg_end(int signal_number __attribute__((unused)))
 {
   clean_up();
-<<<<<<< HEAD
-=======
 #if defined(EMBEDDED_LIBRARY)
   exit(0);			// XXX QQ: this is a temporary hack (I hope)
-#elif !defined(OS2)
->>>>>>> 5fffbb12
+#else
   pthread_exit(0);				// Exit is in main thread
+#endif
 }
 
 

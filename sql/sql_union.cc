/* Copyright (c) 2000, 2014, Oracle and/or its affiliates.
   Copyright (c) 2010, 2014, SkySQL Ab.

   This program is free software; you can redistribute it and/or modify
   it under the terms of the GNU General Public License as published by
   the Free Software Foundation; version 2 of the License.

   This program is distributed in the hope that it will be useful,
   but WITHOUT ANY WARRANTY; without even the implied warranty of
   MERCHANTABILITY or FITNESS FOR A PARTICULAR PURPOSE.  See the
   GNU General Public License for more details.

   You should have received a copy of the GNU General Public License
   along with this program; if not, write to the Free Software
   Foundation, Inc., 51 Franklin St, Fifth Floor, Boston, MA 02110-1301  USA */


/*
  UNION  of select's
  UNION's  were introduced by Monty and Sinisa <sinisa@mysql.com>
*/

#include <my_global.h>
#include "sql_priv.h"
#include "unireg.h"
#include "sql_union.h"
#include "sql_select.h"
#include "sql_cursor.h"
#include "sql_base.h"                           // fill_record
#include "filesort.h"                           // filesort_free_buffers

bool mysql_union(THD *thd, LEX *lex, select_result *result,
                 SELECT_LEX_UNIT *unit, ulong setup_tables_done_option)
{
  DBUG_ENTER("mysql_union");
  bool res;
  if (!(res= unit->prepare(thd, result, SELECT_NO_UNLOCK |
                           setup_tables_done_option)))
    res= unit->exec();
  res|= unit->cleanup();
  DBUG_RETURN(res);
}


/***************************************************************************
** store records in temporary table for UNION
***************************************************************************/

int select_union::prepare(List<Item> &list, SELECT_LEX_UNIT *u)
{
  unit= u;
  return 0;
}


int select_union::send_data(List<Item> &values)
{
  if (unit->offset_limit_cnt)
  {						// using limit offset,count
    unit->offset_limit_cnt--;
    return 0;
  }
  if (thd->killed == ABORT_QUERY)
    return 0;
  if (table->no_rows_with_nulls)
    table->null_catch_flags= CHECK_ROW_FOR_NULLS_TO_REJECT;
  fill_record(thd, table, table->field, values, TRUE, FALSE);
  if (thd->is_error())
    return 1;
  if (table->no_rows_with_nulls)
  {
    table->null_catch_flags&= ~CHECK_ROW_FOR_NULLS_TO_REJECT;
    if (table->null_catch_flags)
      return 0;
  }

  if ((write_err= table->file->ha_write_tmp_row(table->record[0])))
  {
    if (write_err == HA_ERR_FOUND_DUPP_KEY)
    {
      /*
        Inform upper level that we found a duplicate key, that should not
        be counted as part of limit
      */
      return -1;
    }
    bool is_duplicate= FALSE;
    /* create_internal_tmp_table_from_heap will generate error if needed */
    if (table->file->is_fatal_error(write_err, HA_CHECK_DUP) &&
        create_internal_tmp_table_from_heap(thd, table,
                                            tmp_table_param.start_recinfo, 
                                            &tmp_table_param.recinfo,
                                            write_err, 1, &is_duplicate))
      return 1;
    if (is_duplicate)
      return -1;
  }
  return 0;
}


bool select_union::send_eof()
{
  return 0;
}


bool select_union::flush()
{
  int error;
  if ((error=table->file->extra(HA_EXTRA_NO_CACHE)))
  {
    table->file->print_error(error, MYF(0));
    return 1;
  }
  return 0;
}

/*
  Create a temporary table to store the result of select_union.

  SYNOPSIS
    select_union::create_result_table()
      thd                thread handle
      column_types       a list of items used to define columns of the
                         temporary table
      is_union_distinct  if set, the temporary table will eliminate
                         duplicates on insert
      options            create options
      table_alias        name of the temporary table
      bit_fields_as_long convert bit fields to ulonglong
      create_table       whether to physically create result table
      keep_row_order     keep rows in order as they were inserted

  DESCRIPTION
    Create a temporary table that is used to store the result of a UNION,
    derived table, or a materialized cursor.

  RETURN VALUE
    0                    The table has been created successfully.
    1                    create_tmp_table failed.
*/

bool
select_union::create_result_table(THD *thd_arg, List<Item> *column_types,
                                  bool is_union_distinct, ulonglong options,
                                  const char *alias,
                                  bool bit_fields_as_long, bool create_table,
                                  bool keep_row_order)
{
  DBUG_ASSERT(table == 0);
  tmp_table_param.init();
  tmp_table_param.field_count= column_types->elements;
  tmp_table_param.bit_fields_as_long= bit_fields_as_long;

  if (! (table= create_tmp_table(thd_arg, &tmp_table_param, *column_types,
                                 (ORDER*) 0, is_union_distinct, 1,
                                 options, HA_POS_ERROR, alias,
                                 !create_table, keep_row_order)))
    return TRUE;

  table->keys_in_use_for_query.clear_all();
  for (uint i=0; i < table->s->fields; i++)
    table->field[i]->flags &= ~PART_KEY_FLAG;

  if (create_table)
  {
    table->file->extra(HA_EXTRA_WRITE_CACHE);
    table->file->extra(HA_EXTRA_IGNORE_DUP_KEY);
  }
  return FALSE;
}


/**
  Reset and empty the temporary table that stores the materialized query
  result.

  @note The cleanup performed here is exactly the same as for the two temp
  tables of JOIN - exec_tmp_table_[1 | 2].
*/

void select_union::cleanup()
{
  table->file->extra(HA_EXTRA_RESET_STATE);
  table->file->ha_delete_all_rows();
}



/**
  Replace the current result with new_result and prepare it.  

  @param new_result New result pointer

  @retval FALSE Success
  @retval TRUE  Error
*/

bool select_union_direct::change_result(select_result *new_result)
{
  result= new_result;
  return (result->prepare(unit->types, unit) || result->prepare2());
}


bool select_union_direct::postponed_prepare(List<Item> &types)
{
  if (result != NULL)
    return (result->prepare(types, unit) || result->prepare2());
  else
    return false;
}


bool select_union_direct::send_result_set_metadata(List<Item> &list, uint flags)
{
  if (done_send_result_set_metadata)
    return false;
  done_send_result_set_metadata= true;

  /*
    Set global offset and limit to be used in send_data(). These can
    be variables in prepared statements or stored programs, so they
    must be reevaluated for each execution.
   */
  offset= unit->global_parameters()->get_offset();
  limit= unit->global_parameters()->get_limit();
  if (limit + offset >= limit)
    limit+= offset;
  else
    limit= HA_POS_ERROR; /* purecov: inspected */

  return result->send_result_set_metadata(unit->types, flags);
}


int select_union_direct::send_data(List<Item> &items)
{
  if (!limit)
    return false;
  limit--;
  if (offset)
  {
    offset--;
    return false;
  }

  send_records++;
  fill_record(thd, table, table->field, items, true, false);
  if (thd->is_error())
    return true; /* purecov: inspected */

  return result->send_data(unit->item_list);
}


bool select_union_direct::initialize_tables (JOIN *join)
{
  if (done_initialize_tables)
    return false;
  done_initialize_tables= true;

  return result->initialize_tables(join);
}


bool select_union_direct::send_eof()
{
  // Reset for each SELECT_LEX, so accumulate here
  limit_found_rows+= thd->limit_found_rows;

  if (unit->thd->lex->current_select == last_select_lex)
  {
    thd->limit_found_rows= limit_found_rows;

    // Reset and make ready for re-execution
    done_send_result_set_metadata= false;
    done_initialize_tables= false;

    return result->send_eof();
  }
  else
    return false;
}


/*
  initialization procedures before fake_select_lex preparation()

  SYNOPSIS
    st_select_lex_unit::init_prepare_fake_select_lex()
    thd		- thread handler
    first_execution - TRUE at the first execution of the union 

  RETURN
    options of SELECT
*/

void
st_select_lex_unit::init_prepare_fake_select_lex(THD *thd_arg,
                                                  bool first_execution) 
{
  thd_arg->lex->current_select= fake_select_lex;
  fake_select_lex->table_list.link_in_list(&result_table_list,
                                           &result_table_list.next_local);
  fake_select_lex->context.table_list= 
    fake_select_lex->context.first_name_resolution_table= 
    fake_select_lex->get_table_list();
  /*
    The flag fake_select_lex->first_execution indicates whether this is
    called at the first execution of the statement, while first_execution
    shows whether this is called at the first execution of the union that
    may form just a subselect.
  */    
  if (!fake_select_lex->first_execution && first_execution)
  {
    for (ORDER *order= global_parameters()->order_list.first;
         order;
         order= order->next)
      order->item= &order->item_ptr;
  }
  for (ORDER *order= global_parameters()->order_list.first;
       order;
       order=order->next)
  {
    (*order->item)->walk(&Item::change_context_processor, 0,
                         (uchar*) &fake_select_lex->context);
    (*order->item)->walk(&Item::set_fake_select_as_master_processor, 0,
                         (uchar*) fake_select_lex);
  }
}


bool st_select_lex_unit::prepare(THD *thd_arg, select_result *sel_result,
                                 ulong additional_options)
{
  SELECT_LEX *lex_select_save= thd_arg->lex->current_select;
  SELECT_LEX *sl, *first_sl= first_select();
  select_result *tmp_result;
  bool is_union_select;
  bool instantiate_tmp_table= false;
  DBUG_ENTER("st_select_lex_unit::prepare");
  DBUG_ASSERT(thd == thd_arg && thd == current_thd);

  describe= MY_TEST(additional_options & SELECT_DESCRIBE);

  /*
    Save fake_select_lex in case we don't need it for anything but
    global parameters.
  */
  if (saved_fake_select_lex == NULL) // Don't overwrite on PS second prepare
    saved_fake_select_lex= fake_select_lex;

  /*
    result object should be reassigned even if preparing already done for
    max/min subquery (ALL/ANY optimization)
  */
  result= sel_result;

  if (prepared)
  {
    if (describe)
    {
      /* fast reinit for EXPLAIN */
      for (sl= first_sl; sl; sl= sl->next_select())
      {
	sl->join->result= result;
	select_limit_cnt= HA_POS_ERROR;
	offset_limit_cnt= 0;
	if (!sl->join->procedure &&
	    result->prepare(sl->join->fields_list, this))
	{
	  DBUG_RETURN(TRUE);
	}
	sl->join->select_options|= SELECT_DESCRIBE;
	sl->join->reinit();
      }
    }
    DBUG_RETURN(FALSE);
  }
  prepared= 1;
  saved_error= FALSE;
  
  thd_arg->lex->current_select= sl= first_sl;
  found_rows_for_union= first_sl->options & OPTION_FOUND_ROWS;
  is_union_select= is_union() || fake_select_lex;

  /* Global option */

  if (is_union_select)
  {
    if (is_union() && !union_needs_tmp_table())
    {
      SELECT_LEX *last= first_select();
      while (last->next_select())
        last= last->next_select();
      if (!(tmp_result= union_result=
              new (thd_arg->mem_root) select_union_direct(thd_arg, sel_result,
                                                          last)))
        goto err; /* purecov: inspected */
      fake_select_lex= NULL;
      instantiate_tmp_table= false;
    }
    else
    {
      if (!(tmp_result= union_result=
              new (thd_arg->mem_root) select_union(thd_arg)))
        goto err; /* purecov: inspected */
      instantiate_tmp_table= true;
    }
  }
  else
    tmp_result= sel_result;

  sl->context.resolve_in_select_list= TRUE;

  for (;sl; sl= sl->next_select())
  {
    bool can_skip_order_by;
    sl->options|=  SELECT_NO_UNLOCK;
    JOIN *join= new JOIN(thd_arg, sl->item_list, 
			 sl->options | thd_arg->variables.option_bits | additional_options,
			 tmp_result);
    /*
      setup_tables_done_option should be set only for very first SELECT,
      because it protect from secont setup_tables call for select-like non
      select commands (DELETE/INSERT/...) and they use only very first
      SELECT (for union it can be only INSERT ... SELECT).
    */
    additional_options&= ~OPTION_SETUP_TABLES_DONE;
    if (!join)
      goto err;

    thd_arg->lex->current_select= sl;

    can_skip_order_by= is_union_select && !(sl->braces && sl->explicit_limit);

    saved_error= join->prepare(sl->table_list.first,
                               sl->with_wild,
                               sl->where,
                               (can_skip_order_by ? 0 :
                                sl->order_list.elements) +
                               sl->group_list.elements,
                               can_skip_order_by ?
                               NULL : sl->order_list.first,
                               can_skip_order_by,
                               sl->group_list.first,
                               sl->having,
                               (is_union_select ? NULL :
                                thd_arg->lex->proc_list.first),
                               sl, this);

    /* There are no * in the statement anymore (for PS) */
    sl->with_wild= 0;
    last_procedure= join->procedure;

    if (saved_error || (saved_error= thd_arg->is_fatal_error))
      goto err;
    /*
      Remove all references from the select_lex_units to the subqueries that
      are inside the ORDER BY clause.
    */
    if (can_skip_order_by)
    {
      for (ORDER *ord= (ORDER *)sl->order_list.first; ord; ord= ord->next)
      {
        (*ord->item)->walk(&Item::eliminate_subselect_processor, FALSE, NULL);
      }
    }

    /*
      Use items list of underlaid select for derived tables to preserve
      information about fields lengths and exact types
    */
    if (!is_union_select)
      types= first_sl->item_list;
    else if (sl == first_sl)
    {
      types.empty();
      List_iterator_fast<Item> it(sl->item_list);
      Item *item_tmp;
      while ((item_tmp= it++))
      {
	/* Error's in 'new' will be detected after loop */
	types.push_back(new (thd_arg->mem_root)
                        Item_type_holder(thd_arg, item_tmp));
      }

      if (thd_arg->is_fatal_error)
	goto err; // out of memory
    }
    else
    {
      if (types.elements != sl->item_list.elements)
      {
	my_message(ER_WRONG_NUMBER_OF_COLUMNS_IN_SELECT,
		   ER_THD(thd, ER_WRONG_NUMBER_OF_COLUMNS_IN_SELECT),MYF(0));
	goto err;
      }
      List_iterator_fast<Item> it(sl->item_list);
      List_iterator_fast<Item> tp(types);	
      Item *type, *item_tmp;
      while ((type= tp++, item_tmp= it++))
      {
        if (((Item_type_holder*)type)->join_types(thd_arg, item_tmp))
	  DBUG_RETURN(TRUE);
      }
    }
  }

  /*
    If the query is using select_union_direct, we have postponed
    preparation of the underlying select_result until column types
    are known.
  */
  if (union_result != NULL && union_result->postponed_prepare(types))
    DBUG_RETURN(true);

  if (is_union_select)
  {
    /*
      Check that it was possible to aggregate
      all collations together for UNION.
    */
    List_iterator_fast<Item> tp(types);
    Item *type;
    ulonglong create_options;
    uint save_tablenr= 0;
    table_map save_map= 0;
    uint save_maybe_null= 0;

    while ((type= tp++))
    {
      if (type->cmp_type() == STRING_RESULT &&
          type->collation.derivation == DERIVATION_NONE)
      {
        my_error(ER_CANT_AGGREGATE_NCOLLATIONS, MYF(0), "UNION");
        goto err;
      }
    }
    
    /*
      Disable the usage of fulltext searches in the last union branch.
      This is a temporary 5.x limitation because of the way the fulltext
      search functions are handled by the optimizer.
      This is manifestation of the more general problems of "taking away"
      parts of a SELECT statement post-fix_fields(). This is generally not
      doable since various flags are collected in various places (e.g. 
      SELECT_LEX) that carry information about the presence of certain 
      expressions or constructs in the parts of the query.
      When part of the query is taken away it's not clear how to "divide" 
      the meaning of these accumulated flags and what to carry over to the
      recipient query (SELECT_LEX).
    */
    if (global_parameters()->ftfunc_list->elements && 
        global_parameters()->order_list.elements &&
        global_parameters() != fake_select_lex)
    {
      ORDER *ord;
      Item_func::Functype ft=  Item_func::FT_FUNC;
      for (ord= global_parameters()->order_list.first; ord; ord= ord->next)
        if ((*ord->item)->walk (&Item::find_function_processor, FALSE, 
                                (uchar *) &ft))
        {
          my_error (ER_CANT_USE_OPTION_HERE, MYF(0), "MATCH()");
          goto err;
        }
    }


    create_options= (first_sl->options | thd_arg->variables.option_bits |
                     TMP_TABLE_ALL_COLUMNS);
    /*
      Force the temporary table to be a MyISAM table if we're going to use
      fullext functions (MATCH ... AGAINST .. IN BOOLEAN MODE) when reading
      from it (this should be removed in 5.2 when fulltext search is moved 
      out of MyISAM).
    */
    if (global_parameters()->ftfunc_list->elements)
      create_options= create_options | TMP_TABLE_FORCE_MYISAM;

    if (union_result->create_result_table(thd, &types, MY_TEST(union_distinct),
                                          create_options, "", false,
                                          instantiate_tmp_table))
      goto err;
    if (fake_select_lex && !fake_select_lex->first_cond_optimization)
    {
      save_tablenr= result_table_list.tablenr_exec;
      save_map= result_table_list.map_exec;
      save_maybe_null= result_table_list.maybe_null_exec;
    }
    bzero((char*) &result_table_list, sizeof(result_table_list));
    result_table_list.db= (char*) "";
    result_table_list.table_name= result_table_list.alias= (char*) "union";
    result_table_list.table= table= union_result->table;
    if (fake_select_lex && !fake_select_lex->first_cond_optimization)
    {
      result_table_list.tablenr_exec= save_tablenr;
      result_table_list.map_exec= save_map;
      result_table_list.maybe_null_exec= save_maybe_null;
    }

    thd_arg->lex->current_select= lex_select_save;
    if (!item_list.elements)
    {
      Query_arena *arena, backup_arena;

      arena= thd->activate_stmt_arena_if_needed(&backup_arena);
      
      saved_error= table->fill_item_list(&item_list);

      if (arena)
        thd->restore_active_arena(arena, &backup_arena);

      if (saved_error)
        goto err;

      if (fake_select_lex != NULL && thd->stmt_arena->is_stmt_prepare())
      {
        /* Validate the global parameters of this union */

	init_prepare_fake_select_lex(thd, TRUE);
        /* Should be done only once (the only item_list per statement) */
        DBUG_ASSERT(fake_select_lex->join == 0);
	if (!(fake_select_lex->join= new JOIN(thd, item_list, thd->variables.option_bits,
					      result)))
	{
	  fake_select_lex->table_list.empty();
	  DBUG_RETURN(TRUE);
	}

        /*
          Fake st_select_lex should have item list for correct ref_array
          allocation.
        */
	fake_select_lex->item_list= item_list;

	thd_arg->lex->current_select= fake_select_lex;

        /*
          We need to add up n_sum_items in order to make the correct
          allocation in setup_ref_array().
        */
        fake_select_lex->n_child_sum_items+= global_parameters()->n_sum_items;

	saved_error= fake_select_lex->join->
	  prepare(fake_select_lex->table_list.first,
		  0, 0,
                  global_parameters()->order_list.elements, // og_num
                  global_parameters()->order_list.first,    // order
                  false, NULL, NULL, NULL,
		  fake_select_lex, this);
	fake_select_lex->table_list.empty();
      }
    }
    else
    {
      /*
        We're in execution of a prepared statement or stored procedure:
        reset field items to point at fields from the created temporary table.
      */
      table->reset_item_list(&item_list);
    }
  }

  thd_arg->lex->current_select= lex_select_save;

  DBUG_RETURN(saved_error || thd_arg->is_fatal_error);

err:
  thd_arg->lex->current_select= lex_select_save;
  (void) cleanup();
  DBUG_RETURN(TRUE);
}


/**
  Run optimization phase.

  @return FALSE unit successfully passed optimization phase.
  @return TRUE an error occur.
*/
bool st_select_lex_unit::optimize()
{
  SELECT_LEX *lex_select_save= thd->lex->current_select;
  SELECT_LEX *select_cursor=first_select();
  DBUG_ENTER("st_select_lex_unit::optimize");

  if (optimized && !uncacheable && !describe)
    DBUG_RETURN(FALSE);

  if (uncacheable || !item || !item->assigned() || describe)
  {
    if (item)
      item->reset_value_registration();
    if (optimized && item)
    {
      if (item->assigned())
      {
        item->assigned(0); // We will reinit & rexecute unit
        item->reset();
        if (table->is_created())
        {
          table->file->ha_delete_all_rows();
          table->file->info(HA_STATUS_VARIABLE);
        }
      }
      /* re-enabling indexes for next subselect iteration */
      if (union_distinct && table->file->ha_enable_indexes(HA_KEY_SWITCH_ALL))
      {
        DBUG_ASSERT(0);
      }
    }
    for (SELECT_LEX *sl= select_cursor; sl; sl= sl->next_select())
    {
      thd->lex->current_select= sl;

      if (optimized)
	saved_error= sl->join->reinit();
      else
      {
        set_limit(sl);
	if (sl == global_parameters() || describe)
	{
	  offset_limit_cnt= 0;
	  /*
	    We can't use LIMIT at this stage if we are using ORDER BY for the
	    whole query
	  */
	  if (sl->order_list.first || describe)
	    select_limit_cnt= HA_POS_ERROR;
        }

        /*
          When using braces, SQL_CALC_FOUND_ROWS affects the whole query:
          we don't calculate found_rows() per union part.
          Otherwise, SQL_CALC_FOUND_ROWS should be done on all sub parts.
        */
        sl->join->select_options= 
          (select_limit_cnt == HA_POS_ERROR || sl->braces) ?
          sl->options & ~OPTION_FOUND_ROWS : sl->options | found_rows_for_union;

	saved_error= sl->join->optimize();
      }

      if (saved_error)
      {
	thd->lex->current_select= lex_select_save;
	DBUG_RETURN(saved_error);
      }
    }
  }
  optimized= 1;

  thd->lex->current_select= lex_select_save;
  DBUG_RETURN(saved_error);
}


bool st_select_lex_unit::exec()
{
  SELECT_LEX *lex_select_save= thd->lex->current_select;
  SELECT_LEX *select_cursor=first_select();
  ulonglong add_rows=0;
  ha_rows examined_rows= 0;
  bool first_execution= !executed;
  DBUG_ENTER("st_select_lex_unit::exec");
  bool was_executed= executed;

  if (executed && !uncacheable && !describe)
    DBUG_RETURN(FALSE);
  executed= 1;
  if (!(uncacheable & ~UNCACHEABLE_EXPLAIN) && item)
    item->make_const();
  
  saved_error= optimize();
  
  create_explain_query_if_not_exists(thd->lex, thd->mem_root);

  if (!saved_error && !was_executed)
    save_union_explain(thd->lex->explain);

  if (saved_error)
    DBUG_RETURN(saved_error);

  if (uncacheable || !item || !item->assigned() || describe)
  {
    if (!fake_select_lex)
      union_result->cleanup();
    for (SELECT_LEX *sl= select_cursor; sl; sl= sl->next_select())
    {
      ha_rows records_at_start= 0;
      thd->lex->current_select= sl;
      if (fake_select_lex)
      {
        if (sl != &thd->lex->select_lex)
          fake_select_lex->uncacheable|= sl->uncacheable;
        else
          fake_select_lex->uncacheable= 0;
      }

      {
        set_limit(sl);
	if (sl == global_parameters() || describe)
	{
	  offset_limit_cnt= 0;
	  /*
	    We can't use LIMIT at this stage if we are using ORDER BY for the
	    whole query
	  */
	  if (sl->order_list.first || describe)
	    select_limit_cnt= HA_POS_ERROR;
        }

        /*
          When using braces, SQL_CALC_FOUND_ROWS affects the whole query:
          we don't calculate found_rows() per union part.
          Otherwise, SQL_CALC_FOUND_ROWS should be done on all sub parts.
        */
        sl->join->select_options= 
          (select_limit_cnt == HA_POS_ERROR || sl->braces) ?
          sl->options & ~OPTION_FOUND_ROWS : sl->options | found_rows_for_union;
	saved_error= sl->join->optimize();
      }
      if (!saved_error)
      {
	records_at_start= table->file->stats.records;
	sl->join->exec();
        if (sl == union_distinct)
	{
          // This is UNION DISTINCT, so there should be a fake_select_lex
          DBUG_ASSERT(fake_select_lex != NULL);
	  if (table->file->ha_disable_indexes(HA_KEY_SWITCH_ALL))
	    DBUG_RETURN(TRUE);
	  table->no_keyread=1;
	}
	saved_error= sl->join->error;
	offset_limit_cnt= (ha_rows)(sl->offset_limit ?
                                    sl->offset_limit->val_uint() :
                                    0);
	if (!saved_error)
	{
	  examined_rows+= thd->get_examined_row_count();
          thd->set_examined_row_count(0);
	  if (union_result->flush())
	  {
	    thd->lex->current_select= lex_select_save;
	    DBUG_RETURN(1);
	  }
	}
      }
      if (saved_error)
      {
	thd->lex->current_select= lex_select_save;
	DBUG_RETURN(saved_error);
      }
      if (fake_select_lex != NULL)
      {
        /* Needed for the following test and for records_at_start in next loop */
        int error= table->file->info(HA_STATUS_VARIABLE);
        if(error)
        {
          table->file->print_error(error, MYF(0));
          DBUG_RETURN(1);
        }
      }
      if (found_rows_for_union && !sl->braces && 
          select_limit_cnt != HA_POS_ERROR)
      {
	/*
	  This is a union without braces. Remember the number of rows that
	  could also have been part of the result set.
	  We get this from the difference of between total number of possible
	  rows and actual rows added to the temporary table.
	*/
	add_rows+= (ulonglong) (thd->limit_found_rows - (ulonglong)
			      ((table->file->stats.records -  records_at_start)));
      }
      if (thd->killed == ABORT_QUERY)
      {
        /*
          Stop execution of the remaining queries in the UNIONS, and produce
          the current result.
        */
        push_warning_printf(thd, Sql_condition::WARN_LEVEL_WARN,
                            ER_QUERY_EXCEEDED_ROWS_EXAMINED_LIMIT,
                            ER_THD(thd, ER_QUERY_EXCEEDED_ROWS_EXAMINED_LIMIT),
                            thd->accessed_rows_and_keys,
                            thd->lex->limit_rows_examined->val_uint());
        thd->reset_killed();
        break;
      }
    }
  }

  DBUG_EXECUTE_IF("show_explain_probe_union_read", 
                   dbug_serve_apcs(thd, 1););
  {
    List<Item_func_match> empty_list;
    empty_list.empty();
    /*
      Disable LIMIT ROWS EXAMINED in order to produce the possibly incomplete
      result of the UNION without interruption due to exceeding the limit.
    */
    thd->lex->limit_rows_examined_cnt= ULONGLONG_MAX;

    if (fake_select_lex != NULL && !thd->is_fatal_error)    // Check if EOM
    {
       /* Send result to 'result' */
       saved_error= true;

      set_limit(global_parameters());
      init_prepare_fake_select_lex(thd, first_execution);
      JOIN *join= fake_select_lex->join;
      saved_error= false;
      if (!join)
      {
	/*
	  allocate JOIN for fake select only once (prevent
	  mysql_select automatic allocation)
          TODO: The above is nonsense. mysql_select() will not allocate the
          join if one already exists. There must be some other reason why we
          don't let it allocate the join. Perhaps this is because we need
          some special parameter values passed to join constructor?
	*/
	if (!(fake_select_lex->join= new JOIN(thd, item_list,
					      fake_select_lex->options, result)))
	{
	  fake_select_lex->table_list.empty();
	  goto err;
	}
        fake_select_lex->join->no_const_tables= TRUE;

        /*
          Fake st_select_lex should have item list for correct ref_array
          allocation.
        */
        fake_select_lex->item_list= item_list;

        /*
          We need to add up n_sum_items in order to make the correct
          allocation in setup_ref_array().
          Don't add more sum_items if we have already done JOIN::prepare
          for this (with a different join object)
        */
        if (fake_select_lex->ref_pointer_array.is_null())
          fake_select_lex->n_child_sum_items+= global_parameters()->n_sum_items;
        
        if (!was_executed)
          save_union_explain_part2(thd->lex->explain);

        saved_error= mysql_select(thd,
                              &result_table_list,
                              0, item_list, NULL,
				  global_parameters()->order_list.elements,
				  global_parameters()->order_list.first,
                              NULL, NULL, NULL,
                              fake_select_lex->options | SELECT_NO_UNLOCK,
                              result, this, fake_select_lex);
      }
      else
      {
        if (describe)
        {
          /*
            In EXPLAIN command, constant subqueries that do not use any
            tables are executed two times:
             - 1st time is a real evaluation to get the subquery value
             - 2nd time is to produce EXPLAIN output rows.
            1st execution sets certain members (e.g. select_result) to perform
            subquery execution rather than EXPLAIN line production. In order 
            to reset them back, we re-do all of the actions (yes it is ugly):
          */ // psergey-todo: is the above really necessary anymore?? 
	  join->init(thd, item_list, fake_select_lex->options, result);
          saved_error= mysql_select(thd,
                                &result_table_list,
                                0, item_list, NULL,
				    global_parameters()->order_list.elements,
				    global_parameters()->order_list.first,
                                NULL, NULL, NULL,
                                fake_select_lex->options | SELECT_NO_UNLOCK,
                                result, this, fake_select_lex);
        }
        else
        {
          join->join_examined_rows= 0;
          saved_error= join->reinit();
          join->exec();
        }
      }

      fake_select_lex->table_list.empty();
      if (!saved_error)
      {
	thd->limit_found_rows = (ulonglong)table->file->stats.records + add_rows;
        thd->inc_examined_row_count(examined_rows);
      }
      /*
	Mark for slow query log if any of the union parts didn't use
	indexes efficiently
      */
    }
  }
  thd->lex->current_select= lex_select_save;
err:
  thd->lex->set_limit_rows_examined();
  DBUG_RETURN(saved_error);
}


bool st_select_lex_unit::cleanup()
{
  int error= 0;
  DBUG_ENTER("st_select_lex_unit::cleanup");

  if (cleaned)
  {
    DBUG_RETURN(FALSE);
  }
  cleaned= 1;

  for (SELECT_LEX *sl= first_select(); sl; sl= sl->next_select())
    error|= sl->cleanup();

  if (fake_select_lex)
  {
<<<<<<< HEAD
    JOIN *join;
    if ((join= fake_select_lex->join))
    {
      join->tables_list= 0;
      join->table_count= 0;
      join->top_join_tab_count= 0;
      if (join->tmp_join && join->tmp_join != join)
      {
        join->tmp_join->tables_list= 0;
        join->tmp_join->table_count= 0;
        join->tmp_join->top_join_tab_count= 0;
      }
    }
=======
>>>>>>> c0a59b46
    error|= fake_select_lex->cleanup();
    /*
      There are two cases when we should clean order items:
      1. UNION with SELECTs which all enclosed into braces
        in this case global_parameters == fake_select_lex
      2. UNION where last SELECT is not enclosed into braces
        in this case global_parameters == 'last select'
      So we should use global_parameters->order_list for
      proper order list clean up.
      Note: global_parameters and fake_select_lex are always
            initialized for UNION
    */
    DBUG_ASSERT(global_parameters());
    if (global_parameters()->order_list.elements)
    {
      ORDER *ord;
      for (ord= global_parameters()->order_list.first; ord; ord= ord->next)
        (*ord->item)->walk (&Item::cleanup_processor, 0, 0);
    }
  }

  if (union_result)
  {
    delete union_result;
    union_result=0; // Safety
    if (table)
      free_tmp_table(thd, table);
    table= 0; // Safety
  }

  DBUG_RETURN(error);
}


void st_select_lex_unit::reinit_exec_mechanism()
{
  prepared= optimized= executed= 0;
#ifndef DBUG_OFF
  if (is_union())
  {
    List_iterator_fast<Item> it(item_list);
    Item *field;
    while ((field= it++))
    {
      /*
	we can't cleanup here, because it broke link to temporary table field,
	but have to drop fixed flag to allow next fix_field of this field
	during re-executing
      */
      field->fixed= 0;
    }
  }
#endif
}


/**
  Change the select_result object used to return the final result of
  the unit, replacing occurences of old_result with new_result.

  @param new_result New select_result object
  @param old_result Old select_result object

  @retval false Success
  @retval true  Error
*/

bool st_select_lex_unit::change_result(select_result_interceptor *new_result,
                                       select_result_interceptor *old_result)
{
  for (SELECT_LEX *sl= first_select(); sl; sl= sl->next_select())
  {
    if (sl->join)
      if (sl->join->change_result(new_result, old_result))
	return true; /* purecov: inspected */
  }
  /*
    If there were a fake_select_lex->join, we would have to change the
    result of that also, but change_result() is called before such an
    object is created.
  */
  DBUG_ASSERT(fake_select_lex == NULL || fake_select_lex->join == NULL);
  return false;
}

/*
  Get column type information for this unit.

  SYNOPSIS
    st_select_lex_unit::get_unit_column_types()

  DESCRIPTION
    For a single-select the column types are taken
    from the list of selected items. For a union this function
    assumes that st_select_lex_unit::prepare has been called
    and returns the type holders that were created for unioned
    column types of all selects.

  NOTES
    The implementation of this function should be in sync with
    st_select_lex_unit::prepare()
*/

List<Item> *st_select_lex_unit::get_unit_column_types()
{
  SELECT_LEX *sl= first_select();
  bool is_procedure= MY_TEST(sl->join->procedure);

  if (is_procedure)
  {
    /* Types for "SELECT * FROM t1 procedure analyse()"
       are generated during execute */
    return &sl->join->procedure_fields_list;
  }


  if (is_union())
  {
    DBUG_ASSERT(prepared);
    /* Types are generated during prepare */
    return &types;
  }

  return &sl->item_list;
}


static void cleanup_order(ORDER *order)
{
  for (; order; order= order->next)
    order->counter_used= 0;
}


bool st_select_lex::cleanup()
{
  bool error= FALSE;
  DBUG_ENTER("st_select_lex::cleanup()");

  cleanup_order(order_list.first);
  cleanup_order(group_list.first);

  if (join)
  {
    DBUG_ASSERT((st_select_lex*)join->select_lex == this);
    error= join->destroy();
    delete join;
    join= 0;
  }
  for (SELECT_LEX_UNIT *lex_unit= first_inner_unit(); lex_unit ;
       lex_unit= lex_unit->next_unit())
  {
    error= (bool) ((uint) error | (uint) lex_unit->cleanup());
  }
  inner_refs_list.empty();
  exclude_from_table_unique_test= FALSE;
  DBUG_RETURN(error);
}


void st_select_lex::cleanup_all_joins(bool full)
{
  SELECT_LEX_UNIT *unit;
  SELECT_LEX *sl;
  DBUG_ENTER("st_select_lex::cleanup_all_joins");

  if (join)
    join->cleanup(full);

  for (unit= first_inner_unit(); unit; unit= unit->next_unit())
    for (sl= unit->first_select(); sl; sl= sl->next_select())
      sl->cleanup_all_joins(full);
  DBUG_VOID_RETURN;
}


/**
  Set exclude_from_table_unique_test for selects of this unit and all
  underlying selects.

  @note used to exclude materialized derived tables (views) from unique
  table check.
*/

void st_select_lex_unit::set_unique_exclude()
{
  for (SELECT_LEX *sl= first_select(); sl; sl= sl->next_select())
  {
    sl->exclude_from_table_unique_test= TRUE;
    for (SELECT_LEX_UNIT *unit= sl->first_inner_unit();
         unit;
         unit= unit->next_unit())
    {
      unit->set_unique_exclude();
    }
  }
}
<|MERGE_RESOLUTION|>--- conflicted
+++ resolved
@@ -1025,22 +1025,7 @@
 
   if (fake_select_lex)
   {
-<<<<<<< HEAD
-    JOIN *join;
-    if ((join= fake_select_lex->join))
-    {
-      join->tables_list= 0;
-      join->table_count= 0;
-      join->top_join_tab_count= 0;
-      if (join->tmp_join && join->tmp_join != join)
-      {
-        join->tmp_join->tables_list= 0;
-        join->tmp_join->table_count= 0;
-        join->tmp_join->top_join_tab_count= 0;
-      }
-    }
-=======
->>>>>>> c0a59b46
+
     error|= fake_select_lex->cleanup();
     /*
       There are two cases when we should clean order items:

/* Copyright (C) 2000-2003 MySQL AB, 2008-2009 Sun Microsystems, Inc

   This program is free software; you can redistribute it and/or modify
   it under the terms of the GNU General Public License as published by
   the Free Software Foundation; version 2 of the License.

   This program is distributed in the hope that it will be useful,
   but WITHOUT ANY WARRANTY; without even the implied warranty of
   MERCHANTABILITY or FITNESS FOR A PARTICULAR PURPOSE.  See the
   GNU General Public License for more details.

   You should have received a copy of the GNU General Public License
   along with this program; if not, write to the Free Software
   Foundation, Inc., 59 Temple Place, Suite 330, Boston, MA  02111-1307  USA */


/*
  The privileges are saved in the following tables:
  mysql/user	 ; super user who are allowed to do almost anything
  mysql/host	 ; host privileges. This is used if host is empty in mysql/db.
  mysql/db	 ; database privileges / user

  data in tables is sorted according to how many not-wild-cards there is
  in the relevant fields. Empty strings comes last.
*/

#include "mysql_priv.h"
#include "hash_filo.h"
#include <m_ctype.h>
#include <stdarg.h>
#include "sp_head.h"
#include "sp.h"

bool mysql_user_table_is_in_short_password_format= false;

static const
TABLE_FIELD_TYPE mysql_db_table_fields[MYSQL_DB_FIELD_COUNT] = {
  {
    { C_STRING_WITH_LEN("Host") },            
    { C_STRING_WITH_LEN("char(60)") },
    {NULL, 0}
  }, 
  {
    { C_STRING_WITH_LEN("Db") },            
    { C_STRING_WITH_LEN("char(64)") },
    {NULL, 0}
  }, 
  {
    { C_STRING_WITH_LEN("User") },
    { C_STRING_WITH_LEN("char(16)") },
    {NULL, 0}
  },
  {
    { C_STRING_WITH_LEN("Select_priv") },
    { C_STRING_WITH_LEN("enum('N','Y')") },
    { C_STRING_WITH_LEN("utf8") }
  },
  {
    { C_STRING_WITH_LEN("Insert_priv") },
    { C_STRING_WITH_LEN("enum('N','Y')") },
    { C_STRING_WITH_LEN("utf8") }
  },
  {
    { C_STRING_WITH_LEN("Update_priv") },
    { C_STRING_WITH_LEN("enum('N','Y')") },
    { C_STRING_WITH_LEN("utf8") }
  },
  {
    { C_STRING_WITH_LEN("Delete_priv") },
    { C_STRING_WITH_LEN("enum('N','Y')") },
    { C_STRING_WITH_LEN("utf8") }
  },
  {
    { C_STRING_WITH_LEN("Create_priv") },
    { C_STRING_WITH_LEN("enum('N','Y')") },
    { C_STRING_WITH_LEN("utf8") }
  },
  {
    { C_STRING_WITH_LEN("Drop_priv") },
    { C_STRING_WITH_LEN("enum('N','Y')") },
    { C_STRING_WITH_LEN("utf8") }
  },
  {
    { C_STRING_WITH_LEN("Grant_priv") },
    { C_STRING_WITH_LEN("enum('N','Y')") },
    { C_STRING_WITH_LEN("utf8") }
  },
  {
    { C_STRING_WITH_LEN("References_priv") },
    { C_STRING_WITH_LEN("enum('N','Y')") },
    { C_STRING_WITH_LEN("utf8") }
  },
  {
    { C_STRING_WITH_LEN("Index_priv") },
    { C_STRING_WITH_LEN("enum('N','Y')") },
    { C_STRING_WITH_LEN("utf8") }
  },
  {
    { C_STRING_WITH_LEN("Alter_priv") },
    { C_STRING_WITH_LEN("enum('N','Y')") },
    { C_STRING_WITH_LEN("utf8") }
  },
  {
    { C_STRING_WITH_LEN("Create_tmp_table_priv") },
    { C_STRING_WITH_LEN("enum('N','Y')") },
    { C_STRING_WITH_LEN("utf8") }
  },
  {
    { C_STRING_WITH_LEN("Lock_tables_priv") },
    { C_STRING_WITH_LEN("enum('N','Y')") },
    { C_STRING_WITH_LEN("utf8") }
  },
  {
    { C_STRING_WITH_LEN("Create_view_priv") },
    { C_STRING_WITH_LEN("enum('N','Y')") },
    { C_STRING_WITH_LEN("utf8") }
  },
  {
    { C_STRING_WITH_LEN("Show_view_priv") },
    { C_STRING_WITH_LEN("enum('N','Y')") },
    { C_STRING_WITH_LEN("utf8") }
  },
  {
    { C_STRING_WITH_LEN("Create_routine_priv") },
    { C_STRING_WITH_LEN("enum('N','Y')") },
    { C_STRING_WITH_LEN("utf8") }
  },
  {
    { C_STRING_WITH_LEN("Alter_routine_priv") },
    { C_STRING_WITH_LEN("enum('N','Y')") },
    { C_STRING_WITH_LEN("utf8") }
  },
  {
    { C_STRING_WITH_LEN("Execute_priv") },
    { C_STRING_WITH_LEN("enum('N','Y')") },
    { C_STRING_WITH_LEN("utf8") }
  },
  {
    { C_STRING_WITH_LEN("Event_priv") },
    { C_STRING_WITH_LEN("enum('N','Y')") },
    { C_STRING_WITH_LEN("utf8") }
  },
  {
    { C_STRING_WITH_LEN("Trigger_priv") },
    { C_STRING_WITH_LEN("enum('N','Y')") },
    { C_STRING_WITH_LEN("utf8") }
  }
};

const TABLE_FIELD_DEF
  mysql_db_table_def= {MYSQL_DB_FIELD_COUNT, mysql_db_table_fields};

#ifndef NO_EMBEDDED_ACCESS_CHECKS

#define FIRST_NON_YN_FIELD 26

class acl_entry :public hash_filo_element
{
public:
  ulong access;
  uint16 length;
  char key[1];					// Key will be stored here
};


static uchar* acl_entry_get_key(acl_entry *entry, size_t *length,
                                my_bool not_used __attribute__((unused)))
{
  *length=(uint) entry->length;
  return (uchar*) entry->key;
}

#define IP_ADDR_STRLEN (3+1+3+1+3+1+3)
#define ACL_KEY_LENGTH (IP_ADDR_STRLEN+1+NAME_LEN+1+USERNAME_LENGTH+1)

static DYNAMIC_ARRAY acl_hosts,acl_users,acl_dbs;
static MEM_ROOT mem, memex;
static bool initialized=0;
static bool allow_all_hosts=1;
static HASH acl_check_hosts, column_priv_hash, proc_priv_hash, func_priv_hash;
static DYNAMIC_ARRAY acl_wild_hosts;
static hash_filo *acl_cache;
static uint grant_version=0; /* Version of priv tables. incremented by acl_load */
static ulong get_access(TABLE *form,uint fieldnr, uint *next_field=0);
static int acl_compare(ACL_ACCESS *a,ACL_ACCESS *b);
static ulong get_sort(uint count,...);
static void init_check_host(void);
static void rebuild_check_host(void);
static ACL_USER *find_acl_user(const char *host, const char *user,
                               my_bool exact);
static bool update_user_table(THD *thd, TABLE *table,
                              const char *host, const char *user,
			      const char *new_password, uint new_password_len);
static void update_hostname(acl_host_and_ip *host, const char *hostname);
static bool compare_hostname(const acl_host_and_ip *host,const char *hostname,
			     const char *ip);
static my_bool acl_load(THD *thd, TABLE_LIST *tables);
static my_bool grant_load(THD *thd, TABLE_LIST *tables);

/*
  Convert scrambled password to binary form, according to scramble type, 
  Binary form is stored in user.salt.
*/

static
void
set_user_salt(ACL_USER *acl_user, const char *password, uint password_len)
{
  if (password_len == SCRAMBLED_PASSWORD_CHAR_LENGTH)
  {
    get_salt_from_password(acl_user->salt, password);
    acl_user->salt_len= SCRAMBLE_LENGTH;
  }
  else if (password_len == SCRAMBLED_PASSWORD_CHAR_LENGTH_323)
  {
    get_salt_from_password_323((ulong *) acl_user->salt, password);
    acl_user->salt_len= SCRAMBLE_LENGTH_323;
  }
  else
    acl_user->salt_len= 0;
}

/*
  Initialize structures responsible for user/db-level privilege checking and
  load privilege information for them from tables in the 'mysql' database.

  SYNOPSIS
    acl_init()
      dont_read_acl_tables  TRUE if we want to skip loading data from
                            privilege tables and disable privilege checking.

  NOTES
    This function is mostly responsible for preparatory steps, main work
    on initialization and grants loading is done in acl_reload().

  RETURN VALUES
    0	ok
    1	Could not initialize grant's
*/

my_bool acl_init(bool dont_read_acl_tables)
{
  THD  *thd;
  my_bool return_val;
  DBUG_ENTER("acl_init");

  acl_cache= new hash_filo(ACL_CACHE_SIZE, 0, 0,
                           (my_hash_get_key) acl_entry_get_key,
                           (my_hash_free_key) free,
                           &my_charset_utf8_bin);
  if (dont_read_acl_tables)
  {
    DBUG_RETURN(0); /* purecov: tested */
  }

  /*
    To be able to run this from boot, we allocate a temporary THD
  */
  if (!(thd=new THD))
    DBUG_RETURN(1); /* purecov: inspected */
  thd->thread_stack= (char*) &thd;
  thd->store_globals();
  /*
    It is safe to call acl_reload() since acl_* arrays and hashes which
    will be freed there are global static objects and thus are initialized
    by zeros at startup.
  */
  return_val= acl_reload(thd);
  delete thd;
  /* Remember that we don't have a THD */
  my_pthread_setspecific_ptr(THR_THD,  0);
  DBUG_RETURN(return_val);
}


/*
  Initialize structures responsible for user/db-level privilege checking
  and load information about grants from open privilege tables.

  SYNOPSIS
    acl_load()
      thd     Current thread
      tables  List containing open "mysql.host", "mysql.user" and
              "mysql.db" tables.

  RETURN VALUES
    FALSE  Success
    TRUE   Error
*/

static my_bool acl_load(THD *thd, TABLE_LIST *tables)
{
  TABLE *table;
  READ_RECORD read_record_info;
  my_bool return_val= TRUE;
  bool check_no_resolve= specialflag & SPECIAL_NO_RESOLVE;
  char tmp_name[NAME_LEN+1];
  int password_length;
  ulong old_sql_mode= thd->variables.sql_mode;
  DBUG_ENTER("acl_load");

  thd->variables.sql_mode&= ~MODE_PAD_CHAR_TO_FULL_LENGTH;

  grant_version++; /* Privileges updated */

  acl_cache->clear(1);				// Clear locked hostname cache

  init_sql_alloc(&mem, ACL_ALLOC_BLOCK_SIZE, 0);
  init_read_record(&read_record_info,thd,table= tables[0].table,NULL,1,0, 
                   FALSE);
  table->use_all_columns();
  (void) my_init_dynamic_array(&acl_hosts,sizeof(ACL_HOST),20,50);
  while (!(read_record_info.read_record(&read_record_info)))
  {
    ACL_HOST host;
    update_hostname(&host.host,get_field(&mem, table->field[0]));
    host.db=	 get_field(&mem, table->field[1]);
    if (lower_case_table_names && host.db)
    {
      /*
        convert db to lower case and give a warning if the db wasn't
        already in lower case
      */
      (void) strmov(tmp_name, host.db);
      my_casedn_str(files_charset_info, host.db);
      if (strcmp(host.db, tmp_name) != 0)
        sql_print_warning("'host' entry '%s|%s' had database in mixed "
                          "case that has been forced to lowercase because "
                          "lower_case_table_names is set. It will not be "
                          "possible to remove this privilege using REVOKE.",
                          host.host.hostname ? host.host.hostname : "",
                          host.db ? host.db : "");
    }
    host.access= get_access(table,2);
    host.access= fix_rights_for_db(host.access);
    host.sort=	 get_sort(2,host.host.hostname,host.db);
    if (check_no_resolve && hostname_requires_resolving(host.host.hostname))
    {
      sql_print_warning("'host' entry '%s|%s' "
		      "ignored in --skip-name-resolve mode.",
			host.host.hostname ? host.host.hostname : "",
			host.db ? host.db : "");
      continue;
    }
#ifndef TO_BE_REMOVED
    if (table->s->fields == 8)
    {						// Without grant
      if (host.access & CREATE_ACL)
	host.access|=REFERENCES_ACL | INDEX_ACL | ALTER_ACL | CREATE_TMP_ACL;
    }
#endif
    (void) push_dynamic(&acl_hosts,(uchar*) &host);
  }
  my_qsort((uchar*) dynamic_element(&acl_hosts,0,ACL_HOST*),acl_hosts.elements,
	   sizeof(ACL_HOST),(qsort_cmp) acl_compare);
  end_read_record(&read_record_info);
  freeze_size(&acl_hosts);

  init_read_record(&read_record_info,thd,table=tables[1].table,NULL,1,0,FALSE);
  table->use_all_columns();
  (void) my_init_dynamic_array(&acl_users,sizeof(ACL_USER),50,100);
  password_length= table->field[2]->field_length /
    table->field[2]->charset()->mbmaxlen;
  if (password_length < SCRAMBLED_PASSWORD_CHAR_LENGTH_323)
  {
    sql_print_error("Fatal error: mysql.user table is damaged or in "
                    "unsupported 3.20 format.");
    goto end;
  }

  DBUG_PRINT("info",("user table fields: %d, password length: %d",
		     table->s->fields, password_length));

  mysql_mutex_lock(&LOCK_global_system_variables);
  if (password_length < SCRAMBLED_PASSWORD_CHAR_LENGTH)
  {
    if (opt_secure_auth)
    {
      mysql_mutex_unlock(&LOCK_global_system_variables);
      sql_print_error("Fatal error: mysql.user table is in old format, "
                      "but server started with --secure-auth option.");
      goto end;
    }
    mysql_user_table_is_in_short_password_format= true;
    if (global_system_variables.old_passwords)
      mysql_mutex_unlock(&LOCK_global_system_variables);
    else
    {
      global_system_variables.old_passwords= 1;
      mysql_mutex_unlock(&LOCK_global_system_variables);
      sql_print_warning("mysql.user table is not updated to new password format; "
                        "Disabling new password usage until "
                        "mysql_fix_privilege_tables is run");
    }
    thd->variables.old_passwords= 1;
  }
  else
  {
    mysql_user_table_is_in_short_password_format= false;
    mysql_mutex_unlock(&LOCK_global_system_variables);
  }

  allow_all_hosts=0;
  while (!(read_record_info.read_record(&read_record_info)))
  {
    ACL_USER user;
    update_hostname(&user.host, get_field(&mem, table->field[0]));
    user.user= get_field(&mem, table->field[1]);
    if (check_no_resolve && hostname_requires_resolving(user.host.hostname))
    {
      sql_print_warning("'user' entry '%s@%s' "
                        "ignored in --skip-name-resolve mode.",
			user.user ? user.user : "",
			user.host.hostname ? user.host.hostname : "");
      continue;
    }

    const char *password= get_field(thd->mem_root, table->field[2]);
    uint password_len= password ? strlen(password) : 0;
    set_user_salt(&user, password, password_len);
    if (user.salt_len == 0 && password_len != 0)
    {
      switch (password_len) {
      case 45: /* 4.1: to be removed */
        sql_print_warning("Found 4.1 style password for user '%s@%s'. "
                          "Ignoring user. "
                          "You should change password for this user.",
                          user.user ? user.user : "",
                          user.host.hostname ? user.host.hostname : "");
        break;
      default:
        sql_print_warning("Found invalid password for user: '%s@%s'; "
                          "Ignoring user", user.user ? user.user : "",
                           user.host.hostname ? user.host.hostname : "");
        break;
      }
    }
    else                                        // password is correct
    {
      uint next_field;
      user.access= get_access(table,3,&next_field) & GLOBAL_ACLS;
      /*
        if it is pre 5.0.1 privilege table then map CREATE privilege on
        CREATE VIEW & SHOW VIEW privileges
      */
      if (table->s->fields <= 31 && (user.access & CREATE_ACL))
        user.access|= (CREATE_VIEW_ACL | SHOW_VIEW_ACL);

      /*
        if it is pre 5.0.2 privilege table then map CREATE/ALTER privilege on
        CREATE PROCEDURE & ALTER PROCEDURE privileges
      */
      if (table->s->fields <= 33 && (user.access & CREATE_ACL))
        user.access|= CREATE_PROC_ACL;
      if (table->s->fields <= 33 && (user.access & ALTER_ACL))
        user.access|= ALTER_PROC_ACL;

      /*
        pre 5.0.3 did not have CREATE_USER_ACL
      */
      if (table->s->fields <= 36 && (user.access & GRANT_ACL))
        user.access|= CREATE_USER_ACL;


      /*
        if it is pre 5.1.6 privilege table then map CREATE privilege on
        CREATE|ALTER|DROP|EXECUTE EVENT
      */
      if (table->s->fields <= 37 && (user.access & SUPER_ACL))
        user.access|= EVENT_ACL;

      /*
        if it is pre 5.1.6 privilege then map TRIGGER privilege on CREATE.
      */
      if (table->s->fields <= 38 && (user.access & SUPER_ACL))
        user.access|= TRIGGER_ACL;

      user.sort= get_sort(2,user.host.hostname,user.user);
      user.hostname_length= (user.host.hostname ?
                             (uint) strlen(user.host.hostname) : 0);

      /* Starting from 4.0.2 we have more fields */
      if (table->s->fields >= 31)
      {
        char *ssl_type=get_field(thd->mem_root, table->field[next_field++]);
        if (!ssl_type)
          user.ssl_type=SSL_TYPE_NONE;
        else if (!strcmp(ssl_type, "ANY"))
          user.ssl_type=SSL_TYPE_ANY;
        else if (!strcmp(ssl_type, "X509"))
          user.ssl_type=SSL_TYPE_X509;
        else  /* !strcmp(ssl_type, "SPECIFIED") */
          user.ssl_type=SSL_TYPE_SPECIFIED;

        user.ssl_cipher=   get_field(&mem, table->field[next_field++]);
        user.x509_issuer=  get_field(&mem, table->field[next_field++]);
        user.x509_subject= get_field(&mem, table->field[next_field++]);

        char *ptr = get_field(thd->mem_root, table->field[next_field++]);
        user.user_resource.questions=ptr ? atoi(ptr) : 0;
        ptr = get_field(thd->mem_root, table->field[next_field++]);
        user.user_resource.updates=ptr ? atoi(ptr) : 0;
        ptr = get_field(thd->mem_root, table->field[next_field++]);
        user.user_resource.conn_per_hour= ptr ? atoi(ptr) : 0;
        if (user.user_resource.questions || user.user_resource.updates ||
            user.user_resource.conn_per_hour)
          mqh_used=1;

        if (table->s->fields >= 36)
        {
          /* Starting from 5.0.3 we have max_user_connections field */
          ptr= get_field(thd->mem_root, table->field[next_field++]);
          user.user_resource.user_conn= ptr ? atoi(ptr) : 0;
        }
        else
          user.user_resource.user_conn= 0;
      }
      else
      {
        user.ssl_type=SSL_TYPE_NONE;
        bzero((char *)&(user.user_resource),sizeof(user.user_resource));
#ifndef TO_BE_REMOVED
        if (table->s->fields <= 13)
        {						// Without grant
          if (user.access & CREATE_ACL)
            user.access|=REFERENCES_ACL | INDEX_ACL | ALTER_ACL;
        }
        /* Convert old privileges */
        user.access|= LOCK_TABLES_ACL | CREATE_TMP_ACL | SHOW_DB_ACL;
        if (user.access & FILE_ACL)
          user.access|= REPL_CLIENT_ACL | REPL_SLAVE_ACL;
        if (user.access & PROCESS_ACL)
          user.access|= SUPER_ACL | EXECUTE_ACL;
#endif
      }
      (void) push_dynamic(&acl_users,(uchar*) &user);
      if (!user.host.hostname ||
	  (user.host.hostname[0] == wild_many && !user.host.hostname[1]))
        allow_all_hosts=1;			// Anyone can connect
    }
  }
  my_qsort((uchar*) dynamic_element(&acl_users,0,ACL_USER*),acl_users.elements,
	   sizeof(ACL_USER),(qsort_cmp) acl_compare);
  end_read_record(&read_record_info);
  freeze_size(&acl_users);

  init_read_record(&read_record_info,thd,table=tables[2].table,NULL,1,0,FALSE);
  table->use_all_columns();
  (void) my_init_dynamic_array(&acl_dbs,sizeof(ACL_DB),50,100);
  while (!(read_record_info.read_record(&read_record_info)))
  {
    ACL_DB db;
    update_hostname(&db.host,get_field(&mem, table->field[MYSQL_DB_FIELD_HOST]));
    db.db=get_field(&mem, table->field[MYSQL_DB_FIELD_DB]);
    if (!db.db)
    {
      sql_print_warning("Found an entry in the 'db' table with empty database name; Skipped");
      continue;
    }
    db.user=get_field(&mem, table->field[MYSQL_DB_FIELD_USER]);
    if (check_no_resolve && hostname_requires_resolving(db.host.hostname))
    {
      sql_print_warning("'db' entry '%s %s@%s' "
		        "ignored in --skip-name-resolve mode.",
		        db.db,
			db.user ? db.user : "",
			db.host.hostname ? db.host.hostname : "");
      continue;
    }
    db.access=get_access(table,3);
    db.access=fix_rights_for_db(db.access);
    if (lower_case_table_names)
    {
      /*
        convert db to lower case and give a warning if the db wasn't
        already in lower case
      */
      (void)strmov(tmp_name, db.db);
      my_casedn_str(files_charset_info, db.db);
      if (strcmp(db.db, tmp_name) != 0)
      {
        sql_print_warning("'db' entry '%s %s@%s' had database in mixed "
                          "case that has been forced to lowercase because "
                          "lower_case_table_names is set. It will not be "
                          "possible to remove this privilege using REVOKE.",
		          db.db,
			  db.user ? db.user : "",
			  db.host.hostname ? db.host.hostname : "");
      }
    }
    db.sort=get_sort(3,db.host.hostname,db.db,db.user);
#ifndef TO_BE_REMOVED
    if (table->s->fields <=  9)
    {						// Without grant
      if (db.access & CREATE_ACL)
	db.access|=REFERENCES_ACL | INDEX_ACL | ALTER_ACL;
    }
#endif
    (void) push_dynamic(&acl_dbs,(uchar*) &db);
  }
  my_qsort((uchar*) dynamic_element(&acl_dbs,0,ACL_DB*),acl_dbs.elements,
	   sizeof(ACL_DB),(qsort_cmp) acl_compare);
  end_read_record(&read_record_info);
  freeze_size(&acl_dbs);
  init_check_host();

  initialized=1;
  return_val= FALSE;

end:
  thd->variables.sql_mode= old_sql_mode;
  DBUG_RETURN(return_val);
}


void acl_free(bool end)
{
  free_root(&mem,MYF(0));
  delete_dynamic(&acl_hosts);
  delete_dynamic(&acl_users);
  delete_dynamic(&acl_dbs);
  delete_dynamic(&acl_wild_hosts);
  my_hash_free(&acl_check_hosts);
  if (!end)
    acl_cache->clear(1); /* purecov: inspected */
  else
  {
    delete acl_cache;
    acl_cache=0;
  }
}


/*
  Forget current user/db-level privileges and read new privileges
  from the privilege tables.

  SYNOPSIS
    acl_reload()
      thd  Current thread

  NOTE
    All tables of calling thread which were open and locked by LOCK TABLES
    statement will be unlocked and closed.
    This function is also used for initialization of structures responsible
    for user/db-level privilege checking.

  RETURN VALUE
    FALSE  Success
    TRUE   Failure
*/

my_bool acl_reload(THD *thd)
{
  TABLE_LIST tables[3];
  DYNAMIC_ARRAY old_acl_hosts,old_acl_users,old_acl_dbs;
  MEM_ROOT old_mem;
  bool old_initialized;
  my_bool return_val= TRUE;
  DBUG_ENTER("acl_reload");

  if (thd->locked_tables)
  {					// Can't have locked tables here
    thd->lock=thd->locked_tables;
    thd->locked_tables=0;
    close_thread_tables(thd);
  }

  /*
    To avoid deadlocks we should obtain table locks before
    obtaining acl_cache->lock mutex.
  */
  bzero((char*) tables, sizeof(tables));
  tables[0].alias= tables[0].table_name= (char*) "host";
  tables[1].alias= tables[1].table_name= (char*) "user";
  tables[2].alias= tables[2].table_name= (char*) "db";
  tables[0].db=tables[1].db=tables[2].db=(char*) "mysql";
  tables[0].next_local= tables[0].next_global= tables+1;
  tables[1].next_local= tables[1].next_global= tables+2;
  tables[0].lock_type=tables[1].lock_type=tables[2].lock_type=TL_READ;
  tables[0].skip_temporary= tables[1].skip_temporary=
    tables[2].skip_temporary= TRUE;

  if (simple_open_n_lock_tables(thd, tables))
  {
    /*
      Execution might have been interrupted; only print the error message
      if an error condition has been raised.
    */
    if (thd->stmt_da->is_error())
      sql_print_error("Fatal error: Can't open and lock privilege tables: %s",
                      thd->stmt_da->message());
    goto end;
  }

  if ((old_initialized=initialized))
    mysql_mutex_lock(&acl_cache->lock);

  old_acl_hosts=acl_hosts;
  old_acl_users=acl_users;
  old_acl_dbs=acl_dbs;
  old_mem=mem;
  delete_dynamic(&acl_wild_hosts);
  my_hash_free(&acl_check_hosts);

  if ((return_val= acl_load(thd, tables)))
  {					// Error. Revert to old list
    DBUG_PRINT("error",("Reverting to old privileges"));
    acl_free();				/* purecov: inspected */
    acl_hosts=old_acl_hosts;
    acl_users=old_acl_users;
    acl_dbs=old_acl_dbs;
    mem=old_mem;
    init_check_host();
  }
  else
  {
    free_root(&old_mem,MYF(0));
    delete_dynamic(&old_acl_hosts);
    delete_dynamic(&old_acl_users);
    delete_dynamic(&old_acl_dbs);
  }
  if (old_initialized)
    mysql_mutex_unlock(&acl_cache->lock);
end:
  close_thread_tables(thd);
  DBUG_RETURN(return_val);
}


/*
  Get all access bits from table after fieldnr

  IMPLEMENTATION
  We know that the access privileges ends when there is no more fields
  or the field is not an enum with two elements.

  SYNOPSIS
    get_access()
    form        an open table to read privileges from.
                The record should be already read in table->record[0]
    fieldnr     number of the first privilege (that is ENUM('N','Y') field
    next_field  on return - number of the field next to the last ENUM
                (unless next_field == 0)

  RETURN VALUE
    privilege mask
*/

static ulong get_access(TABLE *form, uint fieldnr, uint *next_field)
{
  ulong access_bits=0,bit;
  char buff[2];
  String res(buff,sizeof(buff),&my_charset_latin1);
  Field **pos;

  for (pos=form->field+fieldnr, bit=1;
       *pos && (*pos)->real_type() == MYSQL_TYPE_ENUM &&
	 ((Field_enum*) (*pos))->typelib->count == 2 ;
       pos++, fieldnr++, bit<<=1)
  {
    (*pos)->val_str(&res);
    if (my_toupper(&my_charset_latin1, res[0]) == 'Y')
      access_bits|= bit;
  }
  if (next_field)
    *next_field=fieldnr;
  return access_bits;
}


/*
  Return a number which, if sorted 'desc', puts strings in this order:
    no wildcards
    wildcards
    empty string
*/

static ulong get_sort(uint count,...)
{
  va_list args;
  va_start(args,count);
  ulong sort=0;

  /* Should not use this function with more than 4 arguments for compare. */
  DBUG_ASSERT(count <= 4);

  while (count--)
  {
    char *start, *str= va_arg(args,char*);
    uint chars= 0;
    uint wild_pos= 0;           /* first wildcard position */

    if ((start= str))
    {
      for (; *str ; str++)
      {
        if (*str == wild_prefix && str[1])
          str++;
        else if (*str == wild_many || *str == wild_one)
        {
          wild_pos= (uint) (str - start) + 1;
          break;
        }
        chars= 128;                             // Marker that chars existed
      }
    }
    sort= (sort << 8) + (wild_pos ? min(wild_pos, 127) : chars);
  }
  va_end(args);
  return sort;
}


static int acl_compare(ACL_ACCESS *a,ACL_ACCESS *b)
{
  if (a->sort > b->sort)
    return -1;
  if (a->sort < b->sort)
    return 1;
  return 0;
}


/*
  Seek ACL entry for a user, check password, SSL cypher, and if
  everything is OK, update THD user data and USER_RESOURCES struct.

  IMPLEMENTATION
   This function does not check if the user has any sensible privileges:
   only user's existence and  validity is checked.
   Note, that entire operation is protected by acl_cache_lock.

  SYNOPSIS
    acl_getroot()
    thd         thread handle. If all checks are OK,
                thd->security_ctx->priv_user/master_access are updated.
                thd->security_ctx->host/ip/user are used for checks.
    mqh         user resources; on success mqh is reset, else
                unchanged
    passwd      scrambled & crypted password, received from client
                (to check): thd->scramble or thd->scramble_323 is
                used to decrypt passwd, so they must contain
                original random string,
    passwd_len  length of passwd, must be one of 0, 8,
                SCRAMBLE_LENGTH_323, SCRAMBLE_LENGTH
    'thd' and 'mqh' are updated on success; other params are IN.
  
  RETURN VALUE
    0  success: thd->priv_user, thd->priv_host, thd->master_access, mqh are
       updated
    1  user not found or authentication failure
    2  user found, has long (4.1.1) salt, but passwd is in old (3.23) format.
   -1  user found, has short (3.23) salt, but passwd is in new (4.1.1) format.
*/

int acl_getroot(THD *thd, USER_RESOURCES  *mqh,
                const char *passwd, uint passwd_len)
{
  ulong user_access= NO_ACCESS;
  int res= 1;
  ACL_USER *acl_user= 0;
  Security_context *sctx= thd->security_ctx;
  DBUG_ENTER("acl_getroot");

  if (!initialized)
  {
    /* 
      here if mysqld's been started with --skip-grant-tables option.
    */
    sctx->skip_grants();
    bzero((char*) mqh, sizeof(*mqh));
    DBUG_RETURN(0);
  }

  mysql_mutex_lock(&acl_cache->lock);

  /*
    Find acl entry in user database. Note, that find_acl_user is not the same,
    because it doesn't take into account the case when user is not empty,
    but acl_user->user is empty
  */

  for (uint i=0 ; i < acl_users.elements ; i++)
  {
    ACL_USER *acl_user_tmp= dynamic_element(&acl_users,i,ACL_USER*);
    if (!acl_user_tmp->user || !strcmp(sctx->user, acl_user_tmp->user))
    {
      if (compare_hostname(&acl_user_tmp->host, sctx->host, sctx->ip))
      {
        /* check password: it should be empty or valid */
        if (passwd_len == acl_user_tmp->salt_len)
        {
          if (acl_user_tmp->salt_len == 0 ||
              (acl_user_tmp->salt_len == SCRAMBLE_LENGTH ?
              check_scramble(passwd, thd->scramble, acl_user_tmp->salt) :
              check_scramble_323(passwd, thd->scramble,
                                 (ulong *) acl_user_tmp->salt)) == 0)
          {
            acl_user= acl_user_tmp;
            res= 0;
          }
        }
        else if (passwd_len == SCRAMBLE_LENGTH &&
                 acl_user_tmp->salt_len == SCRAMBLE_LENGTH_323)
          res= -1;
        else if (passwd_len == SCRAMBLE_LENGTH_323 &&
                 acl_user_tmp->salt_len == SCRAMBLE_LENGTH)
          res= 2;
        /* linear search complete: */
        break;
      }
    }
  }
  /*
    This was moved to separate tree because of heavy HAVE_OPENSSL case.
    If acl_user is not null, res is 0.
  */

  if (acl_user)
  {
    /* OK. User found and password checked continue validation */
#ifdef HAVE_OPENSSL
    Vio *vio=thd->net.vio;
    SSL *ssl= (SSL*) vio->ssl_arg;
    X509 *cert;
#endif

    /*
      At this point we know that user is allowed to connect
      from given host by given username/password pair. Now
      we check if SSL is required, if user is using SSL and
      if X509 certificate attributes are OK
    */
    switch (acl_user->ssl_type) {
    case SSL_TYPE_NOT_SPECIFIED:		// Impossible
    case SSL_TYPE_NONE:				// SSL is not required
      user_access= acl_user->access;
      break;
#ifdef HAVE_OPENSSL
    case SSL_TYPE_ANY:				// Any kind of SSL is ok
      if (vio_type(vio) == VIO_TYPE_SSL)
	user_access= acl_user->access;
      break;
    case SSL_TYPE_X509: /* Client should have any valid certificate. */
      /*
	Connections with non-valid certificates are dropped already
	in sslaccept() anyway, so we do not check validity here.

	We need to check for absence of SSL because without SSL
	we should reject connection.
      */
      if (vio_type(vio) == VIO_TYPE_SSL &&
	  SSL_get_verify_result(ssl) == X509_V_OK &&
	  (cert= SSL_get_peer_certificate(ssl)))
      {
	user_access= acl_user->access;
        X509_free(cert);
      }
      break;
    case SSL_TYPE_SPECIFIED: /* Client should have specified attrib */
      /*
	We do not check for absence of SSL because without SSL it does
	not pass all checks here anyway.
	If cipher name is specified, we compare it to actual cipher in
	use.
      */
      if (vio_type(vio) != VIO_TYPE_SSL ||
	  SSL_get_verify_result(ssl) != X509_V_OK)
	break;
      if (acl_user->ssl_cipher)
      {
	DBUG_PRINT("info",("comparing ciphers: '%s' and '%s'",
			   acl_user->ssl_cipher,SSL_get_cipher(ssl)));
	if (!strcmp(acl_user->ssl_cipher,SSL_get_cipher(ssl)))
	  user_access= acl_user->access;
	else
	{
	  if (global_system_variables.log_warnings)
	    sql_print_information("X509 ciphers mismatch: should be '%s' but is '%s'",
			      acl_user->ssl_cipher,
			      SSL_get_cipher(ssl));
	  break;
	}
      }
      /* Prepare certificate (if exists) */
      DBUG_PRINT("info",("checkpoint 1"));
      if (!(cert= SSL_get_peer_certificate(ssl)))
      {
	user_access=NO_ACCESS;
	break;
      }
      DBUG_PRINT("info",("checkpoint 2"));
      /* If X509 issuer is specified, we check it... */
      if (acl_user->x509_issuer)
      {
        DBUG_PRINT("info",("checkpoint 3"));
        char *ptr = X509_NAME_oneline(X509_get_issuer_name(cert), 0, 0);
        DBUG_PRINT("info",("comparing issuers: '%s' and '%s'",
			   acl_user->x509_issuer, ptr));
        if (strcmp(acl_user->x509_issuer, ptr))
        {
          if (global_system_variables.log_warnings)
            sql_print_information("X509 issuer mismatch: should be '%s' "
			      "but is '%s'", acl_user->x509_issuer, ptr);
          free(ptr);
          X509_free(cert);
          user_access=NO_ACCESS;
          break;
        }
        user_access= acl_user->access;
        free(ptr);
      }
      DBUG_PRINT("info",("checkpoint 4"));
      /* X509 subject is specified, we check it .. */
      if (acl_user->x509_subject)
      {
        char *ptr= X509_NAME_oneline(X509_get_subject_name(cert), 0, 0);
        DBUG_PRINT("info",("comparing subjects: '%s' and '%s'",
                           acl_user->x509_subject, ptr));
        if (strcmp(acl_user->x509_subject,ptr))
        {
          if (global_system_variables.log_warnings)
            sql_print_information("X509 subject mismatch: should be '%s' but is '%s'",
                            acl_user->x509_subject, ptr);
          free(ptr);
          X509_free(cert);
          user_access=NO_ACCESS;
          break;
        }
        user_access= acl_user->access;
        free(ptr);
      }
      /* Deallocate the X509 certificate. */
      X509_free(cert);
      break;
#else  /* HAVE_OPENSSL */
    default:
      /*
        If we don't have SSL but SSL is required for this user the 
        authentication should fail.
      */
      break;
#endif /* HAVE_OPENSSL */
    }
    sctx->master_access= user_access;
    sctx->priv_user= acl_user->user ? sctx->user : (char *) "";
    *mqh= acl_user->user_resource;

    if (acl_user->host.hostname)
      strmake(sctx->priv_host, acl_user->host.hostname, MAX_HOSTNAME - 1);
    else
      *sctx->priv_host= 0;
  }
  mysql_mutex_unlock(&acl_cache->lock);
  DBUG_RETURN(res);
}


/*
  This is like acl_getroot() above, but it doesn't check password,
  and we don't care about the user resources.

  SYNOPSIS
    acl_getroot_no_password()
      sctx               Context which should be initialized
      user               user name
      host               host name
      ip                 IP
      db                 current data base name

  RETURN
    FALSE  OK
    TRUE   Error
*/

bool acl_getroot_no_password(Security_context *sctx, char *user, char *host,
                             char *ip, char *db)
{
  int res= 1;
  uint i;
  ACL_USER *acl_user= 0;
  DBUG_ENTER("acl_getroot_no_password");

  DBUG_PRINT("enter", ("Host: '%s', Ip: '%s', User: '%s', db: '%s'",
                       (host ? host : "(NULL)"), (ip ? ip : "(NULL)"),
                       user, (db ? db : "(NULL)")));
  sctx->user= user;
  sctx->host= host;
  sctx->ip= ip;
  sctx->host_or_ip= host ? host : (ip ? ip : "");

  if (!initialized)
  {
    /*
      here if mysqld's been started with --skip-grant-tables option.
    */
    sctx->skip_grants();
    DBUG_RETURN(FALSE);
  }

  mysql_mutex_lock(&acl_cache->lock);

  sctx->master_access= 0;
  sctx->db_access= 0;
  sctx->priv_user= (char *) "";
  *sctx->priv_host= 0;

  /*
     Find acl entry in user database.
     This is specially tailored to suit the check we do for CALL of
     a stored procedure; user is set to what is actually a
     priv_user, which can be ''.
  */
  for (i=0 ; i < acl_users.elements ; i++)
  {
    ACL_USER *acl_user_tmp= dynamic_element(&acl_users,i,ACL_USER*);
    if ((!acl_user_tmp->user && !user[0]) ||
        (acl_user_tmp->user && strcmp(user, acl_user_tmp->user) == 0))
    {
      if (compare_hostname(&acl_user_tmp->host, host, ip))
      {
        acl_user= acl_user_tmp;
        res= 0;
        break;
      }
    }
  }

  if (acl_user)
  {
    for (i=0 ; i < acl_dbs.elements ; i++)
    {
      ACL_DB *acl_db= dynamic_element(&acl_dbs, i, ACL_DB*);
      if (!acl_db->user ||
	  (user && user[0] && !strcmp(user, acl_db->user)))
      {
	if (compare_hostname(&acl_db->host, host, ip))
	{
	  if (!acl_db->db || (db && !wild_compare(db, acl_db->db, 0)))
	  {
	    sctx->db_access= acl_db->access;
	    break;
	  }
	}
      }
    }
    sctx->master_access= acl_user->access;
    sctx->priv_user= acl_user->user ? user : (char *) "";

    if (acl_user->host.hostname)
      strmake(sctx->priv_host, acl_user->host.hostname, MAX_HOSTNAME - 1);
    else
      *sctx->priv_host= 0;
  }
  mysql_mutex_unlock(&acl_cache->lock);
  DBUG_RETURN(res);
}

static uchar* check_get_key(ACL_USER *buff, size_t *length,
                            my_bool not_used __attribute__((unused)))
{
  *length=buff->hostname_length;
  return (uchar*) buff->host.hostname;
}


static void acl_update_user(const char *user, const char *host,
			    const char *password, uint password_len,
			    enum SSL_type ssl_type,
			    const char *ssl_cipher,
			    const char *x509_issuer,
			    const char *x509_subject,
			    USER_RESOURCES  *mqh,
			    ulong privileges)
{
  mysql_mutex_assert_owner(&acl_cache->lock);

  for (uint i=0 ; i < acl_users.elements ; i++)
  {
    ACL_USER *acl_user=dynamic_element(&acl_users,i,ACL_USER*);
    if ((!acl_user->user && !user[0]) ||
	(acl_user->user && !strcmp(user,acl_user->user)))
    {
      if ((!acl_user->host.hostname && !host[0]) ||
	  (acl_user->host.hostname &&
	  !my_strcasecmp(system_charset_info, host, acl_user->host.hostname)))
      {
	acl_user->access=privileges;
	if (mqh->specified_limits & USER_RESOURCES::QUERIES_PER_HOUR)
	  acl_user->user_resource.questions=mqh->questions;
	if (mqh->specified_limits & USER_RESOURCES::UPDATES_PER_HOUR)
	  acl_user->user_resource.updates=mqh->updates;
	if (mqh->specified_limits & USER_RESOURCES::CONNECTIONS_PER_HOUR)
	  acl_user->user_resource.conn_per_hour= mqh->conn_per_hour;
	if (mqh->specified_limits & USER_RESOURCES::USER_CONNECTIONS)
	  acl_user->user_resource.user_conn= mqh->user_conn;
	if (ssl_type != SSL_TYPE_NOT_SPECIFIED)
	{
	  acl_user->ssl_type= ssl_type;
	  acl_user->ssl_cipher= (ssl_cipher ? strdup_root(&mem,ssl_cipher) :
				 0);
	  acl_user->x509_issuer= (x509_issuer ? strdup_root(&mem,x509_issuer) :
				  0);
	  acl_user->x509_subject= (x509_subject ?
				   strdup_root(&mem,x509_subject) : 0);
	}
	if (password)
	  set_user_salt(acl_user, password, password_len);
        /* search complete: */
	break;
      }
    }
  }
}


static void acl_insert_user(const char *user, const char *host,
			    const char *password, uint password_len,
			    enum SSL_type ssl_type,
			    const char *ssl_cipher,
			    const char *x509_issuer,
			    const char *x509_subject,
			    USER_RESOURCES *mqh,
			    ulong privileges)
{
  ACL_USER acl_user;

  mysql_mutex_assert_owner(&acl_cache->lock);

  acl_user.user=*user ? strdup_root(&mem,user) : 0;
  update_hostname(&acl_user.host, *host ? strdup_root(&mem, host): 0);
  acl_user.access=privileges;
  acl_user.user_resource = *mqh;
  acl_user.sort=get_sort(2,acl_user.host.hostname,acl_user.user);
  acl_user.hostname_length=(uint) strlen(host);
  acl_user.ssl_type= (ssl_type != SSL_TYPE_NOT_SPECIFIED ?
		      ssl_type : SSL_TYPE_NONE);
  acl_user.ssl_cipher=	ssl_cipher   ? strdup_root(&mem,ssl_cipher) : 0;
  acl_user.x509_issuer= x509_issuer  ? strdup_root(&mem,x509_issuer) : 0;
  acl_user.x509_subject=x509_subject ? strdup_root(&mem,x509_subject) : 0;

  set_user_salt(&acl_user, password, password_len);

  (void) push_dynamic(&acl_users,(uchar*) &acl_user);
  if (!acl_user.host.hostname ||
      (acl_user.host.hostname[0] == wild_many && !acl_user.host.hostname[1]))
    allow_all_hosts=1;		// Anyone can connect /* purecov: tested */
  my_qsort((uchar*) dynamic_element(&acl_users,0,ACL_USER*),acl_users.elements,
	   sizeof(ACL_USER),(qsort_cmp) acl_compare);

  /* Rebuild 'acl_check_hosts' since 'acl_users' has been modified */
  rebuild_check_host();
}


static void acl_update_db(const char *user, const char *host, const char *db,
			  ulong privileges)
{
  mysql_mutex_assert_owner(&acl_cache->lock);

  for (uint i=0 ; i < acl_dbs.elements ; i++)
  {
    ACL_DB *acl_db=dynamic_element(&acl_dbs,i,ACL_DB*);
    if ((!acl_db->user && !user[0]) ||
	(acl_db->user &&
	!strcmp(user,acl_db->user)))
    {
      if ((!acl_db->host.hostname && !host[0]) ||
	  (acl_db->host.hostname &&
          !strcmp(host, acl_db->host.hostname)))
      {
	if ((!acl_db->db && !db[0]) ||
	    (acl_db->db && !strcmp(db,acl_db->db)))
	{
	  if (privileges)
	    acl_db->access=privileges;
	  else
	    delete_dynamic_element(&acl_dbs,i);
	}
      }
    }
  }
}


/*
  Insert a user/db/host combination into the global acl_cache

  SYNOPSIS
    acl_insert_db()
    user		User name
    host		Host name
    db			Database name
    privileges		Bitmap of privileges

  NOTES
    acl_cache->lock must be locked when calling this
*/

static void acl_insert_db(const char *user, const char *host, const char *db,
			  ulong privileges)
{
  ACL_DB acl_db;
  mysql_mutex_assert_owner(&acl_cache->lock);
  acl_db.user=strdup_root(&mem,user);
  update_hostname(&acl_db.host, *host ? strdup_root(&mem,host) : 0);
  acl_db.db=strdup_root(&mem,db);
  acl_db.access=privileges;
  acl_db.sort=get_sort(3,acl_db.host.hostname,acl_db.db,acl_db.user);
  (void) push_dynamic(&acl_dbs,(uchar*) &acl_db);
  my_qsort((uchar*) dynamic_element(&acl_dbs,0,ACL_DB*),acl_dbs.elements,
	   sizeof(ACL_DB),(qsort_cmp) acl_compare);
}



/*
  Get privilege for a host, user and db combination

  as db_is_pattern changes the semantics of comparison,
  acl_cache is not used if db_is_pattern is set.
*/

ulong acl_get(const char *host, const char *ip,
              const char *user, const char *db, my_bool db_is_pattern)
{
  ulong host_access= ~(ulong)0, db_access= 0;
  uint i;
  size_t key_length;
  char key[ACL_KEY_LENGTH],*tmp_db,*end;
  acl_entry *entry;
  DBUG_ENTER("acl_get");

  mysql_mutex_lock(&acl_cache->lock);
  end=strmov((tmp_db=strmov(strmov(key, ip ? ip : "")+1,user)+1),db);
  if (lower_case_table_names)
  {
    my_casedn_str(files_charset_info, tmp_db);
    db=tmp_db;
  }
  key_length= (size_t) (end-key);
  if (!db_is_pattern && (entry=(acl_entry*) acl_cache->search((uchar*) key,
                                                              key_length)))
  {
    db_access=entry->access;
    mysql_mutex_unlock(&acl_cache->lock);
    DBUG_PRINT("exit", ("access: 0x%lx", db_access));
    DBUG_RETURN(db_access);
  }

  /*
    Check if there are some access rights for database and user
  */
  for (i=0 ; i < acl_dbs.elements ; i++)
  {
    ACL_DB *acl_db=dynamic_element(&acl_dbs,i,ACL_DB*);
    if (!acl_db->user || !strcmp(user,acl_db->user))
    {
      if (compare_hostname(&acl_db->host,host,ip))
      {
	if (!acl_db->db || !wild_compare(db,acl_db->db,db_is_pattern))
	{
	  db_access=acl_db->access;
	  if (acl_db->host.hostname)
	    goto exit;				// Fully specified. Take it
	  break; /* purecov: tested */
	}
      }
    }
  }
  if (!db_access)
    goto exit;					// Can't be better

  /*
    No host specified for user. Get hostdata from host table
  */
  host_access=0;				// Host must be found
  for (i=0 ; i < acl_hosts.elements ; i++)
  {
    ACL_HOST *acl_host=dynamic_element(&acl_hosts,i,ACL_HOST*);
    if (compare_hostname(&acl_host->host,host,ip))
    {
      if (!acl_host->db || !wild_compare(db,acl_host->db,db_is_pattern))
      {
	host_access=acl_host->access;		// Fully specified. Take it
	break;
      }
    }
  }
exit:
  /* Save entry in cache for quick retrieval */
  if (!db_is_pattern &&
      (entry= (acl_entry*) malloc(sizeof(acl_entry)+key_length)))
  {
    entry->access=(db_access & host_access);
    entry->length=key_length;
    memcpy((uchar*) entry->key,key,key_length);
    acl_cache->add(entry);
  }
  mysql_mutex_unlock(&acl_cache->lock);
  DBUG_PRINT("exit", ("access: 0x%lx", db_access & host_access));
  DBUG_RETURN(db_access & host_access);
}

/*
  Check if there are any possible matching entries for this host

  NOTES
    All host names without wild cards are stored in a hash table,
    entries with wildcards are stored in a dynamic array
*/

static void init_check_host(void)
{
  DBUG_ENTER("init_check_host");
  (void) my_init_dynamic_array(&acl_wild_hosts,sizeof(struct acl_host_and_ip),
			  acl_users.elements,1);
  (void) my_hash_init(&acl_check_hosts,system_charset_info,
                      acl_users.elements, 0, 0,
                      (my_hash_get_key) check_get_key, 0, 0);
  if (!allow_all_hosts)
  {
    for (uint i=0 ; i < acl_users.elements ; i++)
    {
      ACL_USER *acl_user=dynamic_element(&acl_users,i,ACL_USER*);
      if (strchr(acl_user->host.hostname,wild_many) ||
	  strchr(acl_user->host.hostname,wild_one) ||
	  acl_user->host.ip_mask)
      {						// Has wildcard
	uint j;
	for (j=0 ; j < acl_wild_hosts.elements ; j++)
	{					// Check if host already exists
	  acl_host_and_ip *acl=dynamic_element(&acl_wild_hosts,j,
					       acl_host_and_ip *);
	  if (!my_strcasecmp(system_charset_info,
                             acl_user->host.hostname, acl->hostname))
	    break;				// already stored
	}
	if (j == acl_wild_hosts.elements)	// If new
	  (void) push_dynamic(&acl_wild_hosts,(uchar*) &acl_user->host);
      }
      else if (!my_hash_search(&acl_check_hosts,(uchar*)
                               acl_user->host.hostname,
                               strlen(acl_user->host.hostname)))
      {
	if (my_hash_insert(&acl_check_hosts,(uchar*) acl_user))
	{					// End of memory
	  allow_all_hosts=1;			// Should never happen
	  DBUG_VOID_RETURN;
	}
      }
    }
  }
  freeze_size(&acl_wild_hosts);
  freeze_size(&acl_check_hosts.array);
  DBUG_VOID_RETURN;
}


/*
  Rebuild lists used for checking of allowed hosts

  We need to rebuild 'acl_check_hosts' and 'acl_wild_hosts' after adding,
  dropping or renaming user, since they contain pointers to elements of
  'acl_user' array, which are invalidated by drop operation, and use
  ACL_USER::host::hostname as a key, which is changed by rename.
*/
void rebuild_check_host(void)
{
  delete_dynamic(&acl_wild_hosts);
  my_hash_free(&acl_check_hosts);
  init_check_host();
}


/* Return true if there is no users that can match the given host */

bool acl_check_host(const char *host, const char *ip)
{
  if (allow_all_hosts)
    return 0;
  mysql_mutex_lock(&acl_cache->lock);

  if ((host && my_hash_search(&acl_check_hosts,(uchar*) host,strlen(host))) ||
      (ip && my_hash_search(&acl_check_hosts,(uchar*) ip, strlen(ip))))
  {
    mysql_mutex_unlock(&acl_cache->lock);
    return 0;					// Found host
  }
  for (uint i=0 ; i < acl_wild_hosts.elements ; i++)
  {
    acl_host_and_ip *acl=dynamic_element(&acl_wild_hosts,i,acl_host_and_ip*);
    if (compare_hostname(acl, host, ip))
    {
      mysql_mutex_unlock(&acl_cache->lock);
      return 0;					// Host ok
    }
  }
  mysql_mutex_unlock(&acl_cache->lock);
  return 1;					// Host is not allowed
}


/*
  Check if the user is allowed to change password

  SYNOPSIS:
    check_change_password()
    thd		THD
    host	hostname for the user
    user	user name
    new_password new password

  NOTE:
    new_password cannot be NULL

    RETURN VALUE
      0		OK
      1		ERROR  ; In this case the error is sent to the client.
*/

int check_change_password(THD *thd, const char *host, const char *user,
                           char *new_password, uint new_password_len)
{
  if (!initialized)
  {
    my_error(ER_OPTION_PREVENTS_STATEMENT, MYF(0), "--skip-grant-tables");
    return(1);
  }
  if (!thd->slave_thread &&
      (strcmp(thd->security_ctx->user, user) ||
       my_strcasecmp(system_charset_info, host,
                     thd->security_ctx->priv_host)))
  {
    if (check_access(thd, UPDATE_ACL, "mysql", NULL, NULL, 1, 0))
      return(1);
  }
  if (!thd->slave_thread && !thd->security_ctx->user[0])
  {
    my_message(ER_PASSWORD_ANONYMOUS_USER, ER(ER_PASSWORD_ANONYMOUS_USER),
               MYF(0));
    return(1);
  }
  size_t len= strlen(new_password);
  if (len && len != SCRAMBLED_PASSWORD_CHAR_LENGTH &&
      len != SCRAMBLED_PASSWORD_CHAR_LENGTH_323)
  {
    my_error(ER_PASSWD_LENGTH, MYF(0), SCRAMBLED_PASSWORD_CHAR_LENGTH);
    return -1;
  }
  return(0);
}


/*
  Change a password for a user

  SYNOPSIS
    change_password()
    thd			Thread handle
    host		Hostname
    user		User name
    new_password	New password for host@user

  RETURN VALUES
    0	ok
    1	ERROR; In this case the error is sent to the client.
*/

bool change_password(THD *thd, const char *host, const char *user,
		     char *new_password)
{
  TABLE_LIST tables;
  TABLE *table;
  /* Buffer should be extended when password length is extended. */
  char buff[512];
  ulong query_length;
  uint new_password_len= (uint) strlen(new_password);
  bool result= 1;
  DBUG_ENTER("change_password");
  DBUG_PRINT("enter",("host: '%s'  user: '%s'  new_password: '%s'",
		      host,user,new_password));
  DBUG_ASSERT(host != 0);			// Ensured by parent

  if (check_change_password(thd, host, user, new_password, new_password_len))
    DBUG_RETURN(1);

  bzero((char*) &tables, sizeof(tables));
  tables.alias= tables.table_name= (char*) "user";
  tables.db= (char*) "mysql";

#ifdef HAVE_REPLICATION
  /*
    GRANT and REVOKE are applied the slave in/exclusion rules as they are
    some kind of updates to the mysql.% tables.
  */
  if (thd->slave_thread && rpl_filter->is_on())
  {
    /*
      The tables must be marked "updating" so that tables_ok() takes them into
      account in tests.  It's ok to leave 'updating' set after tables_ok.
    */
    tables.updating= 1;
    /* Thanks to bzero, tables.next==0 */
    if (!(thd->spcont || rpl_filter->tables_ok(0, &tables)))
      DBUG_RETURN(0);
  }
#endif

  if (!(table= open_ltable(thd, &tables, TL_WRITE, 0)))
    DBUG_RETURN(1);

  mysql_mutex_lock(&acl_cache->lock);
  ACL_USER *acl_user;
  if (!(acl_user= find_acl_user(host, user, TRUE)))
  {
    mysql_mutex_unlock(&acl_cache->lock);
    my_message(ER_PASSWORD_NO_MATCH, ER(ER_PASSWORD_NO_MATCH), MYF(0));
    goto end;
  }
  /* update loaded acl entry: */
  set_user_salt(acl_user, new_password, new_password_len);

  if (update_user_table(thd, table,
			acl_user->host.hostname ? acl_user->host.hostname : "",
			acl_user->user ? acl_user->user : "",
			new_password, new_password_len))
  {
    mysql_mutex_unlock(&acl_cache->lock); /* purecov: deadcode */
    goto end;
  }

  acl_cache->clear(1);				// Clear locked hostname cache
  mysql_mutex_unlock(&acl_cache->lock);
  result= 0;
  if (mysql_bin_log.is_open())
  {
    query_length=
      my_sprintf(buff,
                 (buff,"SET PASSWORD FOR '%-.120s'@'%-.120s'='%-.120s'",
                  acl_user->user ? acl_user->user : "",
                  acl_user->host.hostname ? acl_user->host.hostname : "",
                  new_password));
    thd->clear_error();
    result= thd->binlog_query(THD::STMT_QUERY_TYPE, buff, query_length,
                              FALSE, FALSE, FALSE, 0);
  }
end:
  close_thread_tables(thd);
  DBUG_RETURN(result);
}


/*
  Find user in ACL

  SYNOPSIS
    is_acl_user()
    host                 host name
    user                 user name

  RETURN
   FALSE  user not fond
   TRUE   there are such user
*/

bool is_acl_user(const char *host, const char *user)
{
  bool res;

  /* --skip-grants */
  if (!initialized)
    return TRUE;

  mysql_mutex_lock(&acl_cache->lock);
  res= find_acl_user(host, user, TRUE) != NULL;
  mysql_mutex_unlock(&acl_cache->lock);
  return res;
}


/*
  Find first entry that matches the current user
*/

static ACL_USER *
find_acl_user(const char *host, const char *user, my_bool exact)
{
  DBUG_ENTER("find_acl_user");
  DBUG_PRINT("enter",("host: '%s'  user: '%s'",host,user));

  mysql_mutex_assert_owner(&acl_cache->lock);

  for (uint i=0 ; i < acl_users.elements ; i++)
  {
    ACL_USER *acl_user=dynamic_element(&acl_users,i,ACL_USER*);
    DBUG_PRINT("info",("strcmp('%s','%s'), compare_hostname('%s','%s'),",
                       user, acl_user->user ? acl_user->user : "",
                       host,
                       acl_user->host.hostname ? acl_user->host.hostname :
                       ""));
    if ((!acl_user->user && !user[0]) ||
	(acl_user->user && !strcmp(user,acl_user->user)))
    {
      if (exact ? !my_strcasecmp(system_charset_info, host,
                                 acl_user->host.hostname ?
				 acl_user->host.hostname : "") :
          compare_hostname(&acl_user->host,host,host))
      {
	DBUG_RETURN(acl_user);
      }
    }
  }
  DBUG_RETURN(0);
}


/*
  Comparing of hostnames

  NOTES
  A hostname may be of type:
  hostname   (May include wildcards);   monty.pp.sci.fi
  ip	   (May include wildcards);   192.168.0.0
  ip/netmask			      192.168.0.0/255.255.255.0

  A net mask of 0.0.0.0 is not allowed.
*/

static const char *calc_ip(const char *ip, long *val, char end)
{
  long ip_val,tmp;
  if (!(ip=str2int(ip,10,0,255,&ip_val)) || *ip != '.')
    return 0;
  ip_val<<=24;
  if (!(ip=str2int(ip+1,10,0,255,&tmp)) || *ip != '.')
    return 0;
  ip_val+=tmp<<16;
  if (!(ip=str2int(ip+1,10,0,255,&tmp)) || *ip != '.')
    return 0;
  ip_val+=tmp<<8;
  if (!(ip=str2int(ip+1,10,0,255,&tmp)) || *ip != end)
    return 0;
  *val=ip_val+tmp;
  return ip;
}


static void update_hostname(acl_host_and_ip *host, const char *hostname)
{
  host->hostname=(char*) hostname;             // This will not be modified!
  if (!hostname ||
      (!(hostname=calc_ip(hostname,&host->ip,'/')) ||
       !(hostname=calc_ip(hostname+1,&host->ip_mask,'\0'))))
  {
    host->ip= host->ip_mask=0;			// Not a masked ip
  }
}


static bool compare_hostname(const acl_host_and_ip *host, const char *hostname,
			     const char *ip)
{
  long tmp;
  if (host->ip_mask && ip && calc_ip(ip,&tmp,'\0'))
  {
    return (tmp & host->ip_mask) == host->ip;
  }
  return (!host->hostname ||
	  (hostname && !wild_case_compare(system_charset_info,
                                          hostname, host->hostname)) ||
	  (ip && !wild_compare(ip, host->hostname, 0)));
}

/**
  Check if the given host name needs to be resolved or not.
  Host name has to be resolved if it actually contains *name*.

  For example:
    192.168.1.1               --> FALSE
    192.168.1.0/255.255.255.0 --> FALSE
    %                         --> FALSE
    192.168.1.%               --> FALSE
    AB%                       --> FALSE

    AAAAFFFF                  --> TRUE (Hostname)
    AAAA:FFFF:1234:5678       --> FALSE
    ::1                       --> FALSE

  This function does not check if the given string is a valid host name or
  not. It assumes that the argument is a valid host name.

  @param hostname   the string to check.

  @return a flag telling if the argument needs to be resolved or not.
  @retval TRUE the argument is a host name and needs to be resolved.
  @retval FALSE the argument is either an IP address, or a patter and
          should not be resolved.
*/

bool hostname_requires_resolving(const char *hostname)
{
  if (!hostname)
    return FALSE;

  /* Check if hostname is the localhost. */

  size_t hostname_len= strlen(hostname);
  size_t localhost_len= strlen(my_localhost);

  if (hostname == my_localhost ||
      (hostname_len == localhost_len &&
       !my_strnncoll(system_charset_info,
                     (const uchar *) hostname,  hostname_len,
                     (const uchar *) my_localhost, strlen(my_localhost))))
  {
    return FALSE;
  }

  /*
    If the string contains any of {':', '%', '_', '/'}, it is definitely
    not a host name:
      - ':' means that the string is an IPv6 address;
      - '%' or '_' means that the string is a pattern;
      - '/' means that the string is an IPv4 network address;
  */

  for (const char *p= hostname; *p; ++p)
  {
    switch (*p) {
      case ':':
      case '%':
      case '_':
      case '/':
        return FALSE;
    }
  }

  /*
    Now we have to tell a host name (ab.cd, 12.ab) from an IPv4 address
    (12.34.56.78). The assumption is that if the string contains only
    digits and dots, it is an IPv4 address. Otherwise -- a host name.
  */

  for (const char *p= hostname; *p; ++p)
  {
    if (*p != '.' && !my_isdigit(&my_charset_latin1, *p))
      return TRUE; /* a "letter" has been found. */
  }

  return FALSE; /* all characters are either dots or digits. */
}


/*
  Update record for user in mysql.user privilege table with new password.

  SYNOPSIS
    update_user_table()
      thd               Thread handle
      table             Pointer to TABLE object for open mysql.user table
      host/user         Hostname/username pair identifying user for which
                        new password should be set
      new_password      New password
      new_password_len  Length of new password
*/

static bool update_user_table(THD *thd, TABLE *table,
                              const char *host, const char *user,
			      const char *new_password, uint new_password_len)
{
  char user_key[MAX_KEY_LENGTH];
  int error;
  DBUG_ENTER("update_user_table");
  DBUG_PRINT("enter",("user: %s  host: %s",user,host));

  table->use_all_columns();
  table->field[0]->store(host,(uint) strlen(host), system_charset_info);
  table->field[1]->store(user,(uint) strlen(user), system_charset_info);
  key_copy((uchar *) user_key, table->record[0], table->key_info,
           table->key_info->key_length);

  if (table->file->index_read_idx_map(table->record[0], 0,
                                      (uchar *) user_key, HA_WHOLE_KEY,
                                      HA_READ_KEY_EXACT))
  {
    my_message(ER_PASSWORD_NO_MATCH, ER(ER_PASSWORD_NO_MATCH),
               MYF(0));	/* purecov: deadcode */
    DBUG_RETURN(1);				/* purecov: deadcode */
  }
  store_record(table,record[1]);
  table->field[2]->store(new_password, new_password_len, system_charset_info);
  if ((error=table->file->ha_update_row(table->record[1],table->record[0])) &&
      error != HA_ERR_RECORD_IS_THE_SAME)
  {
    table->file->print_error(error,MYF(0));	/* purecov: deadcode */
    DBUG_RETURN(1);
  }
  DBUG_RETURN(0);
}


/*
  Return 1 if we are allowed to create new users
  the logic here is: INSERT_ACL is sufficient.
  It's also a requirement in opt_safe_user_create,
  otherwise CREATE_USER_ACL is enough.
*/

static bool test_if_create_new_users(THD *thd)
{
  Security_context *sctx= thd->security_ctx;
  bool create_new_users= test(sctx->master_access & INSERT_ACL) ||
                         (!opt_safe_user_create &&
                          test(sctx->master_access & CREATE_USER_ACL));
  if (!create_new_users)
  {
    TABLE_LIST tl;
    ulong db_access;
    bzero((char*) &tl,sizeof(tl));
    tl.db=	   (char*) "mysql";
    tl.table_name=  (char*) "user";
    create_new_users= 1;

    db_access=acl_get(sctx->host, sctx->ip,
		      sctx->priv_user, tl.db, 0);
    if (!(db_access & INSERT_ACL))
    {
      if (check_grant(thd, INSERT_ACL, &tl, FALSE, UINT_MAX, TRUE))
	create_new_users=0;
    }
  }
  return create_new_users;
}


/****************************************************************************
  Handle GRANT commands
****************************************************************************/

static int replace_user_table(THD *thd, TABLE *table, const LEX_USER &combo,
			      ulong rights, bool revoke_grant,
			      bool can_create_user, bool no_auto_create)
{
  int error = -1;
  bool old_row_exists=0;
  const char *password= "";
  uint password_len= 0;
  char what= (revoke_grant) ? 'N' : 'Y';
  uchar user_key[MAX_KEY_LENGTH];
  LEX *lex= thd->lex;
  DBUG_ENTER("replace_user_table");

  mysql_mutex_assert_owner(&acl_cache->lock);

  if (combo.password.str && combo.password.str[0])
  {
    if (combo.password.length != SCRAMBLED_PASSWORD_CHAR_LENGTH &&
        combo.password.length != SCRAMBLED_PASSWORD_CHAR_LENGTH_323)
    {
      my_error(ER_PASSWD_LENGTH, MYF(0), SCRAMBLED_PASSWORD_CHAR_LENGTH);
      DBUG_RETURN(-1);
    }
    password_len= combo.password.length;
    password=combo.password.str;
  }

  table->use_all_columns();
  table->field[0]->store(combo.host.str,combo.host.length,
                         system_charset_info);
  table->field[1]->store(combo.user.str,combo.user.length,
                         system_charset_info);
  key_copy(user_key, table->record[0], table->key_info,
           table->key_info->key_length);

  if (table->file->index_read_idx_map(table->record[0], 0, user_key,
                                      HA_WHOLE_KEY,
                                      HA_READ_KEY_EXACT))
  {
    /* what == 'N' means revoke */
    if (what == 'N')
    {
      my_error(ER_NONEXISTING_GRANT, MYF(0), combo.user.str, combo.host.str);
      goto end;
    }
    /*
      There are four options which affect the process of creation of
      a new user (mysqld option --safe-create-user, 'insert' privilege
      on 'mysql.user' table, using 'GRANT' with 'IDENTIFIED BY' and
      SQL_MODE flag NO_AUTO_CREATE_USER). Below is the simplified rule
      how it should work.
      if (safe-user-create && ! INSERT_priv) => reject
      else if (identified_by) => create
      else if (no_auto_create_user) => reject
      else create

      see also test_if_create_new_users()
    */
    else if (!password_len && no_auto_create)
    {
      my_error(ER_PASSWORD_NO_MATCH, MYF(0), combo.user.str, combo.host.str);
      goto end;
    }
    else if (!can_create_user)
    {
      my_error(ER_CANT_CREATE_USER_WITH_GRANT, MYF(0),
               thd->security_ctx->user, thd->security_ctx->host_or_ip);
      goto end;
    }
    old_row_exists = 0;
    restore_record(table,s->default_values);
    table->field[0]->store(combo.host.str,combo.host.length,
                           system_charset_info);
    table->field[1]->store(combo.user.str,combo.user.length,
                           system_charset_info);
    table->field[2]->store(password, password_len,
                           system_charset_info);
  }
  else
  {
    old_row_exists = 1;
    store_record(table,record[1]);			// Save copy for update
    if (combo.password.str)			// If password given
      table->field[2]->store(password, password_len, system_charset_info);
    else if (!rights && !revoke_grant &&
             lex->ssl_type == SSL_TYPE_NOT_SPECIFIED &&
             !lex->mqh.specified_limits)
    {
      DBUG_RETURN(0);
    }
  }

  /* Update table columns with new privileges */

  Field **tmp_field;
  ulong priv;
  uint next_field;
  for (tmp_field= table->field+3, priv = SELECT_ACL;
       *tmp_field && (*tmp_field)->real_type() == MYSQL_TYPE_ENUM &&
	 ((Field_enum*) (*tmp_field))->typelib->count == 2 ;
       tmp_field++, priv <<= 1)
  {
    if (priv & rights)				 // set requested privileges
      (*tmp_field)->store(&what, 1, &my_charset_latin1);
  }
  rights= get_access(table, 3, &next_field);
  DBUG_PRINT("info",("table fields: %d",table->s->fields));
  if (table->s->fields >= 31)		/* From 4.0.0 we have more fields */
  {
    /* We write down SSL related ACL stuff */
    switch (lex->ssl_type) {
    case SSL_TYPE_ANY:
      table->field[next_field]->store(STRING_WITH_LEN("ANY"),
                                      &my_charset_latin1);
      table->field[next_field+1]->store("", 0, &my_charset_latin1);
      table->field[next_field+2]->store("", 0, &my_charset_latin1);
      table->field[next_field+3]->store("", 0, &my_charset_latin1);
      break;
    case SSL_TYPE_X509:
      table->field[next_field]->store(STRING_WITH_LEN("X509"),
                                      &my_charset_latin1);
      table->field[next_field+1]->store("", 0, &my_charset_latin1);
      table->field[next_field+2]->store("", 0, &my_charset_latin1);
      table->field[next_field+3]->store("", 0, &my_charset_latin1);
      break;
    case SSL_TYPE_SPECIFIED:
      table->field[next_field]->store(STRING_WITH_LEN("SPECIFIED"),
                                      &my_charset_latin1);
      table->field[next_field+1]->store("", 0, &my_charset_latin1);
      table->field[next_field+2]->store("", 0, &my_charset_latin1);
      table->field[next_field+3]->store("", 0, &my_charset_latin1);
      if (lex->ssl_cipher)
        table->field[next_field+1]->store(lex->ssl_cipher,
                                strlen(lex->ssl_cipher), system_charset_info);
      if (lex->x509_issuer)
        table->field[next_field+2]->store(lex->x509_issuer,
                                strlen(lex->x509_issuer), system_charset_info);
      if (lex->x509_subject)
        table->field[next_field+3]->store(lex->x509_subject,
                                strlen(lex->x509_subject), system_charset_info);
      break;
    case SSL_TYPE_NOT_SPECIFIED:
      break;
    case SSL_TYPE_NONE:
      table->field[next_field]->store("", 0, &my_charset_latin1);
      table->field[next_field+1]->store("", 0, &my_charset_latin1);
      table->field[next_field+2]->store("", 0, &my_charset_latin1);
      table->field[next_field+3]->store("", 0, &my_charset_latin1);
      break;
    }
    next_field+=4;

    USER_RESOURCES mqh= lex->mqh;
    if (mqh.specified_limits & USER_RESOURCES::QUERIES_PER_HOUR)
      table->field[next_field]->store((longlong) mqh.questions, TRUE);
    if (mqh.specified_limits & USER_RESOURCES::UPDATES_PER_HOUR)
      table->field[next_field+1]->store((longlong) mqh.updates, TRUE);
    if (mqh.specified_limits & USER_RESOURCES::CONNECTIONS_PER_HOUR)
      table->field[next_field+2]->store((longlong) mqh.conn_per_hour, TRUE);
    if (table->s->fields >= 36 &&
        (mqh.specified_limits & USER_RESOURCES::USER_CONNECTIONS))
      table->field[next_field+3]->store((longlong) mqh.user_conn, TRUE);
    mqh_used= mqh_used || mqh.questions || mqh.updates || mqh.conn_per_hour;
  }
  if (old_row_exists)
  {
    /*
      We should NEVER delete from the user table, as a uses can still
      use mysqld even if he doesn't have any privileges in the user table!
    */
    if (cmp_record(table,record[1]))
    {
      if ((error=
           table->file->ha_update_row(table->record[1],table->record[0])) &&
          error != HA_ERR_RECORD_IS_THE_SAME)
      {						// This should never happen
        table->file->print_error(error,MYF(0));	/* purecov: deadcode */
        error= -1;				/* purecov: deadcode */
        goto end;				/* purecov: deadcode */
      }
      else
        error= 0;
    }
  }
  else if ((error=table->file->ha_write_row(table->record[0]))) // insert
  {						// This should never happen
    if (table->file->is_fatal_error(error, HA_CHECK_DUP))
    {
      table->file->print_error(error,MYF(0));	/* purecov: deadcode */
      error= -1;				/* purecov: deadcode */
      goto end;					/* purecov: deadcode */
    }
  }
  error=0;					// Privileges granted / revoked

end:
  if (!error)
  {
    acl_cache->clear(1);			// Clear privilege cache
    if (old_row_exists)
      acl_update_user(combo.user.str, combo.host.str,
                      combo.password.str, password_len,
		      lex->ssl_type,
		      lex->ssl_cipher,
		      lex->x509_issuer,
		      lex->x509_subject,
		      &lex->mqh,
		      rights);
    else
      acl_insert_user(combo.user.str, combo.host.str, password, password_len,
		      lex->ssl_type,
		      lex->ssl_cipher,
		      lex->x509_issuer,
		      lex->x509_subject,
		      &lex->mqh,
		      rights);
  }
  DBUG_RETURN(error);
}


/*
  change grants in the mysql.db table
*/

static int replace_db_table(TABLE *table, const char *db,
			    const LEX_USER &combo,
			    ulong rights, bool revoke_grant)
{
  uint i;
  ulong priv,store_rights;
  bool old_row_exists=0;
  int error;
  char what= (revoke_grant) ? 'N' : 'Y';
  uchar user_key[MAX_KEY_LENGTH];
  DBUG_ENTER("replace_db_table");

  if (!initialized)
  {
    my_error(ER_OPTION_PREVENTS_STATEMENT, MYF(0), "--skip-grant-tables");
    DBUG_RETURN(-1);
  }

  /* Check if there is such a user in user table in memory? */
  if (!find_acl_user(combo.host.str,combo.user.str, FALSE))
  {
    my_message(ER_PASSWORD_NO_MATCH, ER(ER_PASSWORD_NO_MATCH), MYF(0));
    DBUG_RETURN(-1);
  }

  table->use_all_columns();
  table->field[0]->store(combo.host.str,combo.host.length,
                         system_charset_info);
  table->field[1]->store(db,(uint) strlen(db), system_charset_info);
  table->field[2]->store(combo.user.str,combo.user.length,
                         system_charset_info);
  key_copy(user_key, table->record[0], table->key_info,
           table->key_info->key_length);

  if (table->file->index_read_idx_map(table->record[0],0, user_key,
                                      HA_WHOLE_KEY,
                                      HA_READ_KEY_EXACT))
  {
    if (what == 'N')
    { // no row, no revoke
      my_error(ER_NONEXISTING_GRANT, MYF(0), combo.user.str, combo.host.str);
      goto abort;
    }
    old_row_exists = 0;
    restore_record(table, s->default_values);
    table->field[0]->store(combo.host.str,combo.host.length,
                           system_charset_info);
    table->field[1]->store(db,(uint) strlen(db), system_charset_info);
    table->field[2]->store(combo.user.str,combo.user.length,
                           system_charset_info);
  }
  else
  {
    old_row_exists = 1;
    store_record(table,record[1]);
  }

  store_rights=get_rights_for_db(rights);
  for (i= 3, priv= 1; i < table->s->fields; i++, priv <<= 1)
  {
    if (priv & store_rights)			// do it if priv is chosen
      table->field [i]->store(&what,1, &my_charset_latin1);// set requested privileges
  }
  rights=get_access(table,3);
  rights=fix_rights_for_db(rights);

  if (old_row_exists)
  {
    /* update old existing row */
    if (rights)
    {
      if ((error= table->file->ha_update_row(table->record[1],
                                             table->record[0])) &&
          error != HA_ERR_RECORD_IS_THE_SAME)
	goto table_error;			/* purecov: deadcode */
    }
    else	/* must have been a revoke of all privileges */
    {
      if ((error= table->file->ha_delete_row(table->record[1])))
	goto table_error;			/* purecov: deadcode */
    }
  }
  else if (rights && (error= table->file->ha_write_row(table->record[0])))
  {
    if (table->file->is_fatal_error(error, HA_CHECK_DUP_KEY))
      goto table_error; /* purecov: deadcode */
  }

  acl_cache->clear(1);				// Clear privilege cache
  if (old_row_exists)
    acl_update_db(combo.user.str,combo.host.str,db,rights);
  else
  if (rights)
    acl_insert_db(combo.user.str,combo.host.str,db,rights);
  DBUG_RETURN(0);

  /* This could only happen if the grant tables got corrupted */
table_error:
  table->file->print_error(error,MYF(0));	/* purecov: deadcode */

abort:
  DBUG_RETURN(-1);
}


class GRANT_COLUMN :public Sql_alloc
{
public:
  char *column;
  ulong rights;
  uint key_length;
  GRANT_COLUMN(String &c,  ulong y) :rights (y)
  {
    column= (char*) memdup_root(&memex,c.ptr(), key_length=c.length());
  }
};


static uchar* get_key_column(GRANT_COLUMN *buff, size_t *length,
			    my_bool not_used __attribute__((unused)))
{
  *length=buff->key_length;
  return (uchar*) buff->column;
}


class GRANT_NAME :public Sql_alloc
{
public:
  acl_host_and_ip host;
  char *db, *user, *tname, *hash_key;
  ulong privs;
  ulong sort;
  size_t key_length;
  GRANT_NAME(const char *h, const char *d,const char *u,
             const char *t, ulong p, bool is_routine);
  GRANT_NAME (TABLE *form, bool is_routine);
  virtual ~GRANT_NAME() {};
  virtual bool ok() { return privs != 0; }
  void set_user_details(const char *h, const char *d,
                        const char *u, const char *t,
                        bool is_routine);
};


class GRANT_TABLE :public GRANT_NAME
{
public:
  ulong cols;
  HASH hash_columns;

  GRANT_TABLE(const char *h, const char *d,const char *u,
              const char *t, ulong p, ulong c);
  GRANT_TABLE (TABLE *form, TABLE *col_privs);
  ~GRANT_TABLE();
  bool ok() { return privs != 0 || cols != 0; }
};


void GRANT_NAME::set_user_details(const char *h, const char *d,
                                  const char *u, const char *t,
                                  bool is_routine)
{
  /* Host given by user */
  update_hostname(&host, strdup_root(&memex, h));
  if (db != d)
  {
    db= strdup_root(&memex, d);
    if (lower_case_table_names)
      my_casedn_str(files_charset_info, db);
  }
  user = strdup_root(&memex,u);
  sort=  get_sort(3,host.hostname,db,user);
  if (tname != t)
  {
    tname= strdup_root(&memex, t);
    if (lower_case_table_names || is_routine)
      my_casedn_str(files_charset_info, tname);
  }
  key_length= strlen(d) + strlen(u)+ strlen(t)+3;
  hash_key=   (char*) alloc_root(&memex,key_length);
  strmov(strmov(strmov(hash_key,user)+1,db)+1,tname);
}

GRANT_NAME::GRANT_NAME(const char *h, const char *d,const char *u,
                       const char *t, ulong p, bool is_routine)
  :db(0), tname(0), privs(p)
{
  set_user_details(h, d, u, t, is_routine);
}

GRANT_TABLE::GRANT_TABLE(const char *h, const char *d,const char *u,
                	 const char *t, ulong p, ulong c)
  :GRANT_NAME(h,d,u,t,p, FALSE), cols(c)
{
  (void) my_hash_init2(&hash_columns,4,system_charset_info,
                   0,0,0, (my_hash_get_key) get_key_column,0,0);
}


GRANT_NAME::GRANT_NAME(TABLE *form, bool is_routine)
{
  update_hostname(&host, get_field(&memex, form->field[0]));
  db=    get_field(&memex,form->field[1]);
  user=  get_field(&memex,form->field[2]);
  if (!user)
    user= (char*) "";
  sort=  get_sort(3, host.hostname, db, user);
  tname= get_field(&memex,form->field[3]);
  if (!db || !tname)
  {
    /* Wrong table row; Ignore it */
    privs= 0;
    return;					/* purecov: inspected */
  }
  if (lower_case_table_names)
  {
    my_casedn_str(files_charset_info, db);
  }
  if (lower_case_table_names || is_routine)
  {
    my_casedn_str(files_charset_info, tname);
  }
  key_length= (strlen(db) + strlen(user) + strlen(tname) + 3);
  hash_key=   (char*) alloc_root(&memex, key_length);
  strmov(strmov(strmov(hash_key,user)+1,db)+1,tname);
  privs = (ulong) form->field[6]->val_int();
  privs = fix_rights_for_table(privs);
}


GRANT_TABLE::GRANT_TABLE(TABLE *form, TABLE *col_privs)
  :GRANT_NAME(form, FALSE)
{
  uchar key[MAX_KEY_LENGTH];

  if (!db || !tname)
  {
    /* Wrong table row; Ignore it */
    my_hash_clear(&hash_columns);               /* allow for destruction */
    cols= 0;
    return;
  }
  cols= (ulong) form->field[7]->val_int();
  cols =  fix_rights_for_column(cols);

  (void) my_hash_init2(&hash_columns,4,system_charset_info,
                   0,0,0, (my_hash_get_key) get_key_column,0,0);
  if (cols)
  {
    uint key_prefix_len;
    KEY_PART_INFO *key_part= col_privs->key_info->key_part;
    col_privs->field[0]->store(host.hostname,
                               host.hostname ? (uint) strlen(host.hostname) :
                               0,
                               system_charset_info);
    col_privs->field[1]->store(db,(uint) strlen(db), system_charset_info);
    col_privs->field[2]->store(user,(uint) strlen(user), system_charset_info);
    col_privs->field[3]->store(tname,(uint) strlen(tname), system_charset_info);

    key_prefix_len= (key_part[0].store_length +
                     key_part[1].store_length +
                     key_part[2].store_length +
                     key_part[3].store_length);
    key_copy(key, col_privs->record[0], col_privs->key_info, key_prefix_len);
    col_privs->field[4]->store("",0, &my_charset_latin1);

    col_privs->file->ha_index_init(0, 1);
    if (col_privs->file->index_read_map(col_privs->record[0], (uchar*) key,
                                        (key_part_map)15, HA_READ_KEY_EXACT))
    {
      cols = 0; /* purecov: deadcode */
      col_privs->file->ha_index_end();
      return;
    }
    do
    {
      String *res,column_name;
      GRANT_COLUMN *mem_check;
      /* As column name is a string, we don't have to supply a buffer */
      res=col_privs->field[4]->val_str(&column_name);
      ulong priv= (ulong) col_privs->field[6]->val_int();
      if (!(mem_check = new GRANT_COLUMN(*res,
                                         fix_rights_for_column(priv))))
      {
        /* Don't use this entry */
        privs = cols = 0;			/* purecov: deadcode */
        return;				/* purecov: deadcode */
      }
      if (my_hash_insert(&hash_columns, (uchar *) mem_check))
      {
        /* Invalidate this entry */
        privs= cols= 0;
        return;
      }
    } while (!col_privs->file->index_next(col_privs->record[0]) &&
             !key_cmp_if_same(col_privs,key,0,key_prefix_len));
    col_privs->file->ha_index_end();
  }
}


GRANT_TABLE::~GRANT_TABLE()
{
  my_hash_free(&hash_columns);
}


static uchar* get_grant_table(GRANT_NAME *buff, size_t *length,
			     my_bool not_used __attribute__((unused)))
{
  *length=buff->key_length;
  return (uchar*) buff->hash_key;
}


void free_grant_table(GRANT_TABLE *grant_table)
{
  my_hash_free(&grant_table->hash_columns);
}


/* Search after a matching grant. Prefer exact grants before not exact ones */

static GRANT_NAME *name_hash_search(HASH *name_hash,
                                    const char *host,const char* ip,
                                    const char *db,
                                    const char *user, const char *tname,
                                    bool exact, bool name_tolower)
{
  char helping [NAME_LEN*2+USERNAME_LENGTH+3], *name_ptr;
  uint len;
  GRANT_NAME *grant_name,*found=0;
  HASH_SEARCH_STATE state;

  name_ptr= strmov(strmov(helping, user) + 1, db) + 1;
  len  = (uint) (strmov(name_ptr, tname) - helping) + 1;
  if (name_tolower)
    my_casedn_str(files_charset_info, name_ptr);
  for (grant_name= (GRANT_NAME*) my_hash_first(name_hash, (uchar*) helping,
                                               len, &state);
       grant_name ;
       grant_name= (GRANT_NAME*) my_hash_next(name_hash,(uchar*) helping,
                                              len, &state))
  {
    if (exact)
    {
      if (!grant_name->host.hostname ||
          (host &&
	   !my_strcasecmp(system_charset_info, host,
                          grant_name->host.hostname)) ||
	  (ip && !strcmp(ip, grant_name->host.hostname)))
	return grant_name;
    }
    else
    {
      if (compare_hostname(&grant_name->host, host, ip) &&
          (!found || found->sort < grant_name->sort))
	found=grant_name;					// Host ok
    }
  }
  return found;
}


inline GRANT_NAME *
routine_hash_search(const char *host, const char *ip, const char *db,
                 const char *user, const char *tname, bool proc, bool exact)
{
  return (GRANT_TABLE*)
    name_hash_search(proc ? &proc_priv_hash : &func_priv_hash,
		     host, ip, db, user, tname, exact, TRUE);
}


inline GRANT_TABLE *
table_hash_search(const char *host, const char *ip, const char *db,
		  const char *user, const char *tname, bool exact)
{
  return (GRANT_TABLE*) name_hash_search(&column_priv_hash, host, ip, db,
					 user, tname, exact, FALSE);
}


inline GRANT_COLUMN *
column_hash_search(GRANT_TABLE *t, const char *cname, uint length)
{
  return (GRANT_COLUMN*) my_hash_search(&t->hash_columns,
                                        (uchar*) cname, length);
}


static int replace_column_table(GRANT_TABLE *g_t,
				TABLE *table, const LEX_USER &combo,
				List <LEX_COLUMN> &columns,
				const char *db, const char *table_name,
				ulong rights, bool revoke_grant)
{
  int error=0,result=0;
  uchar key[MAX_KEY_LENGTH];
  uint key_prefix_length;
  KEY_PART_INFO *key_part= table->key_info->key_part;
  DBUG_ENTER("replace_column_table");

  table->use_all_columns();
  table->field[0]->store(combo.host.str,combo.host.length,
                         system_charset_info);
  table->field[1]->store(db,(uint) strlen(db),
                         system_charset_info);
  table->field[2]->store(combo.user.str,combo.user.length,
                         system_charset_info);
  table->field[3]->store(table_name,(uint) strlen(table_name),
                         system_charset_info);

  /* Get length of 4 first key parts */
  key_prefix_length= (key_part[0].store_length + key_part[1].store_length +
                      key_part[2].store_length + key_part[3].store_length);
  key_copy(key, table->record[0], table->key_info, key_prefix_length);

  rights&= COL_ACLS;				// Only ACL for columns

  /* first fix privileges for all columns in column list */

  List_iterator <LEX_COLUMN> iter(columns);
  class LEX_COLUMN *column;
  table->file->ha_index_init(0, 1);
  while ((column= iter++))
  {
    ulong privileges= column->rights;
    bool old_row_exists=0;
    uchar user_key[MAX_KEY_LENGTH];

    key_restore(table->record[0],key,table->key_info,
                key_prefix_length);
    table->field[4]->store(column->column.ptr(), column->column.length(),
                           system_charset_info);
    /* Get key for the first 4 columns */
    key_copy(user_key, table->record[0], table->key_info,
             table->key_info->key_length);

    if (table->file->index_read_map(table->record[0], user_key, HA_WHOLE_KEY,
                                    HA_READ_KEY_EXACT))
    {
      if (revoke_grant)
      {
	my_error(ER_NONEXISTING_TABLE_GRANT, MYF(0),
                 combo.user.str, combo.host.str,
                 table_name);                   /* purecov: inspected */
	result= -1;                             /* purecov: inspected */
	continue;                               /* purecov: inspected */
      }
      old_row_exists = 0;
      restore_record(table, s->default_values);		// Get empty record
      key_restore(table->record[0],key,table->key_info,
                  key_prefix_length);
      table->field[4]->store(column->column.ptr(),column->column.length(),
                             system_charset_info);
    }
    else
    {
      ulong tmp= (ulong) table->field[6]->val_int();
      tmp=fix_rights_for_column(tmp);

      if (revoke_grant)
	privileges = tmp & ~(privileges | rights);
      else
	privileges |= tmp;
      old_row_exists = 1;
      store_record(table,record[1]);			// copy original row
    }

    table->field[6]->store((longlong) get_rights_for_column(privileges), TRUE);

    if (old_row_exists)
    {
      GRANT_COLUMN *grant_column;
      if (privileges)
	error=table->file->ha_update_row(table->record[1],table->record[0]);
      else
	error=table->file->ha_delete_row(table->record[1]);
      if (error && error != HA_ERR_RECORD_IS_THE_SAME)
      {
	table->file->print_error(error,MYF(0)); /* purecov: inspected */
	result= -1;				/* purecov: inspected */
	goto end;				/* purecov: inspected */
      }
      else
        error= 0;
      grant_column= column_hash_search(g_t, column->column.ptr(),
                                       column->column.length());
      if (grant_column)				// Should always be true
	grant_column->rights= privileges;	// Update hash
    }
    else					// new grant
    {
      GRANT_COLUMN *grant_column;
      if ((error=table->file->ha_write_row(table->record[0])))
      {
	table->file->print_error(error,MYF(0)); /* purecov: inspected */
	result= -1;				/* purecov: inspected */
	goto end;				/* purecov: inspected */
      }
      grant_column= new GRANT_COLUMN(column->column,privileges);
      if (my_hash_insert(&g_t->hash_columns,(uchar*) grant_column))
      {
        result= -1;
        goto end;
      }
    }
  }

  /*
    If revoke of privileges on the table level, remove all such privileges
    for all columns
  */

  if (revoke_grant)
  {
    uchar user_key[MAX_KEY_LENGTH];
    key_copy(user_key, table->record[0], table->key_info,
             key_prefix_length);

    if (table->file->index_read_map(table->record[0], user_key,
                                    (key_part_map)15,
                                    HA_READ_KEY_EXACT))
      goto end;

    /* Scan through all rows with the same host,db,user and table */
    do
    {
      ulong privileges = (ulong) table->field[6]->val_int();
      privileges=fix_rights_for_column(privileges);
      store_record(table,record[1]);

      if (privileges & rights)	// is in this record the priv to be revoked ??
      {
	GRANT_COLUMN *grant_column = NULL;
	char  colum_name_buf[HOSTNAME_LENGTH+1];
	String column_name(colum_name_buf,sizeof(colum_name_buf),
                           system_charset_info);

	privileges&= ~rights;
	table->field[6]->store((longlong)
			       get_rights_for_column(privileges), TRUE);
	table->field[4]->val_str(&column_name);
	grant_column = column_hash_search(g_t,
					  column_name.ptr(),
					  column_name.length());
	if (privileges)
	{
	  int tmp_error;
	  if ((tmp_error=table->file->ha_update_row(table->record[1],
						    table->record[0])) &&
              tmp_error != HA_ERR_RECORD_IS_THE_SAME)
	  {					/* purecov: deadcode */
	    table->file->print_error(tmp_error,MYF(0)); /* purecov: deadcode */
	    result= -1;				/* purecov: deadcode */
	    goto end;				/* purecov: deadcode */
	  }
	  if (grant_column)
	    grant_column->rights  = privileges; // Update hash
	}
	else
	{
	  int tmp_error;
	  if ((tmp_error = table->file->ha_delete_row(table->record[1])))
	  {					/* purecov: deadcode */
	    table->file->print_error(tmp_error,MYF(0)); /* purecov: deadcode */
	    result= -1;				/* purecov: deadcode */
	    goto end;				/* purecov: deadcode */
	  }
	  if (grant_column)
	    my_hash_delete(&g_t->hash_columns,(uchar*) grant_column);
	}
      }
    } while (!table->file->index_next(table->record[0]) &&
	     !key_cmp_if_same(table, key, 0, key_prefix_length));
  }

end:
  table->file->ha_index_end();
  DBUG_RETURN(result);
}


static int replace_table_table(THD *thd, GRANT_TABLE *grant_table,
			       TABLE *table, const LEX_USER &combo,
			       const char *db, const char *table_name,
			       ulong rights, ulong col_rights,
			       bool revoke_grant)
{
  char grantor[USER_HOST_BUFF_SIZE];
  int old_row_exists = 1;
  int error=0;
  ulong store_table_rights, store_col_rights;
  uchar user_key[MAX_KEY_LENGTH];
  DBUG_ENTER("replace_table_table");

  strxmov(grantor, thd->security_ctx->user, "@",
          thd->security_ctx->host_or_ip, NullS);

  /*
    The following should always succeed as new users are created before
    this function is called!
  */
  if (!find_acl_user(combo.host.str,combo.user.str, FALSE))
  {
    my_message(ER_PASSWORD_NO_MATCH, ER(ER_PASSWORD_NO_MATCH),
               MYF(0));	/* purecov: deadcode */
    DBUG_RETURN(-1);				/* purecov: deadcode */
  }

  table->use_all_columns();
  restore_record(table, s->default_values);     // Get empty record
  table->field[0]->store(combo.host.str,combo.host.length,
                         system_charset_info);
  table->field[1]->store(db,(uint) strlen(db), system_charset_info);
  table->field[2]->store(combo.user.str,combo.user.length,
                         system_charset_info);
  table->field[3]->store(table_name,(uint) strlen(table_name),
                         system_charset_info);
  store_record(table,record[1]);			// store at pos 1
  key_copy(user_key, table->record[0], table->key_info,
           table->key_info->key_length);

  if (table->file->index_read_idx_map(table->record[0], 0, user_key,
                                      HA_WHOLE_KEY,
                                      HA_READ_KEY_EXACT))
  {
    /*
      The following should never happen as we first check the in memory
      grant tables for the user.  There is however always a small change that
      the user has modified the grant tables directly.
    */
    if (revoke_grant)
    { // no row, no revoke
      my_error(ER_NONEXISTING_TABLE_GRANT, MYF(0),
               combo.user.str, combo.host.str,
               table_name);		        /* purecov: deadcode */
      DBUG_RETURN(-1);				/* purecov: deadcode */
    }
    old_row_exists = 0;
    restore_record(table,record[1]);			// Get saved record
  }

  store_table_rights= get_rights_for_table(rights);
  store_col_rights=   get_rights_for_column(col_rights);
  if (old_row_exists)
  {
    ulong j,k;
    store_record(table,record[1]);
    j = (ulong) table->field[6]->val_int();
    k = (ulong) table->field[7]->val_int();

    if (revoke_grant)
    {
      /* column rights are already fixed in mysql_table_grant */
      store_table_rights=j & ~store_table_rights;
    }
    else
    {
      store_table_rights|= j;
      store_col_rights|=   k;
    }
  }

  table->field[4]->store(grantor,(uint) strlen(grantor), system_charset_info);
  table->field[6]->store((longlong) store_table_rights, TRUE);
  table->field[7]->store((longlong) store_col_rights, TRUE);
  rights=fix_rights_for_table(store_table_rights);
  col_rights=fix_rights_for_column(store_col_rights);

  if (old_row_exists)
  {
    if (store_table_rights || store_col_rights)
    {
      if ((error=table->file->ha_update_row(table->record[1],
                                            table->record[0])) &&
          error != HA_ERR_RECORD_IS_THE_SAME)
	goto table_error;			/* purecov: deadcode */
    }
    else if ((error = table->file->ha_delete_row(table->record[1])))
      goto table_error;				/* purecov: deadcode */
  }
  else
  {
    error=table->file->ha_write_row(table->record[0]);
    if (table->file->is_fatal_error(error, HA_CHECK_DUP_KEY))
      goto table_error;				/* purecov: deadcode */
  }

  if (rights | col_rights)
  {
    grant_table->privs= rights;
    grant_table->cols=	col_rights;
  }
  else
  {
    my_hash_delete(&column_priv_hash,(uchar*) grant_table);
  }
  DBUG_RETURN(0);

  /* This should never happen */
table_error:
  table->file->print_error(error,MYF(0)); /* purecov: deadcode */
  DBUG_RETURN(-1); /* purecov: deadcode */
}


/**
  @retval       0  success
  @retval      -1  error
*/
static int replace_routine_table(THD *thd, GRANT_NAME *grant_name,
			      TABLE *table, const LEX_USER &combo,
			      const char *db, const char *routine_name,
			      bool is_proc, ulong rights, bool revoke_grant)
{
  char grantor[USER_HOST_BUFF_SIZE];
  int old_row_exists= 1;
  int error=0;
  ulong store_proc_rights;
  DBUG_ENTER("replace_routine_table");

  if (!initialized)
  {
    my_error(ER_OPTION_PREVENTS_STATEMENT, MYF(0), "--skip-grant-tables");
    DBUG_RETURN(-1);
  }

  strxmov(grantor, thd->security_ctx->user, "@",
          thd->security_ctx->host_or_ip, NullS);

  /*
    New users are created before this function is called.

    There may be some cases where a routine's definer is removed but the
    routine remains.
  */

  table->use_all_columns();
  restore_record(table, s->default_values);		// Get empty record
  table->field[0]->store(combo.host.str,combo.host.length, &my_charset_latin1);
  table->field[1]->store(db,(uint) strlen(db), &my_charset_latin1);
  table->field[2]->store(combo.user.str,combo.user.length, &my_charset_latin1);
  table->field[3]->store(routine_name,(uint) strlen(routine_name),
                         &my_charset_latin1);
  table->field[4]->store((longlong)(is_proc ?
                                    TYPE_ENUM_PROCEDURE : TYPE_ENUM_FUNCTION),
                         TRUE);
  store_record(table,record[1]);			// store at pos 1

  if (table->file->index_read_idx_map(table->record[0], 0,
                                      (uchar*) table->field[0]->ptr,
                                      HA_WHOLE_KEY,
                                      HA_READ_KEY_EXACT))
  {
    /*
      The following should never happen as we first check the in memory
      grant tables for the user.  There is however always a small change that
      the user has modified the grant tables directly.
    */
    if (revoke_grant)
    { // no row, no revoke
      my_error(ER_NONEXISTING_PROC_GRANT, MYF(0),
               combo.user.str, combo.host.str, routine_name);
      DBUG_RETURN(-1);
    }
    old_row_exists= 0;
    restore_record(table,record[1]);			// Get saved record
  }

  store_proc_rights= get_rights_for_procedure(rights);
  if (old_row_exists)
  {
    ulong j;
    store_record(table,record[1]);
    j= (ulong) table->field[6]->val_int();

    if (revoke_grant)
    {
      /* column rights are already fixed in mysql_table_grant */
      store_proc_rights=j & ~store_proc_rights;
    }
    else
    {
      store_proc_rights|= j;
    }
  }

  table->field[5]->store(grantor,(uint) strlen(grantor), &my_charset_latin1);
  table->field[6]->store((longlong) store_proc_rights, TRUE);
  rights=fix_rights_for_procedure(store_proc_rights);

  if (old_row_exists)
  {
    if (store_proc_rights)
    {
      if ((error=table->file->ha_update_row(table->record[1],
                                            table->record[0])) &&
          error != HA_ERR_RECORD_IS_THE_SAME)
	goto table_error;
    }
    else if ((error= table->file->ha_delete_row(table->record[1])))
      goto table_error;
  }
  else
  {
    error=table->file->ha_write_row(table->record[0]);
    if (table->file->is_fatal_error(error, HA_CHECK_DUP_KEY))
      goto table_error;
  }

  if (rights)
  {
    grant_name->privs= rights;
  }
  else
  {
    my_hash_delete(is_proc ? &proc_priv_hash : &func_priv_hash,(uchar*)
                   grant_name);
  }
  DBUG_RETURN(0);

  /* This should never happen */
table_error:
  table->file->print_error(error,MYF(0));
  DBUG_RETURN(-1);
}


/*
  Store table level and column level grants in the privilege tables

  SYNOPSIS
    mysql_table_grant()
    thd			Thread handle
    table_list		List of tables to give grant
    user_list		List of users to give grant
    columns		List of columns to give grant
    rights		Table level grant
    revoke_grant	Set to 1 if this is a REVOKE command

  RETURN
    FALSE ok
    TRUE  error
*/

int mysql_table_grant(THD *thd, TABLE_LIST *table_list,
		      List <LEX_USER> &user_list,
		      List <LEX_COLUMN> &columns, ulong rights,
		      bool revoke_grant)
{
  ulong column_priv= 0;
  List_iterator <LEX_USER> str_list (user_list);
  LEX_USER *Str, *tmp_Str;
  TABLE_LIST tables[3];
  bool create_new_users=0;
  char *db_name, *table_name;
  bool save_binlog_row_based;
  DBUG_ENTER("mysql_table_grant");

  if (!initialized)
  {
    my_error(ER_OPTION_PREVENTS_STATEMENT, MYF(0),
             "--skip-grant-tables");	/* purecov: inspected */
    DBUG_RETURN(TRUE);				/* purecov: inspected */
  }
  if (rights & ~TABLE_ACLS)
  {
    my_message(ER_ILLEGAL_GRANT_FOR_TABLE, ER(ER_ILLEGAL_GRANT_FOR_TABLE),
               MYF(0));
    DBUG_RETURN(TRUE);
  }

  if (!revoke_grant)
  {
    if (columns.elements)
    {
      class LEX_COLUMN *column;
      List_iterator <LEX_COLUMN> column_iter(columns);

      if (open_and_lock_tables(thd, table_list))
        DBUG_RETURN(TRUE);

      while ((column = column_iter++))
      {
        uint unused_field_idx= NO_CACHED_FIELD_INDEX;
        TABLE_LIST *dummy;
        Field *f=find_field_in_table_ref(thd, table_list, column->column.ptr(),
                                         column->column.length(),
                                         column->column.ptr(), NULL, NULL,
                                         NULL, TRUE, FALSE,
                                         &unused_field_idx, FALSE, &dummy);
        if (f == (Field*)0)
        {
          my_error(ER_BAD_FIELD_ERROR, MYF(0),
                   column->column.c_ptr(), table_list->alias);
          DBUG_RETURN(TRUE);
        }
        if (f == (Field *)-1)
          DBUG_RETURN(TRUE);
        column_priv|= column->rights;
      }
      close_thread_tables(thd);
    }
    else
    {
      if (!(rights & CREATE_ACL))
      {
        char buf[FN_REFLEN + 1];
        build_table_filename(buf, sizeof(buf) - 1, table_list->db,
                             table_list->table_name, reg_ext, 0);
        fn_format(buf, buf, "", "", MY_UNPACK_FILENAME  | MY_RESOLVE_SYMLINKS |
                                    MY_RETURN_REAL_PATH | MY_APPEND_EXT);
        if (access(buf,F_OK))
        {
          my_error(ER_NO_SUCH_TABLE, MYF(0), table_list->db, table_list->alias);
          DBUG_RETURN(TRUE);
        }
      }
      if (table_list->grant.want_privilege)
      {
        char command[128];
        get_privilege_desc(command, sizeof(command),
                           table_list->grant.want_privilege);
        my_error(ER_TABLEACCESS_DENIED_ERROR, MYF(0),
                 command, thd->security_ctx->priv_user,
                 thd->security_ctx->host_or_ip, table_list->alias);
        DBUG_RETURN(-1);
      }
    }
  }

  /* open the mysql.tables_priv and mysql.columns_priv tables */

  bzero((char*) &tables,sizeof(tables));
  tables[0].alias=tables[0].table_name= (char*) "user";
  tables[1].alias=tables[1].table_name= (char*) "tables_priv";
  tables[2].alias=tables[2].table_name= (char*) "columns_priv";
  tables[0].next_local= tables[0].next_global= tables+1;
  /* Don't open column table if we don't need it ! */
  tables[1].next_local=
    tables[1].next_global= ((column_priv ||
			     (revoke_grant &&
			      ((rights & COL_ACLS) || columns.elements)))
			    ? tables+2 : 0);
  tables[0].lock_type=tables[1].lock_type=tables[2].lock_type=TL_WRITE;
  tables[0].db=tables[1].db=tables[2].db=(char*) "mysql";

  /*
    This statement will be replicated as a statement, even when using
    row-based replication.  The flag will be reset at the end of the
    statement.
  */
<<<<<<< HEAD
  thd->clear_current_stmt_binlog_format_row();
=======
  save_binlog_row_based= thd->current_stmt_binlog_row_based;
  thd->clear_current_stmt_binlog_row_based();
>>>>>>> 6ee51dc7

#ifdef HAVE_REPLICATION
  /*
    GRANT and REVOKE are applied the slave in/exclusion rules as they are
    some kind of updates to the mysql.% tables.
  */
  if (thd->slave_thread && rpl_filter->is_on())
  {
    /*
      The tables must be marked "updating" so that tables_ok() takes them into
      account in tests.
    */
    tables[0].updating= tables[1].updating= tables[2].updating= 1;
    if (!(thd->spcont || rpl_filter->tables_ok(0, tables)))
    {
      /* Restore the state of binlog format */
      thd->current_stmt_binlog_row_based= save_binlog_row_based;
      DBUG_RETURN(FALSE);
    }
  }
#endif

  /* 
    The lock api is depending on the thd->lex variable which needs to be
    re-initialized.
  */
  Query_tables_list backup;
  thd->lex->reset_n_backup_query_tables_list(&backup);
  if (simple_open_n_lock_tables(thd,tables))
  {						// Should never happen
    close_thread_tables(thd);			/* purecov: deadcode */
    /* Restore the state of binlog format */
    thd->current_stmt_binlog_row_based= save_binlog_row_based;
    DBUG_RETURN(TRUE);				/* purecov: deadcode */
  }

  if (!revoke_grant)
    create_new_users= test_if_create_new_users(thd);
  bool result= FALSE;
  mysql_rwlock_wrlock(&LOCK_grant);
  mysql_mutex_lock(&acl_cache->lock);
  MEM_ROOT *old_root= thd->mem_root;
  thd->mem_root= &memex;
  grant_version++;

  while ((tmp_Str = str_list++))
  {
    int error;
    GRANT_TABLE *grant_table;
    if (!(Str= get_current_user(thd, tmp_Str)))
    {
      result= TRUE;
      continue;
    }  
    /* Create user if needed */
    error=replace_user_table(thd, tables[0].table, *Str,
			     0, revoke_grant, create_new_users,
                             test(thd->variables.sql_mode &
                                  MODE_NO_AUTO_CREATE_USER));
    if (error)
    {
      result= TRUE;				// Remember error
      continue;					// Add next user
    }

    db_name= table_list->get_db_name();
    table_name= table_list->get_table_name();

    /* Find/create cached table grant */
    grant_table= table_hash_search(Str->host.str, NullS, db_name,
				   Str->user.str, table_name, 1);
    if (!grant_table)
    {
      if (revoke_grant)
      {
	my_error(ER_NONEXISTING_TABLE_GRANT, MYF(0),
                 Str->user.str, Str->host.str, table_list->table_name);
	result= TRUE;
	continue;
      }
      grant_table = new GRANT_TABLE (Str->host.str, db_name,
				     Str->user.str, table_name,
				     rights,
				     column_priv);
      if (!grant_table ||
        my_hash_insert(&column_priv_hash,(uchar*) grant_table))
      {
	result= TRUE;				/* purecov: deadcode */
	continue;				/* purecov: deadcode */
      }
    }

    /* If revoke_grant, calculate the new column privilege for tables_priv */
    if (revoke_grant)
    {
      class LEX_COLUMN *column;
      List_iterator <LEX_COLUMN> column_iter(columns);
      GRANT_COLUMN *grant_column;

      /* Fix old grants */
      while ((column = column_iter++))
      {
	grant_column = column_hash_search(grant_table,
					  column->column.ptr(),
					  column->column.length());
	if (grant_column)
	  grant_column->rights&= ~(column->rights | rights);
      }
      /* scan trough all columns to get new column grant */
      column_priv= 0;
      for (uint idx=0 ; idx < grant_table->hash_columns.records ; idx++)
      {
        grant_column= (GRANT_COLUMN*)
          my_hash_element(&grant_table->hash_columns, idx);
	grant_column->rights&= ~rights;		// Fix other columns
	column_priv|= grant_column->rights;
      }
    }
    else
    {
      column_priv|= grant_table->cols;
    }


    /* update table and columns */

    if (replace_table_table(thd, grant_table, tables[1].table, *Str,
			    db_name, table_name,
			    rights, column_priv, revoke_grant))
    {
      /* Should only happen if table is crashed */
      result= TRUE;			       /* purecov: deadcode */
    }
    else if (tables[2].table)
    {
      if ((replace_column_table(grant_table, tables[2].table, *Str,
				columns,
				db_name, table_name,
				rights, revoke_grant)))
      {
	result= TRUE;
      }
    }
  }
  thd->mem_root= old_root;
  mysql_mutex_unlock(&acl_cache->lock);

  if (!result) /* success */
  {
    result= write_bin_log(thd, TRUE, thd->query(), thd->query_length());
  }

  mysql_rwlock_unlock(&LOCK_grant);

  if (!result) /* success */
    my_ok(thd);

  /* Tables are automatically closed */
  thd->lex->restore_backup_query_tables_list(&backup);
  /* Restore the state of binlog format */
  thd->current_stmt_binlog_row_based= save_binlog_row_based;
  DBUG_RETURN(result);
}


/**
  Store routine level grants in the privilege tables

  @param thd Thread handle
  @param table_list List of routines to give grant
  @param is_proc Is this a list of procedures?
  @param user_list List of users to give grant
  @param rights Table level grant
  @param revoke_grant Is this is a REVOKE command?

  @return
    @retval FALSE Success.
    @retval TRUE An error occurred.
*/

bool mysql_routine_grant(THD *thd, TABLE_LIST *table_list, bool is_proc,
			 List <LEX_USER> &user_list, ulong rights,
			 bool revoke_grant, bool write_to_binlog)
{
  List_iterator <LEX_USER> str_list (user_list);
  LEX_USER *Str, *tmp_Str;
  TABLE_LIST tables[2];
  bool create_new_users=0, result=0;
  char *db_name, *table_name;
  bool save_binlog_row_based;
  DBUG_ENTER("mysql_routine_grant");

  if (!initialized)
  {
    my_error(ER_OPTION_PREVENTS_STATEMENT, MYF(0),
             "--skip-grant-tables");
    DBUG_RETURN(TRUE);
  }
  if (rights & ~PROC_ACLS)
  {
    my_message(ER_ILLEGAL_GRANT_FOR_TABLE, ER(ER_ILLEGAL_GRANT_FOR_TABLE),
               MYF(0));
    DBUG_RETURN(TRUE);
  }

  if (!revoke_grant)
  {
    if (sp_exist_routines(thd, table_list, is_proc))
      DBUG_RETURN(TRUE);
  }

  /* open the mysql.user and mysql.procs_priv tables */

  bzero((char*) &tables,sizeof(tables));
  tables[0].alias=tables[0].table_name= (char*) "user";
  tables[1].alias=tables[1].table_name= (char*) "procs_priv";
  tables[0].next_local= tables[0].next_global= tables+1;
  tables[0].lock_type=tables[1].lock_type=TL_WRITE;
  tables[0].db=tables[1].db=(char*) "mysql";

  /*
    This statement will be replicated as a statement, even when using
    row-based replication.  The flag will be reset at the end of the
    statement.
  */
<<<<<<< HEAD
  thd->clear_current_stmt_binlog_format_row();
=======
  save_binlog_row_based= thd->current_stmt_binlog_row_based;
  thd->clear_current_stmt_binlog_row_based();
>>>>>>> 6ee51dc7

#ifdef HAVE_REPLICATION
  /*
    GRANT and REVOKE are applied the slave in/exclusion rules as they are
    some kind of updates to the mysql.% tables.
  */
  if (thd->slave_thread && rpl_filter->is_on())
  {
    /*
      The tables must be marked "updating" so that tables_ok() takes them into
      account in tests.
    */
    tables[0].updating= tables[1].updating= 1;
    if (!(thd->spcont || rpl_filter->tables_ok(0, tables)))
    {
      /* Restore the state of binlog format */
      thd->current_stmt_binlog_row_based= save_binlog_row_based;
      DBUG_RETURN(FALSE);
    }
  }
#endif

  if (simple_open_n_lock_tables(thd,tables))
  {						// Should never happen
    close_thread_tables(thd);
    /* Restore the state of binlog format */
    thd->current_stmt_binlog_row_based= save_binlog_row_based;
    DBUG_RETURN(TRUE);
  }

  if (!revoke_grant)
    create_new_users= test_if_create_new_users(thd);
  mysql_rwlock_wrlock(&LOCK_grant);
  mysql_mutex_lock(&acl_cache->lock);
  MEM_ROOT *old_root= thd->mem_root;
  thd->mem_root= &memex;

  DBUG_PRINT("info",("now time to iterate and add users"));

  while ((tmp_Str= str_list++))
  {
    int error;
    GRANT_NAME *grant_name;
    if (!(Str= get_current_user(thd, tmp_Str)))
    {
      result= TRUE;
      continue;
    }  
    /* Create user if needed */
    error=replace_user_table(thd, tables[0].table, *Str,
			     0, revoke_grant, create_new_users,
                             test(thd->variables.sql_mode &
                                  MODE_NO_AUTO_CREATE_USER));
    if (error)
    {
      result= TRUE;				// Remember error
      continue;					// Add next user
    }

    db_name= table_list->db;
    table_name= table_list->table_name;

    grant_name= routine_hash_search(Str->host.str, NullS, db_name,
                                    Str->user.str, table_name, is_proc, 1);
    if (!grant_name)
    {
      if (revoke_grant)
      {
        my_error(ER_NONEXISTING_PROC_GRANT, MYF(0),
	         Str->user.str, Str->host.str, table_name);
	result= TRUE;
	continue;
      }
      grant_name= new GRANT_NAME(Str->host.str, db_name,
				 Str->user.str, table_name,
				 rights, TRUE);
      if (!grant_name ||
        my_hash_insert(is_proc ?
                       &proc_priv_hash : &func_priv_hash,(uchar*) grant_name))
      {
        result= TRUE;
	continue;
      }
    }

    if (replace_routine_table(thd, grant_name, tables[1].table, *Str,
                              db_name, table_name, is_proc, rights, 
                              revoke_grant) != 0)
    {
      result= TRUE;
      continue;
    }
  }
  thd->mem_root= old_root;
  mysql_mutex_unlock(&acl_cache->lock);

  if (write_to_binlog)
  {
    if (write_bin_log(thd, FALSE, thd->query(), thd->query_length()))
      result= TRUE;
  }

<<<<<<< HEAD
  mysql_rwlock_unlock(&LOCK_grant);
=======
  rw_unlock(&LOCK_grant);
  /* Restore the state of binlog format */
  thd->current_stmt_binlog_row_based= save_binlog_row_based;
>>>>>>> 6ee51dc7

  /* Tables are automatically closed */
  DBUG_RETURN(result);
}


bool mysql_grant(THD *thd, const char *db, List <LEX_USER> &list,
                 ulong rights, bool revoke_grant)
{
  List_iterator <LEX_USER> str_list (list);
  LEX_USER *Str, *tmp_Str;
  char tmp_db[NAME_LEN+1];
  bool create_new_users=0;
  TABLE_LIST tables[2];
  bool save_binlog_row_based;
  DBUG_ENTER("mysql_grant");
  if (!initialized)
  {
    my_error(ER_OPTION_PREVENTS_STATEMENT, MYF(0),
             "--skip-grant-tables");	/* purecov: tested */
    DBUG_RETURN(TRUE);				/* purecov: tested */
  }

  if (lower_case_table_names && db)
  {
    strmov(tmp_db,db);
    my_casedn_str(files_charset_info, tmp_db);
    db=tmp_db;
  }

  /* open the mysql.user and mysql.db tables */
  bzero((char*) &tables,sizeof(tables));
  tables[0].alias=tables[0].table_name=(char*) "user";
  tables[1].alias=tables[1].table_name=(char*) "db";
  tables[0].next_local= tables[0].next_global= tables+1;
  tables[0].lock_type=tables[1].lock_type=TL_WRITE;
  tables[0].db=tables[1].db=(char*) "mysql";

  /*
    This statement will be replicated as a statement, even when using
    row-based replication.  The flag will be reset at the end of the
    statement.
  */
<<<<<<< HEAD
  thd->clear_current_stmt_binlog_format_row();
=======
  save_binlog_row_based= thd->current_stmt_binlog_row_based;
  thd->clear_current_stmt_binlog_row_based();
>>>>>>> 6ee51dc7

#ifdef HAVE_REPLICATION
  /*
    GRANT and REVOKE are applied the slave in/exclusion rules as they are
    some kind of updates to the mysql.% tables.
  */
  if (thd->slave_thread && rpl_filter->is_on())
  {
    /*
      The tables must be marked "updating" so that tables_ok() takes them into
      account in tests.
    */
    tables[0].updating= tables[1].updating= 1;
    if (!(thd->spcont || rpl_filter->tables_ok(0, tables)))
    {
      /* Restore the state of binlog format */
      thd->current_stmt_binlog_row_based= save_binlog_row_based;
      DBUG_RETURN(FALSE);
    }
  }
#endif

  if (simple_open_n_lock_tables(thd,tables))
  {						// This should never happen
    close_thread_tables(thd);			/* purecov: deadcode */
    /* Restore the state of binlog format */
    thd->current_stmt_binlog_row_based= save_binlog_row_based;
    DBUG_RETURN(TRUE);				/* purecov: deadcode */
  }

  if (!revoke_grant)
    create_new_users= test_if_create_new_users(thd);

  /* go through users in user_list */
  mysql_rwlock_wrlock(&LOCK_grant);
  mysql_mutex_lock(&acl_cache->lock);
  grant_version++;

  int result=0;
  while ((tmp_Str = str_list++))
  {
    if (!(Str= get_current_user(thd, tmp_Str)))
    {
      result= TRUE;
      continue;
    }
    /*
      No User, but a password?
      They did GRANT ... TO CURRENT_USER() IDENTIFIED BY ... !
      Get the current user, and shallow-copy the new password to them!
    */
    if (!tmp_Str->user.str && tmp_Str->password.str)
      Str->password= tmp_Str->password;
    if (replace_user_table(thd, tables[0].table, *Str,
                           (!db ? rights : 0), revoke_grant, create_new_users,
                           test(thd->variables.sql_mode &
                                MODE_NO_AUTO_CREATE_USER)))
      result= -1;
    else if (db)
    {
      ulong db_rights= rights & DB_ACLS;
      if (db_rights  == rights)
      {
	if (replace_db_table(tables[1].table, db, *Str, db_rights,
			     revoke_grant))
	  result= -1;
      }
      else
      {
	my_error(ER_WRONG_USAGE, MYF(0), "DB GRANT", "GLOBAL PRIVILEGES");
	result= -1;
      }
    }
  }
  mysql_mutex_unlock(&acl_cache->lock);

  if (!result)
  {
    result= write_bin_log(thd, TRUE, thd->query(), thd->query_length());
  }

  mysql_rwlock_unlock(&LOCK_grant);
  close_thread_tables(thd);

  if (!result)
    my_ok(thd);
  /* Restore the state of binlog format */
  thd->current_stmt_binlog_row_based= save_binlog_row_based;

  DBUG_RETURN(result);
}


/* Free grant array if possible */

void  grant_free(void)
{
  DBUG_ENTER("grant_free");
  my_hash_free(&column_priv_hash);
  my_hash_free(&proc_priv_hash);
  my_hash_free(&func_priv_hash);
  free_root(&memex,MYF(0));
  DBUG_VOID_RETURN;
}


/**
  @brief Initialize structures responsible for table/column-level privilege
   checking and load information for them from tables in the 'mysql' database.

  @return Error status
    @retval 0 OK
    @retval 1 Could not initialize grant subsystem.
*/

my_bool grant_init()
{
  THD  *thd;
  my_bool return_val;
  DBUG_ENTER("grant_init");

  if (!(thd= new THD))
    DBUG_RETURN(1);				/* purecov: deadcode */
  thd->thread_stack= (char*) &thd;
  thd->store_globals();
  return_val=  grant_reload(thd);
  delete thd;
  /* Remember that we don't have a THD */
  my_pthread_setspecific_ptr(THR_THD,  0);
  DBUG_RETURN(return_val);
}


/**
  @brief Helper function to grant_reload_procs_priv

  Reads the procs_priv table into memory hash.

  @param table A pointer to the procs_priv table structure.

  @see grant_reload
  @see grant_reload_procs_priv

  @return Error state
    @retval TRUE An error occurred
    @retval FALSE Success
*/

static my_bool grant_load_procs_priv(TABLE *p_table)
{
  MEM_ROOT *memex_ptr;
  my_bool return_val= 1;
  bool check_no_resolve= specialflag & SPECIAL_NO_RESOLVE;
  MEM_ROOT **save_mem_root_ptr= my_pthread_getspecific_ptr(MEM_ROOT**,
                                                           THR_MALLOC);
  DBUG_ENTER("grant_load_procs_priv");
  (void) my_hash_init(&proc_priv_hash, &my_charset_utf8_bin,
                      0,0,0, (my_hash_get_key) get_grant_table,
                      0,0);
  (void) my_hash_init(&func_priv_hash, &my_charset_utf8_bin,
                      0,0,0, (my_hash_get_key) get_grant_table,
                      0,0);
  p_table->file->ha_index_init(0, 1);
  p_table->use_all_columns();

  if (!p_table->file->index_first(p_table->record[0]))
  {
    memex_ptr= &memex;
    my_pthread_setspecific_ptr(THR_MALLOC, &memex_ptr);
    do
    {
      GRANT_NAME *mem_check;
      HASH *hash;
      if (!(mem_check=new (memex_ptr) GRANT_NAME(p_table, TRUE)))
      {
        /* This could only happen if we are out memory */
        goto end_unlock;
      }

      if (check_no_resolve)
      {
	if (hostname_requires_resolving(mem_check->host.hostname))
	{
          sql_print_warning("'procs_priv' entry '%s %s@%s' "
                            "ignored in --skip-name-resolve mode.",
                            mem_check->tname, mem_check->user,
                            mem_check->host.hostname ?
                            mem_check->host.hostname : "");
          continue;
        }
      }
      if (p_table->field[4]->val_int() == TYPE_ENUM_PROCEDURE)
      {
        hash= &proc_priv_hash;
      }
      else
      if (p_table->field[4]->val_int() == TYPE_ENUM_FUNCTION)
      {
        hash= &func_priv_hash;
      }
      else
      {
        sql_print_warning("'procs_priv' entry '%s' "
                          "ignored, bad routine type",
                          mem_check->tname);
        continue;
      }

      mem_check->privs= fix_rights_for_procedure(mem_check->privs);
      if (! mem_check->ok())
        delete mem_check;
      else if (my_hash_insert(hash, (uchar*) mem_check))
      {
        delete mem_check;
        goto end_unlock;
      }
    }
    while (!p_table->file->index_next(p_table->record[0]));
  }
  /* Return ok */
  return_val= 0;

end_unlock:
  p_table->file->ha_index_end();
  my_pthread_setspecific_ptr(THR_MALLOC, save_mem_root_ptr);
  DBUG_RETURN(return_val);
}


/**
  @brief Initialize structures responsible for table/column-level privilege
    checking and load information about grants from open privilege tables.

  @param thd Current thread
  @param tables List containing open "mysql.tables_priv" and
    "mysql.columns_priv" tables.

  @see grant_reload

  @return Error state
    @retval FALSE Success
    @retval TRUE Error
*/

static my_bool grant_load(THD *thd, TABLE_LIST *tables)
{
  MEM_ROOT *memex_ptr;
  my_bool return_val= 1;
  TABLE *t_table= 0, *c_table= 0;
  bool check_no_resolve= specialflag & SPECIAL_NO_RESOLVE;
  MEM_ROOT **save_mem_root_ptr= my_pthread_getspecific_ptr(MEM_ROOT**,
                                                           THR_MALLOC);
  ulong old_sql_mode= thd->variables.sql_mode;
  DBUG_ENTER("grant_load");

  thd->variables.sql_mode&= ~MODE_PAD_CHAR_TO_FULL_LENGTH;

  (void) my_hash_init(&column_priv_hash, &my_charset_utf8_bin,
                      0,0,0, (my_hash_get_key) get_grant_table,
                      (my_hash_free_key) free_grant_table,0);

  t_table = tables[0].table;
  c_table = tables[1].table;
  t_table->file->ha_index_init(0, 1);
  t_table->use_all_columns();
  c_table->use_all_columns();

  if (!t_table->file->index_first(t_table->record[0]))
  {
    memex_ptr= &memex;
    my_pthread_setspecific_ptr(THR_MALLOC, &memex_ptr);
    do
    {
      GRANT_TABLE *mem_check;
      if (!(mem_check=new (memex_ptr) GRANT_TABLE(t_table,c_table)))
      {
	/* This could only happen if we are out memory */
	goto end_unlock;
      }

      if (check_no_resolve)
      {
	if (hostname_requires_resolving(mem_check->host.hostname))
	{
          sql_print_warning("'tables_priv' entry '%s %s@%s' "
                            "ignored in --skip-name-resolve mode.",
                            mem_check->tname,
                            mem_check->user ? mem_check->user : "",
                            mem_check->host.hostname ?
                            mem_check->host.hostname : "");
	  continue;
	}
      }

      if (! mem_check->ok())
	delete mem_check;
      else if (my_hash_insert(&column_priv_hash,(uchar*) mem_check))
      {
	delete mem_check;
	goto end_unlock;
      }
    }
    while (!t_table->file->index_next(t_table->record[0]));
  }

  return_val=0;					// Return ok

end_unlock:
  thd->variables.sql_mode= old_sql_mode;
  t_table->file->ha_index_end();
  my_pthread_setspecific_ptr(THR_MALLOC, save_mem_root_ptr);
  DBUG_RETURN(return_val);
}


/**
  @brief Helper function to grant_reload. Reloads procs_priv table is it
    exists.

  @param thd A pointer to the thread handler object.

  @see grant_reload

  @return Error state
    @retval FALSE Success
    @retval TRUE An error has occurred.
*/

static my_bool grant_reload_procs_priv(THD *thd)
{
  HASH old_proc_priv_hash, old_func_priv_hash;
  TABLE_LIST table;
  my_bool return_val= FALSE;
  DBUG_ENTER("grant_reload_procs_priv");

  bzero((char*) &table, sizeof(table));
  table.alias= table.table_name= (char*) "procs_priv";
  table.db= (char *) "mysql";
  table.lock_type= TL_READ;
  table.skip_temporary= 1;

  if (simple_open_n_lock_tables(thd, &table))
  {
    close_thread_tables(thd);
    DBUG_RETURN(TRUE);
  }

  mysql_rwlock_wrlock(&LOCK_grant);
  /* Save a copy of the current hash if we need to undo the grant load */
  old_proc_priv_hash= proc_priv_hash;
  old_func_priv_hash= func_priv_hash;

  if ((return_val= grant_load_procs_priv(table.table)))
  {
    /* Error; Reverting to old hash */
    DBUG_PRINT("error",("Reverting to old privileges"));
    grant_free();
    proc_priv_hash= old_proc_priv_hash;
    func_priv_hash= old_func_priv_hash;
  }
  else
  {
    my_hash_free(&old_proc_priv_hash);
    my_hash_free(&old_func_priv_hash);
  }
  mysql_rwlock_unlock(&LOCK_grant);

  close_thread_tables(thd);
  DBUG_RETURN(return_val);
}


/**
  @brief Reload information about table and column level privileges if possible

  @param thd Current thread

  Locked tables are checked by acl_reload() and doesn't have to be checked
  in this call.
  This function is also used for initialization of structures responsible
  for table/column-level privilege checking.

  @return Error state
    @retval FALSE Success
    @retval TRUE  Error
*/

my_bool grant_reload(THD *thd)
{
  TABLE_LIST tables[2];
  HASH old_column_priv_hash;
  MEM_ROOT old_mem;
  my_bool return_val= 1;
  DBUG_ENTER("grant_reload");

  /* Don't do anything if running with --skip-grant-tables */
  if (!initialized)
    DBUG_RETURN(0);

  bzero((char*) tables, sizeof(tables));
  tables[0].alias= tables[0].table_name= (char*) "tables_priv";
  tables[1].alias= tables[1].table_name= (char*) "columns_priv";
  tables[0].db= tables[1].db= (char *) "mysql";
  tables[0].next_local= tables[0].next_global= tables+1;
  tables[0].lock_type= tables[1].lock_type= TL_READ;
  tables[0].skip_temporary= tables[1].skip_temporary= TRUE;
  /*
    To avoid deadlocks we should obtain table locks before
    obtaining LOCK_grant rwlock.
  */
  if (simple_open_n_lock_tables(thd, tables))
    goto end;

  mysql_rwlock_wrlock(&LOCK_grant);
  old_column_priv_hash= column_priv_hash;

  /*
    Create a new memory pool but save the current memory pool to make an undo
    opertion possible in case of failure.
  */
  old_mem= memex;
  init_sql_alloc(&memex, ACL_ALLOC_BLOCK_SIZE, 0);

  if ((return_val= grant_load(thd, tables)))
  {						// Error. Revert to old hash
    DBUG_PRINT("error",("Reverting to old privileges"));
    grant_free();				/* purecov: deadcode */
    column_priv_hash= old_column_priv_hash;	/* purecov: deadcode */
    memex= old_mem;				/* purecov: deadcode */
  }
  else
  {
    my_hash_free(&old_column_priv_hash);
    free_root(&old_mem,MYF(0));
  }
  mysql_rwlock_unlock(&LOCK_grant);
  close_thread_tables(thd);

  /*
    It is OK failing to load procs_priv table because we may be
    working with 4.1 privilege tables.
  */
  if (grant_reload_procs_priv(thd))
    return_val= 1;

  mysql_rwlock_wrlock(&LOCK_grant);
  grant_version++;
  mysql_rwlock_unlock(&LOCK_grant);

end:
  DBUG_RETURN(return_val);
}


/**
  @brief Check table level grants

  @param thd          Thread handler
  @param want_access  Bits of privileges user needs to have.
  @param tables       List of tables to check. The user should have
                      'want_access' to all tables in list.
  @param any_combination_will_do TRUE if it's enough to have any privilege for
    any combination of the table columns.
  @param number       Check at most this number of tables.
  @param no_errors    TRUE if no error should be sent directly to the client.

  If table->grant.want_privilege != 0 then the requested privileges where
  in the set of COL_ACLS but access was not granted on the table level. As
  a consequence an extra check of column privileges is required.

  Specifically if this function returns FALSE the user has some kind of
  privilege on a combination of columns in each table.

  This function is usually preceeded by check_access which establish the
  User-, Db- and Host access rights.

  @see check_access
  @see check_table_access

  @note This functions assumes that either number of tables to be inspected
     by it is limited explicitly (i.e. is is not UINT_MAX) or table list
     used and thd->lex->query_tables_own_last value correspond to each
     other (the latter should be either 0 or point to next_global member
     of one of elements of this table list).

   @return Access status
     @retval FALSE Access granted; But column privileges might need to be
      checked.
     @retval TRUE The user did not have the requested privileges on any of the
      tables.

*/

bool check_grant(THD *thd, ulong want_access, TABLE_LIST *tables,
                 bool any_combination_will_do, uint number, bool no_errors)
{
  TABLE_LIST *table, *first_not_own_table= thd->lex->first_not_own_table();
  Security_context *sctx= thd->security_ctx;
  uint i;
  ulong orig_want_access= want_access;
  DBUG_ENTER("check_grant");
  DBUG_ASSERT(number > 0);

  /*
    Walk through the list of tables that belong to the query and save the
    requested access (orig_want_privilege) to be able to use it when
    checking access rights to the underlying tables of a view. Our grant
    system gradually eliminates checked bits from want_privilege and thus
    after all checks are done we can no longer use it.
    The check that first_not_own_table is not reached is for the case when
    the given table list refers to the list for prelocking (contains tables
    of other queries). For simple queries first_not_own_table is 0.
  */
  for (i= 0, table= tables;
       i < number  && table != first_not_own_table;
       table= table->next_global, i++)
  {
    /*
      Save a copy of the privileges without the SHOW_VIEW_ACL attribute.
      It will be checked during making view.
    */
    table->grant.orig_want_privilege= (want_access & ~SHOW_VIEW_ACL);
  }

  mysql_rwlock_rdlock(&LOCK_grant);
  for (table= tables;
       table && number-- && table != first_not_own_table;
       table= table->next_global)
  {
    GRANT_TABLE *grant_table;
    sctx = test(table->security_ctx) ?
      table->security_ctx : thd->security_ctx;

    const ACL_internal_table_access *access;
    access= get_cached_table_access(&table->grant.m_internal,
                                    table->get_db_name(),
                                    table->get_table_name());

    if (access)
    {
      switch(access->check(orig_want_access, &table->grant.privilege))
      {
      case ACL_INTERNAL_ACCESS_GRANTED:
        /*
          Currently,
          -  the information_schema does not subclass ACL_internal_table_access,
          there are no per table privilege checks for I_S,
          - the performance schema does use per tables checks, but at most
          returns 'CHECK_GRANT', and never 'ACCESS_GRANTED'.
          so this branch is not used.
        */
        DBUG_ASSERT(0);
      case ACL_INTERNAL_ACCESS_DENIED:
        goto err;
      case ACL_INTERNAL_ACCESS_CHECK_GRANT:
        break;
      }
    }

    want_access= orig_want_access;
    want_access&= ~sctx->master_access;
    if (!want_access)
      continue;                                 // ok

    if (!(~table->grant.privilege & want_access) ||
        table->is_anonymous_derived_table() || table->schema_table)
    {
      /*
        It is subquery in the FROM clause. VIEW set table->derived after
        table opening, but this function always called before table opening.
      */
      if (!table->referencing_view)
      {
        /*
          If it's a temporary table created for a subquery in the FROM
          clause, or an INFORMATION_SCHEMA table, drop the request for
          a privilege.
        */
        table->grant.want_privilege= 0;
      }
      continue;
    }
    if (!(grant_table= table_hash_search(sctx->host, sctx->ip,
                                         table->get_db_name(), sctx->priv_user,
                                         table->get_table_name(), FALSE)))
    {
      want_access &= ~table->grant.privilege;
      goto err;					// No grants
    }

    /*
      For SHOW COLUMNS, SHOW INDEX it is enough to have some
      privileges on any column combination on the table.
    */
    if (any_combination_will_do)
      continue;

    table->grant.grant_table=grant_table;	// Remember for column test
    table->grant.version=grant_version;
    table->grant.privilege|= grant_table->privs;
    table->grant.want_privilege= ((want_access & COL_ACLS)
				  & ~table->grant.privilege);

    if (!(~table->grant.privilege & want_access))
      continue;

    if (want_access & ~(grant_table->cols | table->grant.privilege))
    {
      want_access &= ~(grant_table->cols | table->grant.privilege);
      goto err;					// impossible
    }
  }
  mysql_rwlock_unlock(&LOCK_grant);
  DBUG_RETURN(FALSE);

err:
  mysql_rwlock_unlock(&LOCK_grant);
  if (!no_errors)				// Not a silent skip of table
  {
    char command[128];
    get_privilege_desc(command, sizeof(command), want_access);
    my_error(ER_TABLEACCESS_DENIED_ERROR, MYF(0),
             command,
             sctx->priv_user,
             sctx->host_or_ip,
             table ? table->get_table_name() : "unknown");
  }
  DBUG_RETURN(TRUE);
}


/*
  Check column rights in given security context

  SYNOPSIS
    check_grant_column()
    thd                  thread handler
    grant                grant information structure
    db_name              db name
    table_name           table  name
    name                 column name
    length               column name length
    sctx                 security context

  RETURN
    FALSE OK
    TRUE  access denied
*/

bool check_grant_column(THD *thd, GRANT_INFO *grant,
			const char *db_name, const char *table_name,
			const char *name, uint length,  Security_context *sctx)
{
  GRANT_TABLE *grant_table;
  GRANT_COLUMN *grant_column;
  ulong want_access= grant->want_privilege & ~grant->privilege;
  DBUG_ENTER("check_grant_column");
  DBUG_PRINT("enter", ("table: %s  want_access: %lu", table_name, want_access));

  if (!want_access)
    DBUG_RETURN(0);				// Already checked

  mysql_rwlock_rdlock(&LOCK_grant);

  /* reload table if someone has modified any grants */

  if (grant->version != grant_version)
  {
    grant->grant_table=
      table_hash_search(sctx->host, sctx->ip, db_name,
			sctx->priv_user,
			table_name, 0);         /* purecov: inspected */
    grant->version= grant_version;		/* purecov: inspected */
  }
  if (!(grant_table= grant->grant_table))
    goto err;					/* purecov: deadcode */

  grant_column=column_hash_search(grant_table, name, length);
  if (grant_column && !(~grant_column->rights & want_access))
  {
    mysql_rwlock_unlock(&LOCK_grant);
    DBUG_RETURN(0);
  }

err:
  mysql_rwlock_unlock(&LOCK_grant);
  char command[128];
  get_privilege_desc(command, sizeof(command), want_access);
  my_error(ER_COLUMNACCESS_DENIED_ERROR, MYF(0),
           command,
           sctx->priv_user,
           sctx->host_or_ip,
           name,
           table_name);
  DBUG_RETURN(1);
}


/*
  Check the access right to a column depending on the type of table.

  SYNOPSIS
    check_column_grant_in_table_ref()
    thd              thread handler
    table_ref        table reference where to check the field
    name             name of field to check
    length           length of name

  DESCRIPTION
    Check the access rights to a column depending on the type of table
    reference where the column is checked. The function provides a
    generic interface to check column access rights that hides the
    heterogeneity of the column representation - whether it is a view
    or a stored table colum.

  RETURN
    FALSE OK
    TRUE  access denied
*/

bool check_column_grant_in_table_ref(THD *thd, TABLE_LIST * table_ref,
                                     const char *name, uint length)
{
  GRANT_INFO *grant;
  const char *db_name;
  const char *table_name;
  Security_context *sctx= test(table_ref->security_ctx) ?
                          table_ref->security_ctx : thd->security_ctx;

  if (table_ref->view || table_ref->field_translation)
  {
    /* View or derived information schema table. */
    ulong view_privs;
    grant= &(table_ref->grant);
    db_name= table_ref->view_db.str;
    table_name= table_ref->view_name.str;
    if (table_ref->belong_to_view && 
        thd->lex->sql_command == SQLCOM_SHOW_FIELDS)
    {
      view_privs= get_column_grant(thd, grant, db_name, table_name, name);
      if (view_privs & VIEW_ANY_ACL)
      {
        table_ref->belong_to_view->allowed_show= TRUE;
        return FALSE;
      }
      table_ref->belong_to_view->allowed_show= FALSE;
      my_message(ER_VIEW_NO_EXPLAIN, ER(ER_VIEW_NO_EXPLAIN), MYF(0));
      return TRUE;
    }
  }
  else
  {
    /* Normal or temporary table. */
    TABLE *table= table_ref->table;
    grant= &(table->grant);
    db_name= table->s->db.str;
    table_name= table->s->table_name.str;
  }

  if (grant->want_privilege)
    return check_grant_column(thd, grant, db_name, table_name, name,
                              length, sctx);
  else
    return FALSE;

}


/** 
  @brief check if a query can access a set of columns

  @param  thd  the current thread
  @param  want_access_arg  the privileges requested
  @param  fields an iterator over the fields of a table reference.
  @return Operation status
    @retval 0 Success
    @retval 1 Falure
  @details This function walks over the columns of a table reference 
   The columns may originate from different tables, depending on the kind of
   table reference, e.g. join, view.
   For each table it will retrieve the grant information and will use it
   to check the required access privileges for the fields requested from it.
*/    
bool check_grant_all_columns(THD *thd, ulong want_access_arg, 
                             Field_iterator_table_ref *fields)
{
  Security_context *sctx= thd->security_ctx;
  ulong want_access= want_access_arg;
  const char *table_name= NULL;

  const char* db_name; 
  GRANT_INFO *grant;
  /* Initialized only to make gcc happy */
  GRANT_TABLE *grant_table= NULL;
  /* 
     Flag that gets set if privilege checking has to be performed on column
     level.
  */
  bool using_column_privileges= FALSE;

  mysql_rwlock_rdlock(&LOCK_grant);

  for (; !fields->end_of_fields(); fields->next())
  {
    const char *field_name= fields->name();

    if (table_name != fields->get_table_name())
    {
      table_name= fields->get_table_name();
      db_name= fields->get_db_name();
      grant= fields->grant();
      /* get a fresh one for each table */
      want_access= want_access_arg & ~grant->privilege;
      if (want_access)
      {
        /* reload table if someone has modified any grants */
        if (grant->version != grant_version)
        {
          grant->grant_table=
            table_hash_search(sctx->host, sctx->ip, db_name,
                              sctx->priv_user,
                              table_name, 0);	/* purecov: inspected */
          grant->version= grant_version;	/* purecov: inspected */
        }

        grant_table= grant->grant_table;
        DBUG_ASSERT (grant_table);
      }
    }

    if (want_access)
    {
      GRANT_COLUMN *grant_column= 
        column_hash_search(grant_table, field_name,
                           (uint) strlen(field_name));
      if (grant_column)
        using_column_privileges= TRUE;
      if (!grant_column || (~grant_column->rights & want_access))
        goto err;
    }
  }
  mysql_rwlock_unlock(&LOCK_grant);
  return 0;

err:
  mysql_rwlock_unlock(&LOCK_grant);

  char command[128];
  get_privilege_desc(command, sizeof(command), want_access);
  /*
    Do not give an error message listing a column name unless the user has
    privilege to see all columns.
  */
  if (using_column_privileges)
    my_error(ER_TABLEACCESS_DENIED_ERROR, MYF(0),
             command, sctx->priv_user,
             sctx->host_or_ip, table_name); 
  else
    my_error(ER_COLUMNACCESS_DENIED_ERROR, MYF(0),
             command,
             sctx->priv_user,
             sctx->host_or_ip,
             fields->name(),
             table_name);
  return 1;
}


static bool check_grant_db_routine(THD *thd, const char *db, HASH *hash)
{
  Security_context *sctx= thd->security_ctx;

  for (uint idx= 0; idx < hash->records; ++idx)
  {
    GRANT_NAME *item= (GRANT_NAME*) my_hash_element(hash, idx);

    if (strcmp(item->user, sctx->priv_user) == 0 &&
        strcmp(item->db, db) == 0 &&
        compare_hostname(&item->host, sctx->host, sctx->ip))
    {
      return FALSE;
    }
  }

  return TRUE;
}


/*
  Check if a user has the right to access a database
  Access is accepted if he has a grant for any table/routine in the database
  Return 1 if access is denied
*/

bool check_grant_db(THD *thd,const char *db)
{
  Security_context *sctx= thd->security_ctx;
  char helping [NAME_LEN+USERNAME_LENGTH+2];
  uint len;
  bool error= TRUE;

  len= (uint) (strmov(strmov(helping, sctx->priv_user) + 1, db) - helping) + 1;

  mysql_rwlock_rdlock(&LOCK_grant);

  for (uint idx=0 ; idx < column_priv_hash.records ; idx++)
  {
    GRANT_TABLE *grant_table= (GRANT_TABLE*)
      my_hash_element(&column_priv_hash,
                      idx);
    if (len < grant_table->key_length &&
	!memcmp(grant_table->hash_key,helping,len) &&
        compare_hostname(&grant_table->host, sctx->host, sctx->ip))
    {
      error= FALSE; /* Found match. */
      break;
    }
  }

  if (error)
    error= check_grant_db_routine(thd, db, &proc_priv_hash) &&
           check_grant_db_routine(thd, db, &func_priv_hash);

  mysql_rwlock_unlock(&LOCK_grant);

  return error;
}


/****************************************************************************
  Check routine level grants

  SYNPOSIS
   bool check_grant_routine()
   thd		Thread handler
   want_access  Bits of privileges user needs to have
   procs	List of routines to check. The user should have 'want_access'
   is_proc	True if the list is all procedures, else functions
   no_errors	If 0 then we write an error. The error is sent directly to
		the client

   RETURN
     0  ok
     1  Error: User did not have the requested privielges
****************************************************************************/

bool check_grant_routine(THD *thd, ulong want_access,
			 TABLE_LIST *procs, bool is_proc, bool no_errors)
{
  TABLE_LIST *table;
  Security_context *sctx= thd->security_ctx;
  char *user= sctx->priv_user;
  char *host= sctx->priv_host;
  DBUG_ENTER("check_grant_routine");

  want_access&= ~sctx->master_access;
  if (!want_access)
    DBUG_RETURN(0);                             // ok

  mysql_rwlock_rdlock(&LOCK_grant);
  for (table= procs; table; table= table->next_global)
  {
    GRANT_NAME *grant_proc;
    if ((grant_proc= routine_hash_search(host, sctx->ip, table->db, user,
					 table->table_name, is_proc, 0)))
      table->grant.privilege|= grant_proc->privs;

    if (want_access & ~table->grant.privilege)
    {
      want_access &= ~table->grant.privilege;
      goto err;
    }
  }
  mysql_rwlock_unlock(&LOCK_grant);
  DBUG_RETURN(0);
err:
  mysql_rwlock_unlock(&LOCK_grant);
  if (!no_errors)
  {
    char buff[1024];
    const char *command="";
    if (table)
      strxmov(buff, table->db, ".", table->table_name, NullS);
    if (want_access & EXECUTE_ACL)
      command= "execute";
    else if (want_access & ALTER_PROC_ACL)
      command= "alter routine";
    else if (want_access & GRANT_ACL)
      command= "grant";
    my_error(ER_PROCACCESS_DENIED_ERROR, MYF(0),
             command, user, host, table ? buff : "unknown");
  }
  DBUG_RETURN(1);
}


/*
  Check if routine has any of the 
  routine level grants
  
  SYNPOSIS
   bool    check_routine_level_acl()
   thd	        Thread handler
   db           Database name
   name         Routine name

  RETURN
   0            Ok 
   1            error
*/

bool check_routine_level_acl(THD *thd, const char *db, const char *name, 
                             bool is_proc)
{
  bool no_routine_acl= 1;
  GRANT_NAME *grant_proc;
  Security_context *sctx= thd->security_ctx;
  mysql_rwlock_rdlock(&LOCK_grant);
  if ((grant_proc= routine_hash_search(sctx->priv_host,
                                       sctx->ip, db,
                                       sctx->priv_user,
                                       name, is_proc, 0)))
    no_routine_acl= !(grant_proc->privs & SHOW_PROC_ACLS);
  mysql_rwlock_unlock(&LOCK_grant);
  return no_routine_acl;
}


/*****************************************************************************
  Functions to retrieve the grant for a table/column  (for SHOW functions)
*****************************************************************************/

ulong get_table_grant(THD *thd, TABLE_LIST *table)
{
  ulong privilege;
  Security_context *sctx= thd->security_ctx;
  const char *db = table->db ? table->db : thd->db;
  GRANT_TABLE *grant_table;

  mysql_rwlock_rdlock(&LOCK_grant);
#ifdef EMBEDDED_LIBRARY
  grant_table= NULL;
#else
  grant_table= table_hash_search(sctx->host, sctx->ip, db, sctx->priv_user,
				 table->table_name, 0);
#endif
  table->grant.grant_table=grant_table; // Remember for column test
  table->grant.version=grant_version;
  if (grant_table)
    table->grant.privilege|= grant_table->privs;
  privilege= table->grant.privilege;
  mysql_rwlock_unlock(&LOCK_grant);
  return privilege;
}


/*
  Determine the access priviliges for a field.

  SYNOPSIS
    get_column_grant()
    thd         thread handler
    grant       grants table descriptor
    db_name     name of database that the field belongs to
    table_name  name of table that the field belongs to
    field_name  name of field

  DESCRIPTION
    The procedure may also modify: grant->grant_table and grant->version.

  RETURN
    The access priviliges for the field db_name.table_name.field_name
*/

ulong get_column_grant(THD *thd, GRANT_INFO *grant,
                       const char *db_name, const char *table_name,
                       const char *field_name)
{
  GRANT_TABLE *grant_table;
  GRANT_COLUMN *grant_column;
  ulong priv;

  mysql_rwlock_rdlock(&LOCK_grant);
  /* reload table if someone has modified any grants */
  if (grant->version != grant_version)
  {
    Security_context *sctx= thd->security_ctx;
    grant->grant_table=
      table_hash_search(sctx->host, sctx->ip,
                        db_name, sctx->priv_user,
			table_name, 0);	        /* purecov: inspected */
    grant->version= grant_version;              /* purecov: inspected */
  }

  if (!(grant_table= grant->grant_table))
    priv= grant->privilege;
  else
  {
    grant_column= column_hash_search(grant_table, field_name,
                                     (uint) strlen(field_name));
    if (!grant_column)
      priv= (grant->privilege | grant_table->privs);
    else
      priv= (grant->privilege | grant_table->privs | grant_column->rights);
  }
  mysql_rwlock_unlock(&LOCK_grant);
  return priv;
}


/* Help function for mysql_show_grants */

static void add_user_option(String *grant, ulong value, const char *name)
{
  if (value)
  {
    char buff[22], *p; // just as in int2str
    grant->append(' ');
    grant->append(name, strlen(name));
    grant->append(' ');
    p=int10_to_str(value, buff, 10);
    grant->append(buff,p-buff);
  }
}

static const char *command_array[]=
{
  "SELECT", "INSERT", "UPDATE", "DELETE", "CREATE", "DROP", "RELOAD",
  "SHUTDOWN", "PROCESS","FILE", "GRANT", "REFERENCES", "INDEX",
  "ALTER", "SHOW DATABASES", "SUPER", "CREATE TEMPORARY TABLES",
  "LOCK TABLES", "EXECUTE", "REPLICATION SLAVE", "REPLICATION CLIENT",
  "CREATE VIEW", "SHOW VIEW", "CREATE ROUTINE", "ALTER ROUTINE",
  "CREATE USER", "EVENT", "TRIGGER", "CREATE TABLESPACE"
};

static uint command_lengths[]=
{
  6, 6, 6, 6, 6, 4, 6, 8, 7, 4, 5, 10, 5, 5, 14, 5, 23, 11, 7, 17, 18, 11, 9,
  14, 13, 11, 5, 7, 17
};


static int show_routine_grants(THD *thd, LEX_USER *lex_user, HASH *hash,
                               const char *type, int typelen,
                               char *buff, int buffsize);


/*
  SHOW GRANTS;  Send grants for a user to the client

  IMPLEMENTATION
   Send to client grant-like strings depicting user@host privileges
*/

bool mysql_show_grants(THD *thd,LEX_USER *lex_user)
{
  ulong want_access;
  uint counter,index;
  int  error = 0;
  ACL_USER *acl_user;
  ACL_DB *acl_db;
  char buff[1024];
  Protocol *protocol= thd->protocol;
  DBUG_ENTER("mysql_show_grants");

  LINT_INIT(acl_user);
  if (!initialized)
  {
    my_error(ER_OPTION_PREVENTS_STATEMENT, MYF(0), "--skip-grant-tables");
    DBUG_RETURN(TRUE);
  }

  mysql_rwlock_rdlock(&LOCK_grant);
  mysql_mutex_lock(&acl_cache->lock);

  acl_user= find_acl_user(lex_user->host.str, lex_user->user.str, TRUE);
  if (!acl_user)
  {
    mysql_mutex_unlock(&acl_cache->lock);
    mysql_rwlock_unlock(&LOCK_grant);

    my_error(ER_NONEXISTING_GRANT, MYF(0),
             lex_user->user.str, lex_user->host.str);
    DBUG_RETURN(TRUE);
  }

  Item_string *field=new Item_string("",0,&my_charset_latin1);
  List<Item> field_list;
  field->name=buff;
  field->max_length=1024;
  strxmov(buff,"Grants for ",lex_user->user.str,"@",
	  lex_user->host.str,NullS);
  field_list.push_back(field);
  if (protocol->send_result_set_metadata(&field_list,
                            Protocol::SEND_NUM_ROWS | Protocol::SEND_EOF))
  {
    mysql_mutex_unlock(&acl_cache->lock);
    mysql_rwlock_unlock(&LOCK_grant);

    DBUG_RETURN(TRUE);
  }

  /* Add first global access grants */
  {
    String global(buff,sizeof(buff),system_charset_info);
    global.length(0);
    global.append(STRING_WITH_LEN("GRANT "));

    want_access= acl_user->access;
    if (test_all_bits(want_access, (GLOBAL_ACLS & ~ GRANT_ACL)))
      global.append(STRING_WITH_LEN("ALL PRIVILEGES"));
    else if (!(want_access & ~GRANT_ACL))
      global.append(STRING_WITH_LEN("USAGE"));
    else
    {
      bool found=0;
      ulong j,test_access= want_access & ~GRANT_ACL;
      for (counter=0, j = SELECT_ACL;j <= GLOBAL_ACLS;counter++,j <<= 1)
      {
	if (test_access & j)
	{
	  if (found)
	    global.append(STRING_WITH_LEN(", "));
	  found=1;
	  global.append(command_array[counter],command_lengths[counter]);
	}
      }
    }
    global.append (STRING_WITH_LEN(" ON *.* TO '"));
    global.append(lex_user->user.str, lex_user->user.length,
		  system_charset_info);
    global.append (STRING_WITH_LEN("'@'"));
    global.append(lex_user->host.str,lex_user->host.length,
		  system_charset_info);
    global.append ('\'');
    if (acl_user->salt_len)
    {
      char passwd_buff[SCRAMBLED_PASSWORD_CHAR_LENGTH+1];
      if (acl_user->salt_len == SCRAMBLE_LENGTH)
        make_password_from_salt(passwd_buff, acl_user->salt);
      else
        make_password_from_salt_323(passwd_buff, (ulong *) acl_user->salt);
      global.append(STRING_WITH_LEN(" IDENTIFIED BY PASSWORD '"));
      global.append(passwd_buff);
      global.append('\'');
    }
    /* "show grants" SSL related stuff */
    if (acl_user->ssl_type == SSL_TYPE_ANY)
      global.append(STRING_WITH_LEN(" REQUIRE SSL"));
    else if (acl_user->ssl_type == SSL_TYPE_X509)
      global.append(STRING_WITH_LEN(" REQUIRE X509"));
    else if (acl_user->ssl_type == SSL_TYPE_SPECIFIED)
    {
      int ssl_options = 0;
      global.append(STRING_WITH_LEN(" REQUIRE "));
      if (acl_user->x509_issuer)
      {
	ssl_options++;
	global.append(STRING_WITH_LEN("ISSUER \'"));
	global.append(acl_user->x509_issuer,strlen(acl_user->x509_issuer));
	global.append('\'');
      }
      if (acl_user->x509_subject)
      {
	if (ssl_options++)
	  global.append(' ');
	global.append(STRING_WITH_LEN("SUBJECT \'"));
	global.append(acl_user->x509_subject,strlen(acl_user->x509_subject),
                      system_charset_info);
	global.append('\'');
      }
      if (acl_user->ssl_cipher)
      {
	if (ssl_options++)
	  global.append(' ');
	global.append(STRING_WITH_LEN("CIPHER '"));
	global.append(acl_user->ssl_cipher,strlen(acl_user->ssl_cipher),
                      system_charset_info);
	global.append('\'');
      }
    }
    if ((want_access & GRANT_ACL) ||
	(acl_user->user_resource.questions ||
         acl_user->user_resource.updates ||
         acl_user->user_resource.conn_per_hour ||
         acl_user->user_resource.user_conn))
    {
      global.append(STRING_WITH_LEN(" WITH"));
      if (want_access & GRANT_ACL)
	global.append(STRING_WITH_LEN(" GRANT OPTION"));
      add_user_option(&global, acl_user->user_resource.questions,
		      "MAX_QUERIES_PER_HOUR");
      add_user_option(&global, acl_user->user_resource.updates,
		      "MAX_UPDATES_PER_HOUR");
      add_user_option(&global, acl_user->user_resource.conn_per_hour,
		      "MAX_CONNECTIONS_PER_HOUR");
      add_user_option(&global, acl_user->user_resource.user_conn,
		      "MAX_USER_CONNECTIONS");
    }
    protocol->prepare_for_resend();
    protocol->store(global.ptr(),global.length(),global.charset());
    if (protocol->write())
    {
      error= -1;
      goto end;
    }
  }

  /* Add database access */
  for (counter=0 ; counter < acl_dbs.elements ; counter++)
  {
    const char *user, *host;

    acl_db=dynamic_element(&acl_dbs,counter,ACL_DB*);
    if (!(user=acl_db->user))
      user= "";
    if (!(host=acl_db->host.hostname))
      host= "";

    /*
      We do not make SHOW GRANTS case-sensitive here (like REVOKE),
      but make it case-insensitive because that's the way they are
      actually applied, and showing fewer privileges than are applied
      would be wrong from a security point of view.
    */

    if (!strcmp(lex_user->user.str,user) &&
	!my_strcasecmp(system_charset_info, lex_user->host.str, host))
    {
      want_access=acl_db->access;
      if (want_access)
      {
	String db(buff,sizeof(buff),system_charset_info);
	db.length(0);
	db.append(STRING_WITH_LEN("GRANT "));

	if (test_all_bits(want_access,(DB_ACLS & ~GRANT_ACL)))
	  db.append(STRING_WITH_LEN("ALL PRIVILEGES"));
	else if (!(want_access & ~GRANT_ACL))
	  db.append(STRING_WITH_LEN("USAGE"));
	else
	{
	  int found=0, cnt;
	  ulong j,test_access= want_access & ~GRANT_ACL;
	  for (cnt=0, j = SELECT_ACL; j <= DB_ACLS; cnt++,j <<= 1)
	  {
	    if (test_access & j)
	    {
	      if (found)
		db.append(STRING_WITH_LEN(", "));
	      found = 1;
	      db.append(command_array[cnt],command_lengths[cnt]);
	    }
	  }
	}
	db.append (STRING_WITH_LEN(" ON "));
	append_identifier(thd, &db, acl_db->db, strlen(acl_db->db));
	db.append (STRING_WITH_LEN(".* TO '"));
	db.append(lex_user->user.str, lex_user->user.length,
		  system_charset_info);
	db.append (STRING_WITH_LEN("'@'"));
	// host and lex_user->host are equal except for case
	db.append(host, strlen(host), system_charset_info);
	db.append ('\'');
	if (want_access & GRANT_ACL)
	  db.append(STRING_WITH_LEN(" WITH GRANT OPTION"));
	protocol->prepare_for_resend();
	protocol->store(db.ptr(),db.length(),db.charset());
	if (protocol->write())
	{
	  error= -1;
	  goto end;
	}
      }
    }
  }

  /* Add table & column access */
  for (index=0 ; index < column_priv_hash.records ; index++)
  {
    const char *user, *host;
    GRANT_TABLE *grant_table= (GRANT_TABLE*)
      my_hash_element(&column_priv_hash, index);

    if (!(user=grant_table->user))
      user= "";
    if (!(host= grant_table->host.hostname))
      host= "";

    /*
      We do not make SHOW GRANTS case-sensitive here (like REVOKE),
      but make it case-insensitive because that's the way they are
      actually applied, and showing fewer privileges than are applied
      would be wrong from a security point of view.
    */

    if (!strcmp(lex_user->user.str,user) &&
	!my_strcasecmp(system_charset_info, lex_user->host.str, host))
    {
      ulong table_access= grant_table->privs;
      if ((table_access | grant_table->cols) != 0)
      {
	String global(buff, sizeof(buff), system_charset_info);
	ulong test_access= (table_access | grant_table->cols) & ~GRANT_ACL;

	global.length(0);
	global.append(STRING_WITH_LEN("GRANT "));

	if (test_all_bits(table_access, (TABLE_ACLS & ~GRANT_ACL)))
	  global.append(STRING_WITH_LEN("ALL PRIVILEGES"));
	else if (!test_access)
	  global.append(STRING_WITH_LEN("USAGE"));
	else
	{
          /* Add specific column access */
	  int found= 0;
	  ulong j;

	  for (counter= 0, j= SELECT_ACL; j <= TABLE_ACLS; counter++, j<<= 1)
	  {
	    if (test_access & j)
	    {
	      if (found)
		global.append(STRING_WITH_LEN(", "));
	      found= 1;
	      global.append(command_array[counter],command_lengths[counter]);

	      if (grant_table->cols)
	      {
		uint found_col= 0;
		for (uint col_index=0 ;
		     col_index < grant_table->hash_columns.records ;
		     col_index++)
		{
		  GRANT_COLUMN *grant_column = (GRANT_COLUMN*)
                    my_hash_element(&grant_table->hash_columns,col_index);
		  if (grant_column->rights & j)
		  {
		    if (!found_col)
		    {
		      found_col= 1;
		      /*
			If we have a duplicated table level privilege, we
			must write the access privilege name again.
		      */
		      if (table_access & j)
		      {
			global.append(STRING_WITH_LEN(", "));
			global.append(command_array[counter],
				      command_lengths[counter]);
		      }
		      global.append(STRING_WITH_LEN(" ("));
		    }
		    else
		      global.append(STRING_WITH_LEN(", "));
		    global.append(grant_column->column,
				  grant_column->key_length,
				  system_charset_info);
		  }
		}
		if (found_col)
		  global.append(')');
	      }
	    }
	  }
	}
	global.append(STRING_WITH_LEN(" ON "));
	append_identifier(thd, &global, grant_table->db,
			  strlen(grant_table->db));
	global.append('.');
	append_identifier(thd, &global, grant_table->tname,
			  strlen(grant_table->tname));
	global.append(STRING_WITH_LEN(" TO '"));
	global.append(lex_user->user.str, lex_user->user.length,
		      system_charset_info);
	global.append(STRING_WITH_LEN("'@'"));
	// host and lex_user->host are equal except for case
	global.append(host, strlen(host), system_charset_info);
	global.append('\'');
	if (table_access & GRANT_ACL)
	  global.append(STRING_WITH_LEN(" WITH GRANT OPTION"));
	protocol->prepare_for_resend();
	protocol->store(global.ptr(),global.length(),global.charset());
	if (protocol->write())
	{
	  error= -1;
	  break;
	}
      }
    }
  }

  if (show_routine_grants(thd, lex_user, &proc_priv_hash, 
                          STRING_WITH_LEN("PROCEDURE"), buff, sizeof(buff)))
  {
    error= -1;
    goto end;
  }

  if (show_routine_grants(thd, lex_user, &func_priv_hash,
                          STRING_WITH_LEN("FUNCTION"), buff, sizeof(buff)))
  {
    error= -1;
    goto end;
  }

end:
  mysql_mutex_unlock(&acl_cache->lock);
  mysql_rwlock_unlock(&LOCK_grant);

  my_eof(thd);
  DBUG_RETURN(error);
}

static int show_routine_grants(THD* thd, LEX_USER *lex_user, HASH *hash,
                               const char *type, int typelen,
                               char *buff, int buffsize)
{
  uint counter, index;
  int error= 0;
  Protocol *protocol= thd->protocol;
  /* Add routine access */
  for (index=0 ; index < hash->records ; index++)
  {
    const char *user, *host;
    GRANT_NAME *grant_proc= (GRANT_NAME*) my_hash_element(hash, index);

    if (!(user=grant_proc->user))
      user= "";
    if (!(host= grant_proc->host.hostname))
      host= "";

    /*
      We do not make SHOW GRANTS case-sensitive here (like REVOKE),
      but make it case-insensitive because that's the way they are
      actually applied, and showing fewer privileges than are applied
      would be wrong from a security point of view.
    */

    if (!strcmp(lex_user->user.str,user) &&
	!my_strcasecmp(system_charset_info, lex_user->host.str, host))
    {
      ulong proc_access= grant_proc->privs;
      if (proc_access != 0)
      {
	String global(buff, buffsize, system_charset_info);
	ulong test_access= proc_access & ~GRANT_ACL;

	global.length(0);
	global.append(STRING_WITH_LEN("GRANT "));

	if (!test_access)
 	  global.append(STRING_WITH_LEN("USAGE"));
	else
	{
          /* Add specific procedure access */
	  int found= 0;
	  ulong j;

	  for (counter= 0, j= SELECT_ACL; j <= PROC_ACLS; counter++, j<<= 1)
	  {
	    if (test_access & j)
	    {
	      if (found)
		global.append(STRING_WITH_LEN(", "));
	      found= 1;
	      global.append(command_array[counter],command_lengths[counter]);
	    }
	  }
	}
	global.append(STRING_WITH_LEN(" ON "));
        global.append(type,typelen);
        global.append(' ');
	append_identifier(thd, &global, grant_proc->db,
			  strlen(grant_proc->db));
	global.append('.');
	append_identifier(thd, &global, grant_proc->tname,
			  strlen(grant_proc->tname));
	global.append(STRING_WITH_LEN(" TO '"));
	global.append(lex_user->user.str, lex_user->user.length,
		      system_charset_info);
	global.append(STRING_WITH_LEN("'@'"));
	// host and lex_user->host are equal except for case
	global.append(host, strlen(host), system_charset_info);
	global.append('\'');
	if (proc_access & GRANT_ACL)
	  global.append(STRING_WITH_LEN(" WITH GRANT OPTION"));
	protocol->prepare_for_resend();
	protocol->store(global.ptr(),global.length(),global.charset());
	if (protocol->write())
	{
	  error= -1;
	  break;
	}
      }
    }
  }
  return error;
}

/*
  Make a clear-text version of the requested privilege.
*/

void get_privilege_desc(char *to, uint max_length, ulong access)
{
  uint pos;
  char *start=to;
  DBUG_ASSERT(max_length >= 30);		// For end ',' removal

  if (access)
  {
    max_length--;				// Reserve place for end-zero
    for (pos=0 ; access ; pos++, access>>=1)
    {
      if ((access & 1) &&
	  command_lengths[pos] + (uint) (to-start) < max_length)
      {
	to= strmov(to, command_array[pos]);
	*to++=',';
      }
    }
    to--;					// Remove end ','
  }
  *to=0;
}


void get_mqh(const char *user, const char *host, USER_CONN *uc)
{
  ACL_USER *acl_user;

  mysql_mutex_lock(&acl_cache->lock);

  if (initialized && (acl_user= find_acl_user(host,user, FALSE)))
    uc->user_resources= acl_user->user_resource;
  else
    bzero((char*) &uc->user_resources, sizeof(uc->user_resources));

  mysql_mutex_unlock(&acl_cache->lock);
}

/*
  Open the grant tables.

  SYNOPSIS
    open_grant_tables()
    thd                         The current thread.
    tables (out)                The 4 elements array for the opened tables.

  DESCRIPTION
    Tables are numbered as follows:
    0 user
    1 db
    2 tables_priv
    3 columns_priv

  RETURN
    1           Skip GRANT handling during replication.
    0           OK.
    < 0         Error.
*/

#define GRANT_TABLES 5
int open_grant_tables(THD *thd, TABLE_LIST *tables)
{
  DBUG_ENTER("open_grant_tables");

  if (!initialized)
  {
    my_error(ER_OPTION_PREVENTS_STATEMENT, MYF(0), "--skip-grant-tables");
    DBUG_RETURN(-1);
  }

  bzero((char*) tables, GRANT_TABLES*sizeof(*tables));
  tables->alias= tables->table_name= (char*) "user";
  (tables+1)->alias= (tables+1)->table_name= (char*) "db";
  (tables+2)->alias= (tables+2)->table_name= (char*) "tables_priv";
  (tables+3)->alias= (tables+3)->table_name= (char*) "columns_priv";
  (tables+4)->alias= (tables+4)->table_name= (char*) "procs_priv";
  tables->next_local= tables->next_global= tables+1;
  (tables+1)->next_local= (tables+1)->next_global= tables+2;
  (tables+2)->next_local= (tables+2)->next_global= tables+3;
  (tables+3)->next_local= (tables+3)->next_global= tables+4;
  tables->lock_type= (tables+1)->lock_type=
    (tables+2)->lock_type= (tables+3)->lock_type= 
    (tables+4)->lock_type= TL_WRITE;
  tables->db= (tables+1)->db= (tables+2)->db= 
    (tables+3)->db= (tables+4)->db= (char*) "mysql";

#ifdef HAVE_REPLICATION
  /*
    GRANT and REVOKE are applied the slave in/exclusion rules as they are
    some kind of updates to the mysql.% tables.
  */
  if (thd->slave_thread && rpl_filter->is_on())
  {
    /*
      The tables must be marked "updating" so that tables_ok() takes them into
      account in tests.
    */
    tables[0].updating=tables[1].updating=tables[2].updating=
      tables[3].updating=tables[4].updating=1;
    if (!(thd->spcont || rpl_filter->tables_ok(0, tables)))
      DBUG_RETURN(1);
    tables[0].updating=tables[1].updating=tables[2].updating=
      tables[3].updating=tables[4].updating=0;;
  }
#endif

  if (simple_open_n_lock_tables(thd, tables))
  {						// This should never happen
    close_thread_tables(thd);
    DBUG_RETURN(-1);
  }

  DBUG_RETURN(0);
}

ACL_USER *check_acl_user(LEX_USER *user_name,
			 uint *acl_acl_userdx)
{
  ACL_USER *acl_user= 0;
  uint counter;

  mysql_mutex_assert_owner(&acl_cache->lock);

  for (counter= 0 ; counter < acl_users.elements ; counter++)
  {
    const char *user,*host;
    acl_user= dynamic_element(&acl_users, counter, ACL_USER*);
    if (!(user=acl_user->user))
      user= "";
    if (!(host=acl_user->host.hostname))
      host= "";
    if (!strcmp(user_name->user.str,user) &&
	!my_strcasecmp(system_charset_info, user_name->host.str, host))
      break;
  }
  if (counter == acl_users.elements)
    return 0;

  *acl_acl_userdx= counter;
  return acl_user;
}

/*
  Modify a privilege table.

  SYNOPSIS
    modify_grant_table()
    table                       The table to modify.
    host_field                  The host name field.
    user_field                  The user name field.
    user_to                     The new name for the user if to be renamed,
                                NULL otherwise.

  DESCRIPTION
  Update user/host in the current record if user_to is not NULL.
  Delete the current record if user_to is NULL.

  RETURN
    0           OK.
    != 0        Error.
*/

static int modify_grant_table(TABLE *table, Field *host_field,
                              Field *user_field, LEX_USER *user_to)
{
  int error;
  DBUG_ENTER("modify_grant_table");

  if (user_to)
  {
    /* rename */
    store_record(table, record[1]);
    host_field->store(user_to->host.str, user_to->host.length,
                      system_charset_info);
    user_field->store(user_to->user.str, user_to->user.length,
                      system_charset_info);
    if ((error= table->file->ha_update_row(table->record[1], 
                                           table->record[0])) &&
        error != HA_ERR_RECORD_IS_THE_SAME)
      table->file->print_error(error, MYF(0));
    else
      error= 0;
  }
  else
  {
    /* delete */
    if ((error=table->file->ha_delete_row(table->record[0])))
      table->file->print_error(error, MYF(0));
  }

  DBUG_RETURN(error);
}

/*
  Handle a privilege table.

  SYNOPSIS
    handle_grant_table()
    tables                      The array with the four open tables.
    table_no                    The number of the table to handle (0..4).
    drop                        If user_from is to be dropped.
    user_from                   The the user to be searched/dropped/renamed.
    user_to                     The new name for the user if to be renamed,
                                NULL otherwise.

  DESCRIPTION
    Scan through all records in a grant table and apply the requested
    operation. For the "user" table, a single index access is sufficient,
    since there is an unique index on (host, user).
    Delete from grant table if drop is true.
    Update in grant table if drop is false and user_to is not NULL.
    Search in grant table if drop is false and user_to is NULL.
    Tables are numbered as follows:
    0 user
    1 db
    2 tables_priv
    3 columns_priv
    4 procs_priv

  RETURN
    > 0         At least one record matched.
    0           OK, but no record matched.
    < 0         Error.
*/

static int handle_grant_table(TABLE_LIST *tables, uint table_no, bool drop,
                              LEX_USER *user_from, LEX_USER *user_to)
{
  int result= 0;
  int error;
  TABLE *table= tables[table_no].table;
  Field *host_field= table->field[0];
  Field *user_field= table->field[table_no ? 2 : 1];
  char *host_str= user_from->host.str;
  char *user_str= user_from->user.str;
  const char *host;
  const char *user;
  uchar user_key[MAX_KEY_LENGTH];
  uint key_prefix_length;
  DBUG_ENTER("handle_grant_table");
  THD *thd= current_thd;

  table->use_all_columns();
  if (! table_no) // mysql.user table
  {
    /*
      The 'user' table has an unique index on (host, user).
      Thus, we can handle everything with a single index access.
      The host- and user fields are consecutive in the user table records.
      So we set host- and user fields of table->record[0] and use the
      pointer to the host field as key.
      index_read_idx() will replace table->record[0] (its first argument)
      by the searched record, if it exists.
    */
    DBUG_PRINT("info",("read table: '%s'  search: '%s'@'%s'",
                       table->s->table_name.str, user_str, host_str));
    host_field->store(host_str, user_from->host.length, system_charset_info);
    user_field->store(user_str, user_from->user.length, system_charset_info);

    key_prefix_length= (table->key_info->key_part[0].store_length +
                        table->key_info->key_part[1].store_length);
    key_copy(user_key, table->record[0], table->key_info, key_prefix_length);

    if ((error= table->file->index_read_idx_map(table->record[0], 0,
                                                user_key, (key_part_map)3,
                                                HA_READ_KEY_EXACT)))
    {
      if (error != HA_ERR_KEY_NOT_FOUND && error != HA_ERR_END_OF_FILE)
      {
        table->file->print_error(error, MYF(0));
        result= -1;
      }
    }
    else
    {
      /* If requested, delete or update the record. */
      result= ((drop || user_to) &&
               modify_grant_table(table, host_field, user_field, user_to)) ?
        -1 : 1; /* Error or found. */
    }
    DBUG_PRINT("info",("read result: %d", result));
  }
  else
  {
    /*
      The non-'user' table do not have indexes on (host, user).
      And their host- and user fields are not consecutive.
      Thus, we need to do a table scan to find all matching records.
    */
    if ((error= table->file->ha_rnd_init(1)))
    {
      table->file->print_error(error, MYF(0));
      result= -1;
    }
    else
    {
#ifdef EXTRA_DEBUG
      DBUG_PRINT("info",("scan table: '%s'  search: '%s'@'%s'",
                         table->s->table_name.str, user_str, host_str));
#endif
      while ((error= table->file->rnd_next(table->record[0])) != 
             HA_ERR_END_OF_FILE)
      {
        if (error)
        {
          /* Most probable 'deleted record'. */
          DBUG_PRINT("info",("scan error: %d", error));
          continue;
        }
        if (! (host= get_field(thd->mem_root, host_field)))
          host= "";
        if (! (user= get_field(thd->mem_root, user_field)))
          user= "";

#ifdef EXTRA_DEBUG
        DBUG_PRINT("loop",("scan fields: '%s'@'%s' '%s' '%s' '%s'",
                           user, host,
                           get_field(thd->mem_root, table->field[1]) /*db*/,
                           get_field(thd->mem_root, table->field[3]) /*table*/,
                           get_field(thd->mem_root,
                                     table->field[4]) /*column*/));
#endif
        if (strcmp(user_str, user) ||
            my_strcasecmp(system_charset_info, host_str, host))
          continue;

        /* If requested, delete or update the record. */
        result= ((drop || user_to) &&
                 modify_grant_table(table, host_field, user_field, user_to)) ?
          -1 : result ? result : 1; /* Error or keep result or found. */
        /* If search is requested, we do not need to search further. */
        if (! drop && ! user_to)
          break ;
      }
      (void) table->file->ha_rnd_end();
      DBUG_PRINT("info",("scan result: %d", result));
    }
  }

  DBUG_RETURN(result);
}


/*
  Handle an in-memory privilege structure.

  SYNOPSIS
    handle_grant_struct()
    struct_no                   The number of the structure to handle (0..3).
    drop                        If user_from is to be dropped.
    user_from                   The the user to be searched/dropped/renamed.
    user_to                     The new name for the user if to be renamed,
                                NULL otherwise.

  DESCRIPTION
    Scan through all elements in an in-memory grant structure and apply
    the requested operation.
    Delete from grant structure if drop is true.
    Update in grant structure if drop is false and user_to is not NULL.
    Search in grant structure if drop is false and user_to is NULL.
    Structures are numbered as follows:
    0 acl_users
    1 acl_dbs
    2 column_priv_hash
    3 procs_priv_hash

  RETURN
    > 0         At least one element matched.
    0           OK, but no element matched.
    -1		Wrong arguments to function
*/

static int handle_grant_struct(uint struct_no, bool drop,
                               LEX_USER *user_from, LEX_USER *user_to)
{
  int result= 0;
  uint idx;
  uint elements;
  const char *user;
  const char *host;
  ACL_USER *acl_user= NULL;
  ACL_DB *acl_db= NULL;
  GRANT_NAME *grant_name= NULL;
  DBUG_ENTER("handle_grant_struct");
  DBUG_PRINT("info",("scan struct: %u  search: '%s'@'%s'",
                     struct_no, user_from->user.str, user_from->host.str));

  LINT_INIT(user);
  LINT_INIT(host);

  mysql_mutex_assert_owner(&acl_cache->lock);

  /* Get the number of elements in the in-memory structure. */
  switch (struct_no) {
  case 0:
    elements= acl_users.elements;
    break;
  case 1:
    elements= acl_dbs.elements;
    break;
  case 2:
    elements= column_priv_hash.records;
    break;
  case 3:
    elements= proc_priv_hash.records;
    break;
  default:
    return -1;
  }

#ifdef EXTRA_DEBUG
    DBUG_PRINT("loop",("scan struct: %u  search    user: '%s'  host: '%s'",
                       struct_no, user_from->user.str, user_from->host.str));
#endif
  /* Loop over all elements. */
  for (idx= 0; idx < elements; idx++)
  {
    /*
      Get a pointer to the element.
    */
    switch (struct_no) {
    case 0:
      acl_user= dynamic_element(&acl_users, idx, ACL_USER*);
      user= acl_user->user;
      host= acl_user->host.hostname;
    break;

    case 1:
      acl_db= dynamic_element(&acl_dbs, idx, ACL_DB*);
      user= acl_db->user;
      host= acl_db->host.hostname;
      break;

    case 2:
      grant_name= (GRANT_NAME*) my_hash_element(&column_priv_hash, idx);
      user= grant_name->user;
      host= grant_name->host.hostname;
      break;

    case 3:
      grant_name= (GRANT_NAME*) my_hash_element(&proc_priv_hash, idx);
      user= grant_name->user;
      host= grant_name->host.hostname;
      break;
    default:
      assert(0);
    }
    if (! user)
      user= "";
    if (! host)
      host= "";

#ifdef EXTRA_DEBUG
    DBUG_PRINT("loop",("scan struct: %u  index: %u  user: '%s'  host: '%s'",
                       struct_no, idx, user, host));
#endif
    if (strcmp(user_from->user.str, user) ||
        my_strcasecmp(system_charset_info, user_from->host.str, host))
      continue;

    result= 1; /* At least one element found. */
    if ( drop )
    {
      switch ( struct_no ) {
      case 0:
        delete_dynamic_element(&acl_users, idx);
        break;

      case 1:
        delete_dynamic_element(&acl_dbs, idx);
        break;

      case 2:
        my_hash_delete(&column_priv_hash, (uchar*) grant_name);
	break;

      case 3:
        my_hash_delete(&proc_priv_hash, (uchar*) grant_name);
	break;
      }
      elements--;
      idx--;
    }
    else if ( user_to )
    {
      switch ( struct_no ) {
      case 0:
        acl_user->user= strdup_root(&mem, user_to->user.str);
        acl_user->host.hostname= strdup_root(&mem, user_to->host.str);
        break;

      case 1:
        acl_db->user= strdup_root(&mem, user_to->user.str);
        acl_db->host.hostname= strdup_root(&mem, user_to->host.str);
        break;

      case 2:
      case 3:
        /* 
          Update the grant structure with the new user name and
          host name
        */
        grant_name->set_user_details(user_to->host.str, grant_name->db,
                                     user_to->user.str, grant_name->tname,
                                     TRUE);

        /*
          Since username is part of the hash key, when the user name
          is renamed, the hash key is changed. Update the hash to
          ensure that the position matches the new hash key value
        */
        my_hash_update(&column_priv_hash, (uchar*) grant_name,
                       (uchar*) grant_name->hash_key, grant_name->key_length);
	break;
      }
    }
    else
    {
      /* If search is requested, we do not need to search further. */
      break;
    }
  }
#ifdef EXTRA_DEBUG
  DBUG_PRINT("loop",("scan struct: %u  result %d", struct_no, result));
#endif

  DBUG_RETURN(result);
}


/*
  Handle all privilege tables and in-memory privilege structures.

  SYNOPSIS
    handle_grant_data()
    tables                      The array with the four open tables.
    drop                        If user_from is to be dropped.
    user_from                   The the user to be searched/dropped/renamed.
    user_to                     The new name for the user if to be renamed,
                                NULL otherwise.

  DESCRIPTION
    Go through all grant tables and in-memory grant structures and apply
    the requested operation.
    Delete from grant data if drop is true.
    Update in grant data if drop is false and user_to is not NULL.
    Search in grant data if drop is false and user_to is NULL.

  RETURN
    > 0         At least one element matched.
    0           OK, but no element matched.
    < 0         Error.
*/

static int handle_grant_data(TABLE_LIST *tables, bool drop,
                             LEX_USER *user_from, LEX_USER *user_to)
{
  int result= 0;
  int found;
  DBUG_ENTER("handle_grant_data");

  /* Handle user table. */
  if ((found= handle_grant_table(tables, 0, drop, user_from, user_to)) < 0)
  {
    /* Handle of table failed, don't touch the in-memory array. */
    result= -1;
  }
  else
  {
    /* Handle user array. */
    if ((handle_grant_struct(0, drop, user_from, user_to) && ! result) ||
        found)
    {
      result= 1; /* At least one record/element found. */
      /* If search is requested, we do not need to search further. */
      if (! drop && ! user_to)
        goto end;
    }
  }

  /* Handle db table. */
  if ((found= handle_grant_table(tables, 1, drop, user_from, user_to)) < 0)
  {
    /* Handle of table failed, don't touch the in-memory array. */
    result= -1;
  }
  else
  {
    /* Handle db array. */
    if (((handle_grant_struct(1, drop, user_from, user_to) && ! result) ||
         found) && ! result)
    {
      result= 1; /* At least one record/element found. */
      /* If search is requested, we do not need to search further. */
      if (! drop && ! user_to)
        goto end;
    }
  }

  /* Handle procedures table. */
  if ((found= handle_grant_table(tables, 4, drop, user_from, user_to)) < 0)
  {
    /* Handle of table failed, don't touch in-memory array. */
    result= -1;
  }
  else
  {
    /* Handle procs array. */
    if (((handle_grant_struct(3, drop, user_from, user_to) && ! result) ||
         found) && ! result)
    {
      result= 1; /* At least one record/element found. */
      /* If search is requested, we do not need to search further. */
      if (! drop && ! user_to)
        goto end;
    }
  }

  /* Handle tables table. */
  if ((found= handle_grant_table(tables, 2, drop, user_from, user_to)) < 0)
  {
    /* Handle of table failed, don't touch columns and in-memory array. */
    result= -1;
  }
  else
  {
    if (found && ! result)
    {
      result= 1; /* At least one record found. */
      /* If search is requested, we do not need to search further. */
      if (! drop && ! user_to)
        goto end;
    }

    /* Handle columns table. */
    if ((found= handle_grant_table(tables, 3, drop, user_from, user_to)) < 0)
    {
      /* Handle of table failed, don't touch the in-memory array. */
      result= -1;
    }
    else
    {
      /* Handle columns hash. */
      if (((handle_grant_struct(2, drop, user_from, user_to) && ! result) ||
           found) && ! result)
        result= 1; /* At least one record/element found. */
    }
  }
 end:
  DBUG_RETURN(result);
}


static void append_user(String *str, LEX_USER *user)
{
  if (str->length())
    str->append(',');
  str->append('\'');
  str->append(user->user.str);
  str->append(STRING_WITH_LEN("'@'"));
  str->append(user->host.str);
  str->append('\'');
}


/*
  Create a list of users.

  SYNOPSIS
    mysql_create_user()
    thd                         The current thread.
    list                        The users to create.

  RETURN
    FALSE       OK.
    TRUE        Error.
*/

bool mysql_create_user(THD *thd, List <LEX_USER> &list)
{
  int result;
  String wrong_users;
  ulong sql_mode;
  LEX_USER *user_name, *tmp_user_name;
  List_iterator <LEX_USER> user_list(list);
  TABLE_LIST tables[GRANT_TABLES];
  bool some_users_created= FALSE;
  bool save_binlog_row_based;
  DBUG_ENTER("mysql_create_user");

  /*
    This statement will be replicated as a statement, even when using
    row-based replication.  The flag will be reset at the end of the
    statement.
  */
<<<<<<< HEAD
  thd->clear_current_stmt_binlog_format_row();
=======
  save_binlog_row_based= thd->current_stmt_binlog_row_based;
  thd->clear_current_stmt_binlog_row_based();
>>>>>>> 6ee51dc7

  /* CREATE USER may be skipped on replication client. */
  if ((result= open_grant_tables(thd, tables)))
  {
    /* Restore the state of binlog format */
    thd->current_stmt_binlog_row_based= save_binlog_row_based;
    DBUG_RETURN(result != 1);
  }

  mysql_rwlock_wrlock(&LOCK_grant);
  mysql_mutex_lock(&acl_cache->lock);

  while ((tmp_user_name= user_list++))
  {
    if (!(user_name= get_current_user(thd, tmp_user_name)))
    {
      result= TRUE;
      continue;
    }

    /*
      Search all in-memory structures and grant tables
      for a mention of the new user name.
    */
    if (handle_grant_data(tables, 0, user_name, NULL))
    {
      append_user(&wrong_users, user_name);
      result= TRUE;
      continue;
    }

    some_users_created= TRUE;
    sql_mode= thd->variables.sql_mode;
    if (replace_user_table(thd, tables[0].table, *user_name, 0, 0, 1, 0))
    {
      append_user(&wrong_users, user_name);
      result= TRUE;
    }
  }

  mysql_mutex_unlock(&acl_cache->lock);

  if (result)
    my_error(ER_CANNOT_USER, MYF(0), "CREATE USER", wrong_users.c_ptr_safe());

  if (some_users_created)
    result |= write_bin_log(thd, FALSE, thd->query(), thd->query_length());

  mysql_rwlock_unlock(&LOCK_grant);
  close_thread_tables(thd);
  /* Restore the state of binlog format */
  thd->current_stmt_binlog_row_based= save_binlog_row_based;
  DBUG_RETURN(result);
}


/*
  Drop a list of users and all their privileges.

  SYNOPSIS
    mysql_drop_user()
    thd                         The current thread.
    list                        The users to drop.

  RETURN
    FALSE       OK.
    TRUE        Error.
*/

bool mysql_drop_user(THD *thd, List <LEX_USER> &list)
{
  int result;
  String wrong_users;
  LEX_USER *user_name, *tmp_user_name;
  List_iterator <LEX_USER> user_list(list);
  TABLE_LIST tables[GRANT_TABLES];
  bool some_users_deleted= FALSE;
  ulong old_sql_mode= thd->variables.sql_mode;
  bool save_binlog_row_based;
  DBUG_ENTER("mysql_drop_user");

  /*
    This statement will be replicated as a statement, even when using
    row-based replication.  The flag will be reset at the end of the
    statement.
  */
<<<<<<< HEAD
  thd->clear_current_stmt_binlog_format_row();
=======
  save_binlog_row_based= thd->current_stmt_binlog_row_based;
  thd->clear_current_stmt_binlog_row_based();
>>>>>>> 6ee51dc7

  /* DROP USER may be skipped on replication client. */
  if ((result= open_grant_tables(thd, tables)))
  {
    /* Restore the state of binlog format */
    thd->current_stmt_binlog_row_based= save_binlog_row_based;
    DBUG_RETURN(result != 1);
  }

  thd->variables.sql_mode&= ~MODE_PAD_CHAR_TO_FULL_LENGTH;

  mysql_rwlock_wrlock(&LOCK_grant);
  mysql_mutex_lock(&acl_cache->lock);

  while ((tmp_user_name= user_list++))
  {
    if (!(user_name= get_current_user(thd, tmp_user_name)))
    {
      result= TRUE;
      continue;
    }  
    if (handle_grant_data(tables, 1, user_name, NULL) <= 0)
    {
      append_user(&wrong_users, user_name);
      result= TRUE;
      continue;
    }
    some_users_deleted= TRUE;
  }

  /* Rebuild 'acl_check_hosts' since 'acl_users' has been modified */
  rebuild_check_host();

  mysql_mutex_unlock(&acl_cache->lock);

  if (result)
    my_error(ER_CANNOT_USER, MYF(0), "DROP USER", wrong_users.c_ptr_safe());

  if (some_users_deleted)
    result |= write_bin_log(thd, FALSE, thd->query(), thd->query_length());

  mysql_rwlock_unlock(&LOCK_grant);
  close_thread_tables(thd);
  thd->variables.sql_mode= old_sql_mode;
  /* Restore the state of binlog format */
  thd->current_stmt_binlog_row_based= save_binlog_row_based;
  DBUG_RETURN(result);
}


/*
  Rename a user.

  SYNOPSIS
    mysql_rename_user()
    thd                         The current thread.
    list                        The user name pairs: (from, to).

  RETURN
    FALSE       OK.
    TRUE        Error.
*/

bool mysql_rename_user(THD *thd, List <LEX_USER> &list)
{
  int result;
  String wrong_users;
  LEX_USER *user_from, *tmp_user_from;
  LEX_USER *user_to, *tmp_user_to;
  List_iterator <LEX_USER> user_list(list);
  TABLE_LIST tables[GRANT_TABLES];
  bool some_users_renamed= FALSE;
  bool save_binlog_row_based;
  DBUG_ENTER("mysql_rename_user");

  /*
    This statement will be replicated as a statement, even when using
    row-based replication.  The flag will be reset at the end of the
    statement.
  */
<<<<<<< HEAD
  thd->clear_current_stmt_binlog_format_row();
=======
  save_binlog_row_based= thd->current_stmt_binlog_row_based;
  thd->clear_current_stmt_binlog_row_based();
>>>>>>> 6ee51dc7

  /* RENAME USER may be skipped on replication client. */
  if ((result= open_grant_tables(thd, tables)))
  {
    /* Restore the state of binlog format */
    thd->current_stmt_binlog_row_based= save_binlog_row_based;
    DBUG_RETURN(result != 1);
  }

  mysql_rwlock_wrlock(&LOCK_grant);
  mysql_mutex_lock(&acl_cache->lock);

  while ((tmp_user_from= user_list++))
  {
    if (!(user_from= get_current_user(thd, tmp_user_from)))
    {
      result= TRUE;
      continue;
    }  
    tmp_user_to= user_list++;
    if (!(user_to= get_current_user(thd, tmp_user_to)))
    {
      result= TRUE;
      continue;
    }  
    DBUG_ASSERT(user_to != 0); /* Syntax enforces pairs of users. */

    /*
      Search all in-memory structures and grant tables
      for a mention of the new user name.
    */
    if (handle_grant_data(tables, 0, user_to, NULL) ||
        handle_grant_data(tables, 0, user_from, user_to) <= 0)
    {
      append_user(&wrong_users, user_from);
      result= TRUE;
      continue;
    }
    some_users_renamed= TRUE;
  }
  
  /* Rebuild 'acl_check_hosts' since 'acl_users' has been modified */
  rebuild_check_host();

  mysql_mutex_unlock(&acl_cache->lock);

  if (result)
    my_error(ER_CANNOT_USER, MYF(0), "RENAME USER", wrong_users.c_ptr_safe());
  
  if (some_users_renamed && mysql_bin_log.is_open())
    result |= write_bin_log(thd, FALSE, thd->query(), thd->query_length());

  mysql_rwlock_unlock(&LOCK_grant);
  close_thread_tables(thd);
  /* Restore the state of binlog format */
  thd->current_stmt_binlog_row_based= save_binlog_row_based;
  DBUG_RETURN(result);
}


/*
  Revoke all privileges from a list of users.

  SYNOPSIS
    mysql_revoke_all()
    thd                         The current thread.
    list                        The users to revoke all privileges from.

  RETURN
    > 0         Error. Error message already sent.
    0           OK.
    < 0         Error. Error message not yet sent.
*/

bool mysql_revoke_all(THD *thd,  List <LEX_USER> &list)
{
  uint counter, revoked, is_proc;
  int result;
  ACL_DB *acl_db;
  TABLE_LIST tables[GRANT_TABLES];
  bool save_binlog_row_based;
  DBUG_ENTER("mysql_revoke_all");

  /*
    This statement will be replicated as a statement, even when using
    row-based replication.  The flag will be reset at the end of the
    statement.
  */
<<<<<<< HEAD
  thd->clear_current_stmt_binlog_format_row();
=======
  save_binlog_row_based= thd->current_stmt_binlog_row_based;
  thd->clear_current_stmt_binlog_row_based();
>>>>>>> 6ee51dc7

  if ((result= open_grant_tables(thd, tables)))
  {
    /* Restore the state of binlog format */
    thd->current_stmt_binlog_row_based= save_binlog_row_based;
    DBUG_RETURN(result != 1);
  }

  mysql_rwlock_wrlock(&LOCK_grant);
  mysql_mutex_lock(&acl_cache->lock);

  LEX_USER *lex_user, *tmp_lex_user;
  List_iterator <LEX_USER> user_list(list);
  while ((tmp_lex_user= user_list++))
  {
    if (!(lex_user= get_current_user(thd, tmp_lex_user)))
    {
      result= -1;
      continue;
    }  
    if (!find_acl_user(lex_user->host.str, lex_user->user.str, TRUE))
    {
      result= -1;
      continue;
    }

    if (replace_user_table(thd, tables[0].table,
			   *lex_user, ~(ulong)0, 1, 0, 0))
    {
      result= -1;
      continue;
    }

    /* Remove db access privileges */
    /*
      Because acl_dbs and column_priv_hash shrink and may re-order
      as privileges are removed, removal occurs in a repeated loop
      until no more privileges are revoked.
     */
    do
    {
      for (counter= 0, revoked= 0 ; counter < acl_dbs.elements ; )
      {
	const char *user,*host;

	acl_db=dynamic_element(&acl_dbs,counter,ACL_DB*);
	if (!(user=acl_db->user))
	  user= "";
	if (!(host=acl_db->host.hostname))
	  host= "";

	if (!strcmp(lex_user->user.str,user) &&
            !strcmp(lex_user->host.str, host))
	{
	  if (!replace_db_table(tables[1].table, acl_db->db, *lex_user,
                                ~(ulong)0, 1))
	  {
	    /*
	      Don't increment counter as replace_db_table deleted the
	      current element in acl_dbs.
	     */
	    revoked= 1;
	    continue;
	  }
	  result= -1; // Something went wrong
	}
	counter++;
      }
    } while (revoked);

    /* Remove column access */
    do
    {
      for (counter= 0, revoked= 0 ; counter < column_priv_hash.records ; )
      {
	const char *user,*host;
        GRANT_TABLE *grant_table=
          (GRANT_TABLE*) my_hash_element(&column_priv_hash, counter);
	if (!(user=grant_table->user))
	  user= "";
	if (!(host=grant_table->host.hostname))
	  host= "";

	if (!strcmp(lex_user->user.str,user) &&
            !strcmp(lex_user->host.str, host))
	{
	  if (replace_table_table(thd,grant_table,tables[2].table,*lex_user,
				  grant_table->db,
				  grant_table->tname,
				  ~(ulong)0, 0, 1))
	  {
	    result= -1;
	  }
	  else
	  {
	    if (!grant_table->cols)
	    {
	      revoked= 1;
	      continue;
	    }
	    List<LEX_COLUMN> columns;
	    if (!replace_column_table(grant_table,tables[3].table, *lex_user,
				      columns,
				      grant_table->db,
				      grant_table->tname,
				      ~(ulong)0, 1))
	    {
	      revoked= 1;
	      continue;
	    }
	    result= -1;
	  }
	}
	counter++;
      }
    } while (revoked);

    /* Remove procedure access */
    for (is_proc=0; is_proc<2; is_proc++) do {
      HASH *hash= is_proc ? &proc_priv_hash : &func_priv_hash;
      for (counter= 0, revoked= 0 ; counter < hash->records ; )
      {
	const char *user,*host;
        GRANT_NAME *grant_proc= (GRANT_NAME*) my_hash_element(hash, counter);
	if (!(user=grant_proc->user))
	  user= "";
	if (!(host=grant_proc->host.hostname))
	  host= "";

	if (!strcmp(lex_user->user.str,user) &&
            !strcmp(lex_user->host.str, host))
	{
	  if (replace_routine_table(thd,grant_proc,tables[4].table,*lex_user,
				  grant_proc->db,
				  grant_proc->tname,
                                  is_proc,
				  ~(ulong)0, 1) == 0)
	  {
	    revoked= 1;
	    continue;
	  }
	  result= -1;	// Something went wrong
	}
	counter++;
      }
    } while (revoked);
  }

  mysql_mutex_unlock(&acl_cache->lock);

  int binlog_error=
    write_bin_log(thd, FALSE, thd->query(), thd->query_length());

  mysql_rwlock_unlock(&LOCK_grant);
  close_thread_tables(thd);

  /* error for writing binary log has already been reported */
  if (result && !binlog_error)
    my_message(ER_REVOKE_GRANTS, ER(ER_REVOKE_GRANTS), MYF(0));
  /* Restore the state of binlog format */
  thd->current_stmt_binlog_row_based= save_binlog_row_based;

  DBUG_RETURN(result || binlog_error);
}




/**
  If the defining user for a routine does not exist, then the ACL lookup
  code should raise two errors which we should intercept.  We convert the more
  descriptive error into a warning, and consume the other.

  If any other errors are raised, then we set a flag that should indicate
  that there was some failure we should complain at a higher level.
*/
class Silence_routine_definer_errors : public Internal_error_handler
{
public:
  Silence_routine_definer_errors()
    : is_grave(FALSE)
  {}

  virtual ~Silence_routine_definer_errors()
  {}

  virtual bool handle_condition(THD *thd,
                                uint sql_errno,
                                const char* sqlstate,
                                MYSQL_ERROR::enum_warning_level level,
                                const char* msg,
                                MYSQL_ERROR ** cond_hdl);

  bool has_errors() { return is_grave; }

private:
  bool is_grave;
};

bool
Silence_routine_definer_errors::handle_condition(
  THD *thd,
  uint sql_errno,
  const char*,
  MYSQL_ERROR::enum_warning_level level,
  const char* msg,
  MYSQL_ERROR ** cond_hdl)
{
  *cond_hdl= NULL;
  if (level == MYSQL_ERROR::WARN_LEVEL_ERROR)
  {
    switch (sql_errno)
    {
      case ER_NONEXISTING_PROC_GRANT:
        /* Convert the error into a warning. */
        push_warning(thd, MYSQL_ERROR::WARN_LEVEL_WARN,
                     sql_errno, msg);
        return TRUE;
      default:
        is_grave= TRUE;
    }
  }

  return FALSE;
}


/**
  Revoke privileges for all users on a stored procedure.  Use an error handler
  that converts errors about missing grants into warnings.

  @param
    thd                         The current thread.
  @param
    db				DB of the stored procedure
  @param
    name			Name of the stored procedure

  @retval
    0           OK.
  @retval
    < 0         Error. Error message not yet sent.
*/

bool sp_revoke_privileges(THD *thd, const char *sp_db, const char *sp_name,
                          bool is_proc)
{
  uint counter, revoked;
  int result;
  TABLE_LIST tables[GRANT_TABLES];
  HASH *hash= is_proc ? &proc_priv_hash : &func_priv_hash;
  Silence_routine_definer_errors error_handler;
  bool save_binlog_row_based;
  DBUG_ENTER("sp_revoke_privileges");

  if ((result= open_grant_tables(thd, tables)))
    DBUG_RETURN(result != 1);

  /* Be sure to pop this before exiting this scope! */
  thd->push_internal_handler(&error_handler);

  mysql_rwlock_wrlock(&LOCK_grant);
  mysql_mutex_lock(&acl_cache->lock);

  /*
    This statement will be replicated as a statement, even when using
    row-based replication.  The flag will be reset at the end of the
    statement.
  */
<<<<<<< HEAD
  thd->clear_current_stmt_binlog_format_row();
=======
  save_binlog_row_based= thd->current_stmt_binlog_row_based;
  thd->clear_current_stmt_binlog_row_based();
>>>>>>> 6ee51dc7

  /* Remove procedure access */
  do
  {
    for (counter= 0, revoked= 0 ; counter < hash->records ; )
    {
      GRANT_NAME *grant_proc= (GRANT_NAME*) my_hash_element(hash, counter);
      if (!my_strcasecmp(&my_charset_utf8_bin, grant_proc->db, sp_db) &&
	  !my_strcasecmp(system_charset_info, grant_proc->tname, sp_name))
      {
        LEX_USER lex_user;
	lex_user.user.str= grant_proc->user;
	lex_user.user.length= strlen(grant_proc->user);
	lex_user.host.str= grant_proc->host.hostname ?
	  grant_proc->host.hostname : (char*)"";
	lex_user.host.length= grant_proc->host.hostname ?
	  strlen(grant_proc->host.hostname) : 0;

	if (replace_routine_table(thd,grant_proc,tables[4].table,lex_user,
				  grant_proc->db, grant_proc->tname,
                                  is_proc, ~(ulong)0, 1) == 0)
	{
	  revoked= 1;
	  continue;
	}
      }
      counter++;
    }
  } while (revoked);

  mysql_mutex_unlock(&acl_cache->lock);
  mysql_rwlock_unlock(&LOCK_grant);
  close_thread_tables(thd);

  thd->pop_internal_handler();
  /* Restore the state of binlog format */
  thd->current_stmt_binlog_row_based= save_binlog_row_based;

  DBUG_RETURN(error_handler.has_errors());
}


/**
  Grant EXECUTE,ALTER privilege for a stored procedure

  @param thd The current thread.
  @param sp_db
  @param sp_name
  @param is_proc

  @return
    @retval FALSE Success
    @retval TRUE An error occured. Error message not yet sent.
*/

bool sp_grant_privileges(THD *thd, const char *sp_db, const char *sp_name,
                         bool is_proc)
{
  Security_context *sctx= thd->security_ctx;
  LEX_USER *combo;
  TABLE_LIST tables[1];
  List<LEX_USER> user_list;
  bool result;
  ACL_USER *au;
  char passwd_buff[SCRAMBLED_PASSWORD_CHAR_LENGTH+1];
  Dummy_error_handler error_handler;
  DBUG_ENTER("sp_grant_privileges");

  if (!(combo=(LEX_USER*) thd->alloc(sizeof(st_lex_user))))
    DBUG_RETURN(TRUE);

  combo->user.str= sctx->user;

  mysql_mutex_lock(&acl_cache->lock);

  if ((au= find_acl_user(combo->host.str=(char*)sctx->host_or_ip,combo->user.str,FALSE)))
    goto found_acl;
  if ((au= find_acl_user(combo->host.str=(char*)sctx->host, combo->user.str,FALSE)))
    goto found_acl;
  if ((au= find_acl_user(combo->host.str=(char*)sctx->ip, combo->user.str,FALSE)))
    goto found_acl;
  if((au= find_acl_user(combo->host.str=(char*)"%", combo->user.str, FALSE)))
    goto found_acl;

  mysql_mutex_unlock(&acl_cache->lock);
  DBUG_RETURN(TRUE);

 found_acl:
  mysql_mutex_unlock(&acl_cache->lock);

  bzero((char*)tables, sizeof(TABLE_LIST));
  user_list.empty();

  tables->db= (char*)sp_db;
  tables->table_name= tables->alias= (char*)sp_name;

  combo->host.length= strlen(combo->host.str);
  combo->user.length= strlen(combo->user.str);
  combo->host.str= thd->strmake(combo->host.str,combo->host.length);
  combo->user.str= thd->strmake(combo->user.str,combo->user.length);


  if(au && au->salt_len)
  {
    if (au->salt_len == SCRAMBLE_LENGTH)
    {
      make_password_from_salt(passwd_buff, au->salt);
      combo->password.length= SCRAMBLED_PASSWORD_CHAR_LENGTH;
    }
    else if (au->salt_len == SCRAMBLE_LENGTH_323)
    {
      make_password_from_salt_323(passwd_buff, (ulong *) au->salt);
      combo->password.length= SCRAMBLED_PASSWORD_CHAR_LENGTH_323;
    }
    else
    {
      push_warning_printf(thd, MYSQL_ERROR::WARN_LEVEL_WARN,
                          ER_PASSWD_LENGTH,
                          ER(ER_PASSWD_LENGTH),
                          SCRAMBLED_PASSWORD_CHAR_LENGTH);
      return TRUE;
    }
    combo->password.str= passwd_buff;
  }
  else
  {
    combo->password.str= (char*)"";
    combo->password.length= 0;
  }

  if (user_list.push_back(combo))
    DBUG_RETURN(TRUE);

  thd->lex->ssl_type= SSL_TYPE_NOT_SPECIFIED;
  thd->lex->ssl_cipher= thd->lex->x509_subject= thd->lex->x509_issuer= 0;
  bzero((char*) &thd->lex->mqh, sizeof(thd->lex->mqh));

  /*
    Only care about whether the operation failed or succeeded
    as all errors will be handled later.
  */
  thd->push_internal_handler(&error_handler);
  result= mysql_routine_grant(thd, tables, is_proc, user_list,
                              DEFAULT_CREATE_PROC_ACLS, FALSE, FALSE);
  thd->pop_internal_handler();
  DBUG_RETURN(result);
}


/*****************************************************************************
  Instantiate used templates
*****************************************************************************/

#ifdef HAVE_EXPLICIT_TEMPLATE_INSTANTIATION
template class List_iterator<LEX_COLUMN>;
template class List_iterator<LEX_USER>;
template class List<LEX_COLUMN>;
template class List<LEX_USER>;
#endif

#endif /*NO_EMBEDDED_ACCESS_CHECKS */


int wild_case_compare(CHARSET_INFO *cs, const char *str,const char *wildstr)
{
  reg3 int flag;
  DBUG_ENTER("wild_case_compare");
  DBUG_PRINT("enter",("str: '%s'  wildstr: '%s'",str,wildstr));
  while (*wildstr)
  {
    while (*wildstr && *wildstr != wild_many && *wildstr != wild_one)
    {
      if (*wildstr == wild_prefix && wildstr[1])
	wildstr++;
      if (my_toupper(cs, *wildstr++) !=
          my_toupper(cs, *str++)) DBUG_RETURN(1);
    }
    if (! *wildstr ) DBUG_RETURN (*str != 0);
    if (*wildstr++ == wild_one)
    {
      if (! *str++) DBUG_RETURN (1);	/* One char; skip */
    }
    else
    {						/* Found '*' */
      if (!*wildstr) DBUG_RETURN(0);		/* '*' as last char: OK */
      flag=(*wildstr != wild_many && *wildstr != wild_one);
      do
      {
	if (flag)
	{
	  char cmp;
	  if ((cmp= *wildstr) == wild_prefix && wildstr[1])
	    cmp=wildstr[1];
	  cmp=my_toupper(cs, cmp);
	  while (*str && my_toupper(cs, *str) != cmp)
	    str++;
	  if (!*str) DBUG_RETURN (1);
	}
	if (wild_case_compare(cs, str,wildstr) == 0) DBUG_RETURN (0);
      } while (*str++);
      DBUG_RETURN(1);
    }
  }
  DBUG_RETURN (*str != '\0');
}


#ifndef NO_EMBEDDED_ACCESS_CHECKS
static bool update_schema_privilege(THD *thd, TABLE *table, char *buff,
                                    const char* db, const char* t_name,
                                    const char* column, uint col_length,
                                    const char *priv, uint priv_length,
                                    const char* is_grantable)
{
  int i= 2;
  CHARSET_INFO *cs= system_charset_info;
  restore_record(table, s->default_values);
  table->field[0]->store(buff, (uint) strlen(buff), cs);
  table->field[1]->store(STRING_WITH_LEN("def"), cs);
  if (db)
    table->field[i++]->store(db, (uint) strlen(db), cs);
  if (t_name)
    table->field[i++]->store(t_name, (uint) strlen(t_name), cs);
  if (column)
    table->field[i++]->store(column, col_length, cs);
  table->field[i++]->store(priv, priv_length, cs);
  table->field[i]->store(is_grantable, strlen(is_grantable), cs);
  return schema_table_store_record(thd, table);
}
#endif


int fill_schema_user_privileges(THD *thd, TABLE_LIST *tables, COND *cond)
{
#ifndef NO_EMBEDDED_ACCESS_CHECKS
  int error= 0;
  uint counter;
  ACL_USER *acl_user;
  ulong want_access;
  char buff[100];
  TABLE *table= tables->table;
  bool no_global_access= check_access(thd, SELECT_ACL, "mysql",
                                      NULL, NULL, 1, 1);
  char *curr_host= thd->security_ctx->priv_host_name();
  DBUG_ENTER("fill_schema_user_privileges");

  if (!initialized)
    DBUG_RETURN(0);
  mysql_mutex_lock(&acl_cache->lock);

  for (counter=0 ; counter < acl_users.elements ; counter++)
  {
    const char *user,*host, *is_grantable="YES";
    acl_user=dynamic_element(&acl_users,counter,ACL_USER*);
    if (!(user=acl_user->user))
      user= "";
    if (!(host=acl_user->host.hostname))
      host= "";

    if (no_global_access &&
        (strcmp(thd->security_ctx->priv_user, user) ||
         my_strcasecmp(system_charset_info, curr_host, host)))
      continue;
      
    want_access= acl_user->access;
    if (!(want_access & GRANT_ACL))
      is_grantable= "NO";

    strxmov(buff,"'",user,"'@'",host,"'",NullS);
    if (!(want_access & ~GRANT_ACL))
    {
      if (update_schema_privilege(thd, table, buff, 0, 0, 0, 0,
                                  STRING_WITH_LEN("USAGE"), is_grantable))
      {
        error= 1;
        goto err;
      }
    }
    else
    {
      uint priv_id;
      ulong j,test_access= want_access & ~GRANT_ACL;
      for (priv_id=0, j = SELECT_ACL;j <= GLOBAL_ACLS; priv_id++,j <<= 1)
      {
	if (test_access & j)
        {
          if (update_schema_privilege(thd, table, buff, 0, 0, 0, 0, 
                                      command_array[priv_id],
                                      command_lengths[priv_id], is_grantable))
          {
            error= 1;
            goto err;
          }
        }
      }
    }
  }
err:
  mysql_mutex_unlock(&acl_cache->lock);

  DBUG_RETURN(error);
#else
  return(0);
#endif
}


int fill_schema_schema_privileges(THD *thd, TABLE_LIST *tables, COND *cond)
{
#ifndef NO_EMBEDDED_ACCESS_CHECKS
  int error= 0;
  uint counter;
  ACL_DB *acl_db;
  ulong want_access;
  char buff[100];
  TABLE *table= tables->table;
  bool no_global_access= check_access(thd, SELECT_ACL, "mysql",
                                      NULL, NULL, 1, 1);
  char *curr_host= thd->security_ctx->priv_host_name();
  DBUG_ENTER("fill_schema_schema_privileges");

  if (!initialized)
    DBUG_RETURN(0);
  mysql_mutex_lock(&acl_cache->lock);

  for (counter=0 ; counter < acl_dbs.elements ; counter++)
  {
    const char *user, *host, *is_grantable="YES";

    acl_db=dynamic_element(&acl_dbs,counter,ACL_DB*);
    if (!(user=acl_db->user))
      user= "";
    if (!(host=acl_db->host.hostname))
      host= "";

    if (no_global_access &&
        (strcmp(thd->security_ctx->priv_user, user) ||
         my_strcasecmp(system_charset_info, curr_host, host)))
      continue;

    want_access=acl_db->access;
    if (want_access)
    {
      if (!(want_access & GRANT_ACL))
      {
        is_grantable= "NO";
      }
      strxmov(buff,"'",user,"'@'",host,"'",NullS);
      if (!(want_access & ~GRANT_ACL))
      {
        if (update_schema_privilege(thd, table, buff, acl_db->db, 0, 0,
                                    0, STRING_WITH_LEN("USAGE"), is_grantable))
        {
          error= 1;
          goto err;
        }
      }
      else
      {
        int cnt;
        ulong j,test_access= want_access & ~GRANT_ACL;
        for (cnt=0, j = SELECT_ACL; j <= DB_ACLS; cnt++,j <<= 1)
          if (test_access & j)
          {
            if (update_schema_privilege(thd, table, buff, acl_db->db, 0, 0, 0,
                                        command_array[cnt], command_lengths[cnt],
                                        is_grantable))
            {
              error= 1;
              goto err;
            }
          }
      }
    }
  }
err:
  mysql_mutex_unlock(&acl_cache->lock);

  DBUG_RETURN(error);
#else
  return (0);
#endif
}


int fill_schema_table_privileges(THD *thd, TABLE_LIST *tables, COND *cond)
{
#ifndef NO_EMBEDDED_ACCESS_CHECKS
  int error= 0;
  uint index;
  char buff[100];
  TABLE *table= tables->table;
  bool no_global_access= check_access(thd, SELECT_ACL, "mysql",
                                      NULL, NULL, 1, 1);
  char *curr_host= thd->security_ctx->priv_host_name();
  DBUG_ENTER("fill_schema_table_privileges");

  mysql_rwlock_rdlock(&LOCK_grant);

  for (index=0 ; index < column_priv_hash.records ; index++)
  {
    const char *user, *host, *is_grantable= "YES";
    GRANT_TABLE *grant_table= (GRANT_TABLE*) my_hash_element(&column_priv_hash,
							  index);
    if (!(user=grant_table->user))
      user= "";
    if (!(host= grant_table->host.hostname))
      host= "";

    if (no_global_access &&
        (strcmp(thd->security_ctx->priv_user, user) ||
         my_strcasecmp(system_charset_info, curr_host, host)))
      continue;

    ulong table_access= grant_table->privs;
    if (table_access)
    {
      ulong test_access= table_access & ~GRANT_ACL;
      /*
        We should skip 'usage' privilege on table if
        we have any privileges on column(s) of this table
      */
      if (!test_access && grant_table->cols)
        continue;
      if (!(table_access & GRANT_ACL))
        is_grantable= "NO";

      strxmov(buff, "'", user, "'@'", host, "'", NullS);
      if (!test_access)
      {
        if (update_schema_privilege(thd, table, buff, grant_table->db,
                                    grant_table->tname, 0, 0,
                                    STRING_WITH_LEN("USAGE"), is_grantable))
        {
          error= 1;
          goto err;
        }
      }
      else
      {
        ulong j;
        int cnt;
        for (cnt= 0, j= SELECT_ACL; j <= TABLE_ACLS; cnt++, j<<= 1)
        {
          if (test_access & j)
          {
            if (update_schema_privilege(thd, table, buff, grant_table->db,
                                        grant_table->tname, 0, 0,
                                        command_array[cnt],
                                        command_lengths[cnt], is_grantable))
            {
              error= 1;
              goto err;
            }
          }
        }
      }
    }   
  }
err:
  mysql_rwlock_unlock(&LOCK_grant);

  DBUG_RETURN(error);
#else
  return (0);
#endif
}


int fill_schema_column_privileges(THD *thd, TABLE_LIST *tables, COND *cond)
{
#ifndef NO_EMBEDDED_ACCESS_CHECKS
  int error= 0;
  uint index;
  char buff[100];
  TABLE *table= tables->table;
  bool no_global_access= check_access(thd, SELECT_ACL, "mysql",
                                      NULL, NULL, 1, 1);
  char *curr_host= thd->security_ctx->priv_host_name();
  DBUG_ENTER("fill_schema_table_privileges");

  mysql_rwlock_rdlock(&LOCK_grant);

  for (index=0 ; index < column_priv_hash.records ; index++)
  {
    const char *user, *host, *is_grantable= "YES";
    GRANT_TABLE *grant_table= (GRANT_TABLE*) my_hash_element(&column_priv_hash,
							  index);
    if (!(user=grant_table->user))
      user= "";
    if (!(host= grant_table->host.hostname))
      host= "";

    if (no_global_access &&
        (strcmp(thd->security_ctx->priv_user, user) ||
         my_strcasecmp(system_charset_info, curr_host, host)))
      continue;

    ulong table_access= grant_table->cols;
    if (table_access != 0)
    {
      if (!(grant_table->privs & GRANT_ACL))
        is_grantable= "NO";

      ulong test_access= table_access & ~GRANT_ACL;
      strxmov(buff, "'", user, "'@'", host, "'", NullS);
      if (!test_access)
        continue;
      else
      {
        ulong j;
        int cnt;
        for (cnt= 0, j= SELECT_ACL; j <= TABLE_ACLS; cnt++, j<<= 1)
        {
          if (test_access & j)
          {
            for (uint col_index=0 ;
                 col_index < grant_table->hash_columns.records ;
                 col_index++)
            {
              GRANT_COLUMN *grant_column = (GRANT_COLUMN*)
                my_hash_element(&grant_table->hash_columns,col_index);
              if ((grant_column->rights & j) && (table_access & j))
              {
                if (update_schema_privilege(thd, table, buff, grant_table->db,
                                            grant_table->tname,
                                            grant_column->column,
                                            grant_column->key_length,
                                            command_array[cnt],
                                            command_lengths[cnt], is_grantable))
                {
                  error= 1;
                  goto err;
                }
              }
            }
          }
        }
      }
    }
  }
err:
  mysql_rwlock_unlock(&LOCK_grant);

  DBUG_RETURN(error);
#else
  return (0);
#endif
}


#ifndef NO_EMBEDDED_ACCESS_CHECKS
/*
  fill effective privileges for table

  SYNOPSIS
    fill_effective_table_privileges()
    thd     thread handler
    grant   grants table descriptor
    db      db name
    table   table name
*/

void fill_effective_table_privileges(THD *thd, GRANT_INFO *grant,
                                     const char *db, const char *table)
{
  Security_context *sctx= thd->security_ctx;
  DBUG_ENTER("fill_effective_table_privileges");
  DBUG_PRINT("enter", ("Host: '%s', Ip: '%s', User: '%s', table: `%s`.`%s`",
                       sctx->priv_host, (sctx->ip ? sctx->ip : "(NULL)"),
                       (sctx->priv_user ? sctx->priv_user : "(NULL)"),
                       db, table));
  /* --skip-grants */
  if (!initialized)
  {
    DBUG_PRINT("info", ("skip grants"));
    grant->privilege= ~NO_ACCESS;             // everything is allowed
    DBUG_PRINT("info", ("privilege 0x%lx", grant->privilege));
    DBUG_VOID_RETURN;
  }

  /* global privileges */
  grant->privilege= sctx->master_access;

  if (!sctx->priv_user)
  {
    DBUG_PRINT("info", ("privilege 0x%lx", grant->privilege));
    DBUG_VOID_RETURN;                         // it is slave
  }

  /* db privileges */
  grant->privilege|= acl_get(sctx->host, sctx->ip, sctx->priv_user, db, 0);

  /* table privileges */
  mysql_rwlock_rdlock(&LOCK_grant);
  if (grant->version != grant_version)
  {
    grant->grant_table=
      table_hash_search(sctx->host, sctx->ip, db,
			sctx->priv_user,
			table, 0);              /* purecov: inspected */
    grant->version= grant_version;              /* purecov: inspected */
  }
  if (grant->grant_table != 0)
  {
    grant->privilege|= grant->grant_table->privs;
  }
  mysql_rwlock_unlock(&LOCK_grant);

  DBUG_PRINT("info", ("privilege 0x%lx", grant->privilege));
  DBUG_VOID_RETURN;
}

#else /* NO_EMBEDDED_ACCESS_CHECKS */

/****************************************************************************
 Dummy wrappers when we don't have any access checks
****************************************************************************/

bool check_routine_level_acl(THD *thd, const char *db, const char *name,
                             bool is_proc)
{
  return FALSE;
}

#endif

struct ACL_internal_schema_registry_entry
{
  const LEX_STRING *m_name;
  const ACL_internal_schema_access *m_access;
};

/**
  Internal schema registered.
  Currently, this is only:
  - performance_schema
  - information_schema,
  This can be reused later for:
  - mysql
*/
static ACL_internal_schema_registry_entry registry_array[2];
static uint m_registry_array_size= 0;

/**
  Add an internal schema to the registry.
  @param name the schema name
  @param access the schema ACL specific rules
*/
void ACL_internal_schema_registry::register_schema
  (const LEX_STRING *name, const ACL_internal_schema_access *access)
{
  DBUG_ASSERT(m_registry_array_size < array_elements(registry_array));

  /* Not thread safe, and does not need to be. */
  registry_array[m_registry_array_size].m_name= name;
  registry_array[m_registry_array_size].m_access= access;
  m_registry_array_size++;
}

/**
  Search per internal schema ACL by name.
  @param name a schema name
  @return per schema rules, or NULL
*/
const ACL_internal_schema_access *
ACL_internal_schema_registry::lookup(const char *name)
{
  DBUG_ASSERT(name != NULL);

  uint i;

  for (i= 0; i<m_registry_array_size; i++)
  {
    if (my_strcasecmp(system_charset_info, registry_array[i].m_name->str,
                      name) == 0)
      return registry_array[i].m_access;
  }
  return NULL;
}

/**
  Get a cached internal schema access.
  @param grant_internal_info the cache
  @param schema_name the name of the internal schema
*/
const ACL_internal_schema_access *
get_cached_schema_access(GRANT_INTERNAL_INFO *grant_internal_info,
                         const char *schema_name)
{
  if (grant_internal_info)
  {
    if (! grant_internal_info->m_schema_lookup_done)
    {
      grant_internal_info->m_schema_access=
        ACL_internal_schema_registry::lookup(schema_name);
      grant_internal_info->m_schema_lookup_done= TRUE;
    }
    return grant_internal_info->m_schema_access;
  }
  return ACL_internal_schema_registry::lookup(schema_name);
}

/**
  Get a cached internal table access.
  @param grant_internal_info the cache
  @param schema_name the name of the internal schema
  @param table_name the name of the internal table
*/
const ACL_internal_table_access *
get_cached_table_access(GRANT_INTERNAL_INFO *grant_internal_info,
                        const char *schema_name,
                        const char *table_name)
{
  DBUG_ASSERT(grant_internal_info);
  if (! grant_internal_info->m_table_lookup_done)
  {
    const ACL_internal_schema_access *schema_access;
    schema_access= get_cached_schema_access(grant_internal_info, schema_name);
    if (schema_access)
      grant_internal_info->m_table_access= schema_access->lookup(table_name);
    grant_internal_info->m_table_lookup_done= TRUE;
  }
  return grant_internal_info->m_table_access;
}

<|MERGE_RESOLUTION|>--- conflicted
+++ resolved
@@ -3119,12 +3119,8 @@
     row-based replication.  The flag will be reset at the end of the
     statement.
   */
-<<<<<<< HEAD
+  save_binlog_row_based= thd->is_current_stmt_binlog_format_row();
   thd->clear_current_stmt_binlog_format_row();
-=======
-  save_binlog_row_based= thd->current_stmt_binlog_row_based;
-  thd->clear_current_stmt_binlog_row_based();
->>>>>>> 6ee51dc7
 
 #ifdef HAVE_REPLICATION
   /*
@@ -3350,12 +3346,8 @@
     row-based replication.  The flag will be reset at the end of the
     statement.
   */
-<<<<<<< HEAD
+  save_binlog_row_based= thd->is_current_stmt_binlog_format_row();
   thd->clear_current_stmt_binlog_format_row();
-=======
-  save_binlog_row_based= thd->current_stmt_binlog_row_based;
-  thd->clear_current_stmt_binlog_row_based();
->>>>>>> 6ee51dc7
 
 #ifdef HAVE_REPLICATION
   /*
@@ -3458,13 +3450,9 @@
       result= TRUE;
   }
 
-<<<<<<< HEAD
   mysql_rwlock_unlock(&LOCK_grant);
-=======
-  rw_unlock(&LOCK_grant);
   /* Restore the state of binlog format */
   thd->current_stmt_binlog_row_based= save_binlog_row_based;
->>>>>>> 6ee51dc7
 
   /* Tables are automatically closed */
   DBUG_RETURN(result);
@@ -3508,12 +3496,8 @@
     row-based replication.  The flag will be reset at the end of the
     statement.
   */
-<<<<<<< HEAD
+  save_binlog_row_based= thd->is_current_stmt_binlog_format_row();
   thd->clear_current_stmt_binlog_format_row();
-=======
-  save_binlog_row_based= thd->current_stmt_binlog_row_based;
-  thd->clear_current_stmt_binlog_row_based();
->>>>>>> 6ee51dc7
 
 #ifdef HAVE_REPLICATION
   /*
@@ -5813,12 +5797,8 @@
     row-based replication.  The flag will be reset at the end of the
     statement.
   */
-<<<<<<< HEAD
+  save_binlog_row_based= thd->is_current_stmt_binlog_format_row();
   thd->clear_current_stmt_binlog_format_row();
-=======
-  save_binlog_row_based= thd->current_stmt_binlog_row_based;
-  thd->clear_current_stmt_binlog_row_based();
->>>>>>> 6ee51dc7
 
   /* CREATE USER may be skipped on replication client. */
   if ((result= open_grant_tables(thd, tables)))
@@ -5905,12 +5885,8 @@
     row-based replication.  The flag will be reset at the end of the
     statement.
   */
-<<<<<<< HEAD
+  save_binlog_row_based= thd->is_current_stmt_binlog_format_row();
   thd->clear_current_stmt_binlog_format_row();
-=======
-  save_binlog_row_based= thd->current_stmt_binlog_row_based;
-  thd->clear_current_stmt_binlog_row_based();
->>>>>>> 6ee51dc7
 
   /* DROP USER may be skipped on replication client. */
   if ((result= open_grant_tables(thd, tables)))
@@ -5991,12 +5967,8 @@
     row-based replication.  The flag will be reset at the end of the
     statement.
   */
-<<<<<<< HEAD
+  save_binlog_row_based= thd->is_current_stmt_binlog_format_row();
   thd->clear_current_stmt_binlog_format_row();
-=======
-  save_binlog_row_based= thd->current_stmt_binlog_row_based;
-  thd->clear_current_stmt_binlog_row_based();
->>>>>>> 6ee51dc7
 
   /* RENAME USER may be skipped on replication client. */
   if ((result= open_grant_tables(thd, tables)))
@@ -6085,12 +6057,8 @@
     row-based replication.  The flag will be reset at the end of the
     statement.
   */
-<<<<<<< HEAD
+  save_binlog_row_based= thd->is_current_stmt_binlog_format_row();
   thd->clear_current_stmt_binlog_format_row();
-=======
-  save_binlog_row_based= thd->current_stmt_binlog_row_based;
-  thd->clear_current_stmt_binlog_row_based();
->>>>>>> 6ee51dc7
 
   if ((result= open_grant_tables(thd, tables)))
   {
@@ -6360,12 +6328,8 @@
     row-based replication.  The flag will be reset at the end of the
     statement.
   */
-<<<<<<< HEAD
+  save_binlog_row_based= thd->is_current_stmt_binlog_format_row();
   thd->clear_current_stmt_binlog_format_row();
-=======
-  save_binlog_row_based= thd->current_stmt_binlog_row_based;
-  thd->clear_current_stmt_binlog_row_based();
->>>>>>> 6ee51dc7
 
   /* Remove procedure access */
   do

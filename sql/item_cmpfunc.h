--- conflicted
+++ resolved
@@ -833,7 +833,6 @@
   bool eval_not_null_tables(uchar *opt_arg);
   void fix_after_pullout(st_select_lex *new_parent, Item **ref, bool merge);
   bool count_sargable_conds(uchar *arg);
-<<<<<<< HEAD
   void add_key_fields(JOIN *join, KEY_FIELD **key_fields,
                       uint *and_level, table_map usable_tables,
                       SARGABLE_PARAM **sargables);
@@ -847,13 +846,11 @@
                                       cond);
     return this;
   }
-=======
 
   longlong val_int_cmp_string();
   longlong val_int_cmp_int();
   longlong val_int_cmp_real();
   longlong val_int_cmp_decimal();
->>>>>>> a84d87fd
 };
 
 

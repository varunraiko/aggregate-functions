--- conflicted
+++ resolved
@@ -438,11 +438,8 @@
   enum Functype functype() const { return IN_FUNC; }
   const char *func_name() const { return " IN "; }
   void update_used_tables();
-<<<<<<< HEAD
-  unsigned int size_of() { return sizeof(*this);}  
-=======
   void split_sum_func(List<Item> &fields);
->>>>>>> faefac30
+  unsigned int size_of() { return sizeof(*this);}  
 };
 
 
@@ -626,7 +623,6 @@
   return cond;
 }
 
-<<<<<<< HEAD
 class Item_cond_xor :public Item_cond
 {
 public:
@@ -638,6 +634,4 @@
 };
 
 
-=======
->>>>>>> faefac30
 Item *and_expressions(Item *a, Item *b, Item **org_item);
--- conflicted
+++ resolved
@@ -950,11 +950,8 @@
     maybe_null= args[1]->maybe_null;
   }
   const char *func_name() const { return "ifnull"; }
-<<<<<<< HEAD
-  Field *create_field_for_create_select(TABLE *table)
-=======
+
   Field *create_field_for_create_select(THD *thd, TABLE *table)
->>>>>>> c0a59b46
   { return tmp_table_field_from_field_type(table, false, false); }
 
   table_map not_null_tables() const { return 0; }

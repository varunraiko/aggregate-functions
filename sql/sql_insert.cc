--- conflicted
+++ resolved
@@ -488,23 +488,14 @@
   Name_resolution_context_state ctx_state;
 #ifndef EMBEDDED_LIBRARY
   char *query= thd->query;
-<<<<<<< HEAD
-#endif
-=======
->>>>>>> 162e9b98
   /*
     log_on is about delayed inserts only.
     By default, both logs are enabled (this won't cause problems if the server
     runs without --log-update or --log-bin).
   */
-<<<<<<< HEAD
   bool log_on= ((thd->options & OPTION_BIN_LOG) ||
                 (!(thd->security_ctx->master_access & SUPER_ACL)));
-=======
-  bool log_on= (thd->options & OPTION_BIN_LOG) ||
-    (!(thd->security_ctx->master_access & SUPER_ACL));
 #endif
->>>>>>> 162e9b98
   thr_lock_type lock_type = table_list->lock_type;
   Item *unused_conds= 0;
   DBUG_ENTER("mysql_insert");

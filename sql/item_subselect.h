--- conflicted
+++ resolved
@@ -618,9 +618,7 @@
   void set_first_execution() { if (first_execution) first_execution= FALSE; }
   bool expr_cache_is_needed(THD *thd);
   inline bool left_expr_has_null();
-<<<<<<< HEAD
-
-=======
+
   void disable_cond_guard_for_const_null_left_expr(int i)
   {
     if (left_expr->const_item() && !left_expr->is_expensive())
@@ -629,8 +627,7 @@
         set_cond_guard_var(i,FALSE);
     }
   }
-  
->>>>>>> 6860a4b5
+
   int optimize(double *out_rows, double *cost);
   /*
     Return the identifier that we could use to identify the subquery for the

--- conflicted
+++ resolved
@@ -173,11 +173,9 @@
   }
   void signal_divide_by_null();
   friend class udf_handler;
-<<<<<<< HEAD
-  Field *create_field_for_create_select(TABLE *table)
-=======
+
   Field *create_field_for_create_select(THD *thd, TABLE *table)
->>>>>>> c0a59b46
+
   {
     DBUG_ASSERT(thd == table->in_use);
     return result_type() != STRING_RESULT ?
@@ -454,12 +452,7 @@
     DBUG_ASSERT((res != NULL) ^ null_value);
     return res;
   }
-<<<<<<< HEAD
-protected:
-  Item_result cached_result_type;
-=======
-
->>>>>>> c0a59b46
+
 public:
   Item_func_hybrid_field_type(THD *thd):
     Item_hybrid_func(thd)
@@ -2141,21 +2134,16 @@
 
   enum enum_field_types field_type() const;
 
-<<<<<<< HEAD
-  Field *create_field_for_create_select(TABLE *table)
-=======
+
   Field *create_field_for_create_select(THD *thd, TABLE *table)
->>>>>>> c0a59b46
   {
     return result_type() != STRING_RESULT ?
            sp_result_field :
            tmp_table_field_from_field_type(table, false, false);
   }
-<<<<<<< HEAD
-  void make_field(Send_field *tmp_field);
-=======
+
   void make_field(THD *thd, Send_field *tmp_field);
->>>>>>> c0a59b46
+
 
   Item_result result_type() const;
 

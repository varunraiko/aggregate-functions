--- conflicted
+++ resolved
@@ -150,7 +150,6 @@
       }
     }
 
-<<<<<<< HEAD
     if (   write_lock_used
         && opt_readonly
         && ! (thd->security_ctx->master_access & SUPER_ACL)
@@ -168,11 +167,8 @@
       break;
     }
 
-    thd->proc_info="System lock";
+    thd_proc_info(thd, "System lock");
     DBUG_PRINT("info", ("thd->proc_info %s", thd->proc_info));
-=======
-    thd_proc_info(thd, "System lock");
->>>>>>> 1698b4f2
     if (lock_external(thd, tables, count))
     {
       /* Clear the lock type of all lock data to avoid reusage. */
@@ -181,12 +177,8 @@
       sql_lock=0;
       break;
     }
-<<<<<<< HEAD
-    thd->proc_info="Table lock";
+    thd_proc_info(thd, "Table lock");
     DBUG_PRINT("info", ("thd->proc_info %s", thd->proc_info));
-=======
-    thd_proc_info(thd, "Table lock");
->>>>>>> 1698b4f2
     thd->locked=1;
     /* Copy the lock data array. thr_multi_lock() reorders its contens. */
     memcpy(sql_lock->locks + sql_lock->lock_count, sql_lock->locks,

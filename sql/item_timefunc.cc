--- conflicted
+++ resolved
@@ -2616,19 +2616,11 @@
     ltime->hour= TIME_MAX_HOUR + 1;
     check_time_range(ltime, decimals, &unused);
     char buf[28];
-<<<<<<< HEAD
-    char *ptr= longlong10_to_str(hour, buf, args[0]->unsigned_flag ? 10 : -10);
+    char *ptr= longlong10_to_str(hour.value(), buf, hour.is_unsigned() ? 10 : -10);
     int len = (int)(ptr - buf) + sprintf(ptr, ":%02u:%02u",
                                          (uint) minute, (uint) sec.sec());
     ErrConvString err(buf, len, &my_charset_bin);
     thd->push_warning_truncated_wrong_value("time", err.ptr());
-=======
-    char *ptr= longlong10_to_str(hour.value(), buf, hour.is_unsigned() ? 10 : -10);
-    int len = (int)(ptr - buf) + sprintf(ptr, ":%02u:%02u", (uint)minute, (uint)second);
-    make_truncated_value_warning(current_thd, Sql_condition::WARN_LEVEL_WARN,
-                                 buf, len, MYSQL_TIMESTAMP_TIME,
-                                 NullS);
->>>>>>> 941ca92a
   }
 
   return (null_value= 0);

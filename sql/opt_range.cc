--- conflicted
+++ resolved
@@ -1031,11 +1031,8 @@
 
   if (value->save_in_field(field))
   {
-<<<<<<< HEAD
+    /* This happens when we try to insert a NULL field in a not null column */
     // TODO; Check if we can we remove the following block.
-=======
-    /* This happens when we try to insert a NULL field in a not null column */
->>>>>>> 5bd83398
     if (type == Item_func::EQUAL_FUNC)
     {
       /* convert column_name <=> NULL -> column_name IS NULL */

--- conflicted
+++ resolved
@@ -30,15 +30,12 @@
 #include "sql_show.h"                           // append_identifier
 #include "sql_priv.h"
 #include "sql_select.h"
-<<<<<<< HEAD
 #include "sp_rcontext.h"
 #include "sp.h"
 #include "sql_parse.h"
 #include "sp_head.h"
-=======
 #include "uniques.h"
 
->>>>>>> c0a59b46
 /**
   Calculate the affordable RAM limit for structures like TREE or Unique
   used in Item_sum_*
@@ -1613,17 +1610,12 @@
   @todo
   check if the following assignments are really needed
 */
-<<<<<<< HEAD
-Item_sum_sum::Item_sum_sum(THD *thd, Item_sum_sum *item)
-  :Item_sum_num(thd, item), hybrid_type(item->hybrid_type),
-   curr_dec_buff(item->curr_dec_buff)
-=======
+
 Item_sum_sum::Item_sum_sum(THD *thd, Item_sum_sum *item) 
   :Item_sum_num(thd, item),
    Type_handler_hybrid_field_type(item),
    curr_dec_buff(item->curr_dec_buff),
    count(item->count)
->>>>>>> c0a59b46
 {
   /* TODO: check if the following assignments are really needed */
   if (Item_sum_sum::result_type() == DECIMAL_RESULT)
@@ -1794,13 +1786,9 @@
 {
   if (aggr)
     aggr->endup();
-<<<<<<< HEAD
-  if (hybrid_type == DECIMAL_RESULT)
-    return null_value ? NULL : (dec_buffs + curr_dec_buff);
-=======
+
   if (Item_sum_sum::result_type() == DECIMAL_RESULT)
     return (dec_buffs + curr_dec_buff);
->>>>>>> c0a59b46
   return val_decimal_from_real(val);
 }
 

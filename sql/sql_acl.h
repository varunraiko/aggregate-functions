#ifndef SQL_ACL_INCLUDED
#define SQL_ACL_INCLUDED

/* Copyright (C) 2000-2006 MySQL AB, 2008-2009 Sun Microsystems, Inc

   This program is free software; you can redistribute it and/or modify
   it under the terms of the GNU General Public License as published by
   the Free Software Foundation; version 2 of the License.

   This program is distributed in the hope that it will be useful,
   but WITHOUT ANY WARRANTY; without even the implied warranty of
   MERCHANTABILITY or FITNESS FOR A PARTICULAR PURPOSE.  See the
   GNU General Public License for more details.

   You should have received a copy of the GNU General Public License
   along with this program; if not, write to the Free Software
   Foundation, Inc., 59 Temple Place, Suite 330, Boston, MA  02111-1307  USA */

#include "my_global.h"                          /* NO_EMBEDDED_ACCESS_CHECKS */
#include "violite.h"                            /* SSL_type */
#include "sql_class.h"                          /* LEX_COLUMN */

#define SELECT_ACL	(1L << 0)
#define INSERT_ACL	(1L << 1)
#define UPDATE_ACL	(1L << 2)
#define DELETE_ACL	(1L << 3)
#define CREATE_ACL	(1L << 4)
#define DROP_ACL	(1L << 5)
#define RELOAD_ACL	(1L << 6)
#define SHUTDOWN_ACL	(1L << 7)
#define PROCESS_ACL	(1L << 8)
#define FILE_ACL	(1L << 9)
#define GRANT_ACL	(1L << 10)
#define REFERENCES_ACL	(1L << 11)
#define INDEX_ACL	(1L << 12)
#define ALTER_ACL	(1L << 13)
#define SHOW_DB_ACL	(1L << 14)
#define SUPER_ACL	(1L << 15)
#define CREATE_TMP_ACL	(1L << 16)
#define LOCK_TABLES_ACL	(1L << 17)
#define EXECUTE_ACL	(1L << 18)
#define REPL_SLAVE_ACL	(1L << 19)
#define REPL_CLIENT_ACL	(1L << 20)
#define CREATE_VIEW_ACL	(1L << 21)
#define SHOW_VIEW_ACL	(1L << 22)
#define CREATE_PROC_ACL	(1L << 23)
#define ALTER_PROC_ACL  (1L << 24)
#define CREATE_USER_ACL (1L << 25)
#define EVENT_ACL       (1L << 26)
#define TRIGGER_ACL     (1L << 27)
#define CREATE_TABLESPACE_ACL (1L << 28)
/*
  don't forget to update
  1. static struct show_privileges_st sys_privileges[]
  2. static const char *command_array[] and static uint command_lengths[]
  3. mysql_system_tables.sql and mysql_system_tables_fix.sql
  4. acl_init() or whatever - to define behaviour for old privilege tables
  5. sql_yacc.yy - for GRANT/REVOKE to work
*/
#define NO_ACCESS	(1L << 30)
#define DB_ACLS \
(UPDATE_ACL | SELECT_ACL | INSERT_ACL | DELETE_ACL | CREATE_ACL | DROP_ACL | \
 GRANT_ACL | REFERENCES_ACL | INDEX_ACL | ALTER_ACL | CREATE_TMP_ACL | \
 LOCK_TABLES_ACL | EXECUTE_ACL | CREATE_VIEW_ACL | SHOW_VIEW_ACL | \
 CREATE_PROC_ACL | ALTER_PROC_ACL | EVENT_ACL | TRIGGER_ACL)

#define TABLE_ACLS \
(SELECT_ACL | INSERT_ACL | UPDATE_ACL | DELETE_ACL | CREATE_ACL | DROP_ACL | \
 GRANT_ACL | REFERENCES_ACL | INDEX_ACL | ALTER_ACL | CREATE_VIEW_ACL | \
 SHOW_VIEW_ACL | TRIGGER_ACL)

#define COL_ACLS \
(SELECT_ACL | INSERT_ACL | UPDATE_ACL | REFERENCES_ACL)

#define PROC_ACLS \
(ALTER_PROC_ACL | EXECUTE_ACL | GRANT_ACL)

#define SHOW_PROC_ACLS \
(ALTER_PROC_ACL | EXECUTE_ACL | CREATE_PROC_ACL)

#define GLOBAL_ACLS \
(SELECT_ACL | INSERT_ACL | UPDATE_ACL | DELETE_ACL | CREATE_ACL | DROP_ACL | \
 RELOAD_ACL | SHUTDOWN_ACL | PROCESS_ACL | FILE_ACL | GRANT_ACL | \
 REFERENCES_ACL | INDEX_ACL | ALTER_ACL | SHOW_DB_ACL | SUPER_ACL | \
 CREATE_TMP_ACL | LOCK_TABLES_ACL | REPL_SLAVE_ACL | REPL_CLIENT_ACL | \
 EXECUTE_ACL | CREATE_VIEW_ACL | SHOW_VIEW_ACL | CREATE_PROC_ACL | \
 ALTER_PROC_ACL | CREATE_USER_ACL | EVENT_ACL | TRIGGER_ACL | \
 CREATE_TABLESPACE_ACL)

#define DEFAULT_CREATE_PROC_ACLS \
(ALTER_PROC_ACL | EXECUTE_ACL)

#define SHOW_CREATE_TABLE_ACLS \
(SELECT_ACL | INSERT_ACL | UPDATE_ACL | DELETE_ACL | \
 CREATE_ACL | DROP_ACL | ALTER_ACL | INDEX_ACL | \
 TRIGGER_ACL | REFERENCES_ACL | GRANT_ACL | CREATE_VIEW_ACL | SHOW_VIEW_ACL)

/*
  Defines to change the above bits to how things are stored in tables
  This is needed as the 'host' and 'db' table is missing a few privileges
*/

/* Privileges that needs to be reallocated (in continous chunks) */
#define DB_CHUNK0 (SELECT_ACL | INSERT_ACL | UPDATE_ACL | DELETE_ACL | \
                   CREATE_ACL | DROP_ACL)
#define DB_CHUNK1 (GRANT_ACL | REFERENCES_ACL | INDEX_ACL | ALTER_ACL)
#define DB_CHUNK2 (CREATE_TMP_ACL | LOCK_TABLES_ACL)
#define DB_CHUNK3 (CREATE_VIEW_ACL | SHOW_VIEW_ACL | \
		   CREATE_PROC_ACL | ALTER_PROC_ACL )
#define DB_CHUNK4 (EXECUTE_ACL)
#define DB_CHUNK5 (EVENT_ACL | TRIGGER_ACL)

#define fix_rights_for_db(A)  (((A)       & DB_CHUNK0) | \
			      (((A) << 4) & DB_CHUNK1) | \
			      (((A) << 6) & DB_CHUNK2) | \
			      (((A) << 9) & DB_CHUNK3) | \
			      (((A) << 2) & DB_CHUNK4))| \
                              (((A) << 9) & DB_CHUNK5)
#define get_rights_for_db(A)  (((A) & DB_CHUNK0)       | \
			      (((A) & DB_CHUNK1) >> 4) | \
			      (((A) & DB_CHUNK2) >> 6) | \
			      (((A) & DB_CHUNK3) >> 9) | \
			      (((A) & DB_CHUNK4) >> 2))| \
                              (((A) & DB_CHUNK5) >> 9)
#define TBL_CHUNK0 DB_CHUNK0
#define TBL_CHUNK1 DB_CHUNK1
#define TBL_CHUNK2 (CREATE_VIEW_ACL | SHOW_VIEW_ACL)
#define TBL_CHUNK3 TRIGGER_ACL
#define fix_rights_for_table(A) (((A)        & TBL_CHUNK0) | \
                                (((A) <<  4) & TBL_CHUNK1) | \
                                (((A) << 11) & TBL_CHUNK2) | \
                                (((A) << 15) & TBL_CHUNK3))
#define get_rights_for_table(A) (((A) & TBL_CHUNK0)        | \
                                (((A) & TBL_CHUNK1) >>  4) | \
                                (((A) & TBL_CHUNK2) >> 11) | \
                                (((A) & TBL_CHUNK3) >> 15))
#define fix_rights_for_column(A) (((A) & 7) | (((A) & ~7) << 8))
#define get_rights_for_column(A) (((A) & 7) | ((A) >> 8))
#define fix_rights_for_procedure(A) ((((A) << 18) & EXECUTE_ACL) | \
				     (((A) << 23) & ALTER_PROC_ACL) | \
				     (((A) << 8) & GRANT_ACL))
#define get_rights_for_procedure(A) ((((A) & EXECUTE_ACL) >> 18) |  \
				     (((A) & ALTER_PROC_ACL) >> 23) | \
				     (((A) & GRANT_ACL) >> 8))

enum mysql_db_table_field
{
  MYSQL_DB_FIELD_HOST = 0,
  MYSQL_DB_FIELD_DB,
  MYSQL_DB_FIELD_USER,
  MYSQL_DB_FIELD_SELECT_PRIV,
  MYSQL_DB_FIELD_INSERT_PRIV,
  MYSQL_DB_FIELD_UPDATE_PRIV,
  MYSQL_DB_FIELD_DELETE_PRIV,
  MYSQL_DB_FIELD_CREATE_PRIV,
  MYSQL_DB_FIELD_DROP_PRIV,
  MYSQL_DB_FIELD_GRANT_PRIV,
  MYSQL_DB_FIELD_REFERENCES_PRIV,
  MYSQL_DB_FIELD_INDEX_PRIV,
  MYSQL_DB_FIELD_ALTER_PRIV,
  MYSQL_DB_FIELD_CREATE_TMP_TABLE_PRIV,
  MYSQL_DB_FIELD_LOCK_TABLES_PRIV,
  MYSQL_DB_FIELD_CREATE_VIEW_PRIV,
  MYSQL_DB_FIELD_SHOW_VIEW_PRIV,
  MYSQL_DB_FIELD_CREATE_ROUTINE_PRIV,
  MYSQL_DB_FIELD_ALTER_ROUTINE_PRIV,
  MYSQL_DB_FIELD_EXECUTE_PRIV,
  MYSQL_DB_FIELD_EVENT_PRIV,
  MYSQL_DB_FIELD_TRIGGER_PRIV,
  MYSQL_DB_FIELD_COUNT
};

extern const TABLE_FIELD_DEF mysql_db_table_def;
extern bool mysql_user_table_is_in_short_password_format;

/* prototypes */

bool hostname_requires_resolving(const char *hostname);
my_bool  acl_init(bool dont_read_acl_tables);
my_bool acl_reload(THD *thd);
void acl_free(bool end=0);
ulong acl_get(const char *host, const char *ip,
	      const char *user, const char *db, my_bool db_is_pattern);
bool acl_authenticate(THD *thd, uint connect_errors, uint com_change_user_pkt_len);
bool acl_getroot(Security_context *sctx, char *user, char *host,
                 char *ip, char *db);
bool acl_check_host(const char *host, const char *ip);
int check_change_password(THD *thd, const char *host, const char *user,
                           char *password, uint password_len);
bool change_password(THD *thd, const char *host, const char *user,
		     char *password);
bool mysql_grant(THD *thd, const char *db, List <LEX_USER> &user_list,
                 ulong rights, bool revoke, bool is_proxy);
int mysql_table_grant(THD *thd, TABLE_LIST *table, List <LEX_USER> &user_list,
                       List <LEX_COLUMN> &column_list, ulong rights,
                       bool revoke);
bool mysql_routine_grant(THD *thd, TABLE_LIST *table, bool is_proc,
			 List <LEX_USER> &user_list, ulong rights,
			 bool revoke, bool write_to_binlog);
my_bool grant_init();
void grant_free(void);
my_bool grant_reload(THD *thd);
bool check_grant(THD *thd, ulong want_access, TABLE_LIST *tables,
                 bool any_combination_will_do, uint number, bool no_errors);
bool check_grant_column (THD *thd, GRANT_INFO *grant,
			 const char *db_name, const char *table_name,
			 const char *name, uint length, Security_context *sctx);
bool check_column_grant_in_table_ref(THD *thd, TABLE_LIST * table_ref,
                                     const char *name, uint length);
bool check_grant_all_columns(THD *thd, ulong want_access, 
                             Field_iterator_table_ref *fields);
bool check_grant_routine(THD *thd, ulong want_access,
			 TABLE_LIST *procs, bool is_proc, bool no_error);
bool check_grant_db(THD *thd,const char *db);
ulong get_table_grant(THD *thd, TABLE_LIST *table);
ulong get_column_grant(THD *thd, GRANT_INFO *grant,
                       const char *db_name, const char *table_name,
                       const char *field_name);
bool mysql_show_grants(THD *thd, LEX_USER *user);
void get_privilege_desc(char *to, uint max_length, ulong access);
void get_mqh(const char *user, const char *host, USER_CONN *uc);
bool mysql_create_user(THD *thd, List <LEX_USER> &list);
bool mysql_drop_user(THD *thd, List <LEX_USER> &list);
bool mysql_rename_user(THD *thd, List <LEX_USER> &list);
bool mysql_revoke_all(THD *thd, List <LEX_USER> &list);
void fill_effective_table_privileges(THD *thd, GRANT_INFO *grant,
                                     const char *db, const char *table);
bool sp_revoke_privileges(THD *thd, const char *sp_db, const char *sp_name,
                          bool is_proc);
bool sp_grant_privileges(THD *thd, const char *sp_db, const char *sp_name,
                         bool is_proc);
bool check_routine_level_acl(THD *thd, const char *db, const char *name,
                             bool is_proc);
bool is_acl_user(const char *host, const char *user);
int fill_schema_user_privileges(THD *thd, TABLE_LIST *tables, COND *cond);
int fill_schema_schema_privileges(THD *thd, TABLE_LIST *tables, COND *cond);
int fill_schema_table_privileges(THD *thd, TABLE_LIST *tables, COND *cond);
int fill_schema_column_privileges(THD *thd, TABLE_LIST *tables, COND *cond);
int wild_case_compare(CHARSET_INFO *cs, const char *str,const char *wildstr);

#ifdef NO_EMBEDDED_ACCESS_CHECKS
#define check_grant(A,B,C,D,E,F) 0
#define check_grant_db(A,B) 0
#endif

/**
  Result of an access check for an internal schema or table.
  Internal ACL checks are always performed *before* using
  the grant tables.
  This mechanism enforces that the server implementation has full
  control on its internal tables.
  Depending on the internal check result, the server implementation
  can choose to:
  - always allow access,
  - always deny access,
  - delegate the decision to the database administrator,
  by using the grant tables.
*/
enum ACL_internal_access_result
{
  /**
    Access granted for all the requested privileges,
    do not use the grant tables.
    This flag is used only for the INFORMATION_SCHEMA privileges,
    for compatibility reasons.
  */
  ACL_INTERNAL_ACCESS_GRANTED,
  /** Access denied, do not use the grant tables. */
  ACL_INTERNAL_ACCESS_DENIED,
  /** No decision yet, use the grant tables. */
  ACL_INTERNAL_ACCESS_CHECK_GRANT
};

/**
  Per internal table ACL access rules.
  This class is an interface.
  Per table(s) specific access rule should be implemented in a subclass.
  @sa ACL_internal_schema_access
*/
class ACL_internal_table_access
{
public:
  ACL_internal_table_access()
  {}

  virtual ~ACL_internal_table_access()
  {}

  /**
    Check access to an internal table.
    When a privilege is granted, this method add the requested privilege
    to save_priv.
    @param want_access the privileges requested
    @param [in, out] save_priv the privileges granted
    @return
      @retval ACL_INTERNAL_ACCESS_GRANTED All the requested privileges
      are granted, and saved in save_priv.
      @retval ACL_INTERNAL_ACCESS_DENIED At least one of the requested
      privileges was denied.
      @retval ACL_INTERNAL_ACCESS_CHECK_GRANT No requested privilege
      was denied, and grant should be checked for at least one
      privilege. Requested privileges that are granted, if any, are saved
      in save_priv.
  */
  virtual ACL_internal_access_result check(ulong want_access,
                                           ulong *save_priv) const= 0;
};

/**
  Per internal schema ACL access rules.
  This class is an interface.
  Each per schema specific access rule should be implemented
  in a different subclass, and registered.
  Per schema access rules can control:
  - every schema privileges on schema.*
  - every table privileges on schema.table
  @sa ACL_internal_schema_registry
*/
class ACL_internal_schema_access
{
public:
  ACL_internal_schema_access()
  {}

  virtual ~ACL_internal_schema_access()
  {}

  /**
    Check access to an internal schema.
    @param want_access the privileges requested
    @param [in, out] save_priv the privileges granted
    @return
      @retval ACL_INTERNAL_ACCESS_GRANTED All the requested privileges
      are granted, and saved in save_priv.
      @retval ACL_INTERNAL_ACCESS_DENIED At least one of the requested
      privileges was denied.
      @retval ACL_INTERNAL_ACCESS_CHECK_GRANT No requested privilege
      was denied, and grant should be checked for at least one
      privilege. Requested privileges that are granted, if any, are saved
      in save_priv.
  */
  virtual ACL_internal_access_result check(ulong want_access,
                                           ulong *save_priv) const= 0;

  /**
    Search for per table ACL access rules by table name.
    @param name the table name
    @return per table access rules, or NULL
  */
  virtual const ACL_internal_table_access *lookup(const char *name) const= 0;
};

/**
  A registry for per internal schema ACL.
  An 'internal schema' is a database schema maintained by the
  server implementation, such as 'performance_schema' and 'INFORMATION_SCHEMA'.
*/
class ACL_internal_schema_registry
{
public:
  static void register_schema(const LEX_STRING *name,
                              const ACL_internal_schema_access *access);
  static const ACL_internal_schema_access *lookup(const char *name);
};

const ACL_internal_schema_access *
get_cached_schema_access(GRANT_INTERNAL_INFO *grant_internal_info,
                         const char *schema_name);

const ACL_internal_table_access *
get_cached_table_access(GRANT_INTERNAL_INFO *grant_internal_info,
                        const char *schema_name,
                        const char *table_name);

<<<<<<< HEAD
=======
bool acl_check_proxy_grant_access (THD *thd, const char *host, const char *user,
                                   bool with_grant);
>>>>>>> 8e35f7a8
#endif /* SQL_ACL_INCLUDED */<|MERGE_RESOLUTION|>--- conflicted
+++ resolved
@@ -172,6 +172,14 @@
 
 extern const TABLE_FIELD_DEF mysql_db_table_def;
 extern bool mysql_user_table_is_in_short_password_format;
+
+
+static inline int access_denied_error_code(int passwd_used)
+{
+  return passwd_used == 2 ? ER_ACCESS_DENIED_NO_PASSWORD_ERROR
+                          : ER_ACCESS_DENIED_ERROR;
+}
+
 
 /* prototypes */
 
@@ -372,9 +380,6 @@
                         const char *schema_name,
                         const char *table_name);
 
-<<<<<<< HEAD
-=======
 bool acl_check_proxy_grant_access (THD *thd, const char *host, const char *user,
                                    bool with_grant);
->>>>>>> 8e35f7a8
 #endif /* SQL_ACL_INCLUDED */
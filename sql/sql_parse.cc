--- conflicted
+++ resolved
@@ -2937,7 +2937,7 @@
   {
     if (check_routine_access(thd, ALTER_PROC_ACL, lex->sphead->m_db.str,
                              lex->sphead->m_name.str,
-                             lex->sql_command == SQLCOM_DROP_PROCEDURE, 0))
+                             lex->sql_command == SQLCOM_CREATE_PROCEDURE, 0))
       return true;
   }
 
@@ -5750,124 +5750,7 @@
   case SQLCOM_CREATE_PROCEDURE:
   case SQLCOM_CREATE_SPFUNCTION:
   {
-<<<<<<< HEAD
     if (mysql_create_routine(thd, lex))
-=======
-    uint namelen;
-    char *name;
-
-    DBUG_ASSERT(lex->sphead != 0);
-    DBUG_ASSERT(lex->sphead->m_db.str); /* Must be initialized in the parser */
-    /*
-      Verify that the database name is allowed, optionally
-      lowercase it.
-    */
-    if (check_db_name(&lex->sphead->m_db))
-    {
-      my_error(ER_WRONG_DB_NAME, MYF(0), lex->sphead->m_db.str);
-      goto error;
-    }
-
-    if (check_access(thd, CREATE_PROC_ACL, lex->sphead->m_db.str,
-                     NULL, NULL, 0, 0))
-      goto error;
-
-    /* Checking the drop permissions if CREATE OR REPLACE is used */
-    if (lex->create_info.or_replace())
-    {
-      if (check_routine_access(thd, ALTER_PROC_ACL, lex->spname->m_db.str,
-                               lex->spname->m_name.str,
-                               lex->sql_command == SQLCOM_CREATE_PROCEDURE, 0))
-        goto error;
-    }
-
-    name= lex->sphead->name(&namelen);
-#ifdef HAVE_DLOPEN
-    if (lex->sphead->m_type == TYPE_ENUM_FUNCTION)
-    {
-      udf_func *udf = find_udf(name, namelen);
-
-      if (udf)
-      {
-        my_error(ER_UDF_EXISTS, MYF(0), name);
-        goto error;
-      }
-    }
-#endif
-
-    if (sp_process_definer(thd))
-      goto error;
-
-    WSREP_TO_ISOLATION_BEGIN(WSREP_MYSQL_DB, NULL, NULL)
-    if (!sp_create_routine(thd, lex->sphead->m_type, lex->sphead))
-    {
-#ifndef NO_EMBEDDED_ACCESS_CHECKS
-      /* only add privileges if really neccessary */
-
-      Security_context security_context;
-      bool restore_backup_context= false;
-      Security_context *backup= NULL;
-      LEX_USER *definer= thd->lex->definer;
-      /*
-        We're going to issue an implicit GRANT statement so we close all
-        open tables. We have to keep metadata locks as this ensures that
-        this statement is atomic against concurent FLUSH TABLES WITH READ
-        LOCK. Deadlocks which can arise due to fact that this implicit
-        statement takes metadata locks should be detected by a deadlock
-        detector in MDL subsystem and reported as errors.
-
-        No need to commit/rollback statement transaction, it's not started.
-
-        TODO: Long-term we should either ensure that implicit GRANT statement
-              is written into binary log as a separate statement or make both
-              creation of routine and implicit GRANT parts of one fully atomic
-              statement.
-      */
-      DBUG_ASSERT(thd->transaction.stmt.is_empty());
-      close_thread_tables(thd);
-      /*
-        Check if the definer exists on slave, 
-        then use definer privilege to insert routine privileges to mysql.procs_priv.
-
-        For current user of SQL thread has GLOBAL_ACL privilege, 
-        which doesn't any check routine privileges, 
-        so no routine privilege record  will insert into mysql.procs_priv.
-      */
-      if (thd->slave_thread && is_acl_user(definer->host.str, definer->user.str))
-      {
-        security_context.change_security_context(thd, 
-                                                 &thd->lex->definer->user,
-                                                 &thd->lex->definer->host,
-                                                 &thd->lex->sphead->m_db,
-                                                 &backup);
-        restore_backup_context= true;
-      }
-
-      if (sp_automatic_privileges && !opt_noacl &&
-          check_routine_access(thd, DEFAULT_CREATE_PROC_ACLS,
-                               lex->sphead->m_db.str, name,
-                               lex->sql_command == SQLCOM_CREATE_PROCEDURE, 1))
-      {
-        if (sp_grant_privileges(thd, lex->sphead->m_db.str, name,
-                                lex->sql_command == SQLCOM_CREATE_PROCEDURE))
-          push_warning(thd, Sql_condition::WARN_LEVEL_WARN,
-                       ER_PROC_AUTO_GRANT_FAIL, ER_THD(thd, ER_PROC_AUTO_GRANT_FAIL));
-        thd->clear_error();
-      }
-
-      /*
-        Restore current user with GLOBAL_ACL privilege of SQL thread
-      */ 
-      if (restore_backup_context)
-      {
-        DBUG_ASSERT(thd->slave_thread == 1);
-        thd->security_ctx->restore_security_context(thd, backup);
-      }
-
-#endif
-    }
-    else
->>>>>>> 8c0129dc
       goto error;
     my_ok(thd);
     break; /* break super switch */

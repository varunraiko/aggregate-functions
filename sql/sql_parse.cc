/* Copyright (c) 2000, 2017, Oracle and/or its affiliates.
   Copyright (c) 2008, 2017, MariaDB

   This program is free software; you can redistribute it and/or modify
   it under the terms of the GNU General Public License as published by
   the Free Software Foundation; version 2 of the License.

   This program is distributed in the hope that it will be useful,
   but WITHOUT ANY WARRANTY; without even the implied warranty of
   MERCHANTABILITY or FITNESS FOR A PARTICULAR PURPOSE.  See the
   GNU General Public License for more details.

   You should have received a copy of the GNU General Public License
   along with this program; if not, write to the Free Software
   Foundation, Inc., 51 Franklin St, Fifth Floor, Boston, MA  02110-1301  USA */

#define MYSQL_LEX 1
#include <my_global.h>
#include "sql_priv.h"
#include "sql_parse.h"        // sql_kill, *_precheck, *_prepare
#include "lock.h"             // try_transactional_lock,
                              // check_transactional_lock,
                              // set_handler_table_locks,
                              // lock_global_read_lock,
                              // make_global_read_lock_block_commit
#include "sql_base.h"         // open_tables, open_and_lock_tables,
                              // lock_tables, unique_table,
                              // close_thread_tables, is_temporary_table
                              // table_cache.h
#include "sql_cache.h"        // QUERY_CACHE_FLAGS_SIZE, query_cache_*
#include "sql_show.h"         // mysqld_list_*, mysqld_show_*,
                              // calc_sum_of_all_status
#include "mysqld.h"
#include "sql_locale.h"                         // my_locale_en_US
#include "log.h"                                // flush_error_log
#include "sql_view.h"         // mysql_create_view, mysql_drop_view
#include "sql_delete.h"       // mysql_delete
#include "sql_insert.h"       // mysql_insert
#include "sql_update.h"       // mysql_update, mysql_multi_update
#include "sql_partition.h"    // struct partition_info
#include "sql_db.h"           // mysql_change_db, mysql_create_db,
                              // mysql_rm_db, mysql_upgrade_db,
                              // mysql_alter_db,
                              // check_db_dir_existence,
                              // my_dbopt_cleanup
#include "sql_table.h"        // mysql_create_like_table,
                              // mysql_create_table,
                              // mysql_alter_table,
                              // mysql_backup_table,
                              // mysql_restore_table
#include "sql_reload.h"       // reload_acl_and_cache
#include "sql_admin.h"        // mysql_assign_to_keycache
#include "sql_connect.h"      // decrease_user_connections,
                              // check_mqh,
                              // reset_mqh
#include "sql_rename.h"       // mysql_rename_tables
#include "sql_tablespace.h"   // mysql_alter_tablespace
#include "hostname.h"         // hostname_cache_refresh
#include "sql_acl.h"          // *_ACL, check_grant, is_acl_user,
                              // has_any_table_level_privileges,
                              // mysql_drop_user, mysql_rename_user,
                              // check_grant_routine,
                              // mysql_routine_grant,
                              // mysql_show_grants,
                              // sp_grant_privileges, ...
#include "sql_test.h"         // mysql_print_status
#include "sql_select.h"       // handle_select, mysql_select,
                              // mysql_explain_union
#include "sql_load.h"         // mysql_load
#include "sql_servers.h"      // create_servers, alter_servers,
                              // drop_servers, servers_reload
#include "sql_handler.h"      // mysql_ha_open, mysql_ha_close,
                              // mysql_ha_read
#include "sql_binlog.h"       // mysql_client_binlog_statement
#include "sql_do.h"           // mysql_do
#include "sql_help.h"         // mysqld_help
#include "rpl_constants.h"    // Incident, INCIDENT_LOST_EVENTS
#include "log_event.h"
#include "sql_repl.h"
#include "rpl_filter.h"
#include "repl_failsafe.h"
#include <m_ctype.h>
#include <myisam.h>
#include <my_dir.h>
#include "rpl_handler.h"
#include "rpl_mi.h"

#include "sql_digest.h"

#include "sp_head.h"
#include "sp.h"
#include "sp_cache.h"
#include "events.h"
#include "sql_trigger.h"
#include "transaction.h"
#include "sql_audit.h"
#include "sql_prepare.h"
#include "sql_cte.h"
#include "debug_sync.h"
#include "probes_mysql.h"
#include "set_var.h"
#include "log_slow.h"
#include "sql_bootstrap.h"

#include "my_json_writer.h" 

#define FLAGSTR(V,F) ((V)&(F)?#F" ":"")

#ifdef WITH_ARIA_STORAGE_ENGINE
#include "../storage/maria/ha_maria.h"
#endif

#include "wsrep_mysqld.h"
#include "wsrep_thd.h"

static void wsrep_mysql_parse(THD *thd, char *rawbuf, uint length,
                              Parser_state *parser_state,
                              bool is_com_multi,
                              bool is_next_command);

/**
  @defgroup Runtime_Environment Runtime Environment
  @{
*/

/* Used in error handling only */
#define SP_COM_STRING(LP) \
  ((LP)->sql_command == SQLCOM_CREATE_SPFUNCTION || \
   (LP)->sql_command == SQLCOM_ALTER_FUNCTION || \
   (LP)->sql_command == SQLCOM_SHOW_CREATE_FUNC || \
   (LP)->sql_command == SQLCOM_DROP_FUNCTION ? \
   "FUNCTION" : "PROCEDURE")

static bool execute_sqlcom_select(THD *thd, TABLE_LIST *all_tables);
static void sql_kill(THD *thd, longlong id, killed_state state, killed_type type);
static void sql_kill_user(THD *thd, LEX_USER *user, killed_state state);
static bool lock_tables_precheck(THD *thd, TABLE_LIST *tables);
static bool execute_show_status(THD *, TABLE_LIST *);
static bool check_rename_table(THD *, TABLE_LIST *, TABLE_LIST *);

const char *any_db="*any*";	// Special symbol for check_access

const LEX_STRING command_name[257]={
  { C_STRING_WITH_LEN("Sleep") },           //0
  { C_STRING_WITH_LEN("Quit") },            //1
  { C_STRING_WITH_LEN("Init DB") },         //2
  { C_STRING_WITH_LEN("Query") },           //3
  { C_STRING_WITH_LEN("Field List") },      //4
  { C_STRING_WITH_LEN("Create DB") },       //5
  { C_STRING_WITH_LEN("Drop DB") },         //6
  { C_STRING_WITH_LEN("Refresh") },         //7
  { C_STRING_WITH_LEN("Shutdown") },        //8
  { C_STRING_WITH_LEN("Statistics") },      //9
  { C_STRING_WITH_LEN("Processlist") },     //10
  { C_STRING_WITH_LEN("Connect") },         //11
  { C_STRING_WITH_LEN("Kill") },            //12
  { C_STRING_WITH_LEN("Debug") },           //13
  { C_STRING_WITH_LEN("Ping") },            //14
  { C_STRING_WITH_LEN("Time") },            //15
  { C_STRING_WITH_LEN("Delayed insert") },  //16
  { C_STRING_WITH_LEN("Change user") },     //17
  { C_STRING_WITH_LEN("Binlog Dump") },     //18
  { C_STRING_WITH_LEN("Table Dump") },      //19
  { C_STRING_WITH_LEN("Connect Out") },     //20
  { C_STRING_WITH_LEN("Register Slave") },  //21
  { C_STRING_WITH_LEN("Prepare") },         //22
  { C_STRING_WITH_LEN("Execute") },         //23
  { C_STRING_WITH_LEN("Long Data") },       //24
  { C_STRING_WITH_LEN("Close stmt") },      //25
  { C_STRING_WITH_LEN("Reset stmt") },      //26
  { C_STRING_WITH_LEN("Set option") },      //27
  { C_STRING_WITH_LEN("Fetch") },           //28
  { C_STRING_WITH_LEN("Daemon") },          //29
  { C_STRING_WITH_LEN("Unimpl get tid") },  //30
  { C_STRING_WITH_LEN("Reset connection") },//31
  { 0, 0 }, //32
  { 0, 0 }, //33
  { 0, 0 }, //34
  { 0, 0 }, //35
  { 0, 0 }, //36
  { 0, 0 }, //37
  { 0, 0 }, //38
  { 0, 0 }, //39
  { 0, 0 }, //40
  { 0, 0 }, //41
  { 0, 0 }, //42
  { 0, 0 }, //43
  { 0, 0 }, //44
  { 0, 0 }, //45
  { 0, 0 }, //46
  { 0, 0 }, //47
  { 0, 0 }, //48
  { 0, 0 }, //49
  { 0, 0 }, //50
  { 0, 0 }, //51
  { 0, 0 }, //52
  { 0, 0 }, //53
  { 0, 0 }, //54
  { 0, 0 }, //55
  { 0, 0 }, //56
  { 0, 0 }, //57
  { 0, 0 }, //58
  { 0, 0 }, //59
  { 0, 0 }, //60
  { 0, 0 }, //61
  { 0, 0 }, //62
  { 0, 0 }, //63
  { 0, 0 }, //64
  { 0, 0 }, //65
  { 0, 0 }, //66
  { 0, 0 }, //67
  { 0, 0 }, //68
  { 0, 0 }, //69
  { 0, 0 }, //70
  { 0, 0 }, //71
  { 0, 0 }, //72
  { 0, 0 }, //73
  { 0, 0 }, //74
  { 0, 0 }, //75
  { 0, 0 }, //76
  { 0, 0 }, //77
  { 0, 0 }, //78
  { 0, 0 }, //79
  { 0, 0 }, //80
  { 0, 0 }, //81
  { 0, 0 }, //82
  { 0, 0 }, //83
  { 0, 0 }, //84
  { 0, 0 }, //85
  { 0, 0 }, //86
  { 0, 0 }, //87
  { 0, 0 }, //88
  { 0, 0 }, //89
  { 0, 0 }, //90
  { 0, 0 }, //91
  { 0, 0 }, //92
  { 0, 0 }, //93
  { 0, 0 }, //94
  { 0, 0 }, //95
  { 0, 0 }, //96
  { 0, 0 }, //97
  { 0, 0 }, //98
  { 0, 0 }, //99
  { 0, 0 }, //100
  { 0, 0 }, //101
  { 0, 0 }, //102
  { 0, 0 }, //103
  { 0, 0 }, //104
  { 0, 0 }, //105
  { 0, 0 }, //106
  { 0, 0 }, //107
  { 0, 0 }, //108
  { 0, 0 }, //109
  { 0, 0 }, //110
  { 0, 0 }, //111
  { 0, 0 }, //112
  { 0, 0 }, //113
  { 0, 0 }, //114
  { 0, 0 }, //115
  { 0, 0 }, //116
  { 0, 0 }, //117
  { 0, 0 }, //118
  { 0, 0 }, //119
  { 0, 0 }, //120
  { 0, 0 }, //121
  { 0, 0 }, //122
  { 0, 0 }, //123
  { 0, 0 }, //124
  { 0, 0 }, //125
  { 0, 0 }, //126
  { 0, 0 }, //127
  { 0, 0 }, //128
  { 0, 0 }, //129
  { 0, 0 }, //130
  { 0, 0 }, //131
  { 0, 0 }, //132
  { 0, 0 }, //133
  { 0, 0 }, //134
  { 0, 0 }, //135
  { 0, 0 }, //136
  { 0, 0 }, //137
  { 0, 0 }, //138
  { 0, 0 }, //139
  { 0, 0 }, //140
  { 0, 0 }, //141
  { 0, 0 }, //142
  { 0, 0 }, //143
  { 0, 0 }, //144
  { 0, 0 }, //145
  { 0, 0 }, //146
  { 0, 0 }, //147
  { 0, 0 }, //148
  { 0, 0 }, //149
  { 0, 0 }, //150
  { 0, 0 }, //151
  { 0, 0 }, //152
  { 0, 0 }, //153
  { 0, 0 }, //154
  { 0, 0 }, //155
  { 0, 0 }, //156
  { 0, 0 }, //157
  { 0, 0 }, //158
  { 0, 0 }, //159
  { 0, 0 }, //160
  { 0, 0 }, //161
  { 0, 0 }, //162
  { 0, 0 }, //163
  { 0, 0 }, //164
  { 0, 0 }, //165
  { 0, 0 }, //166
  { 0, 0 }, //167
  { 0, 0 }, //168
  { 0, 0 }, //169
  { 0, 0 }, //170
  { 0, 0 }, //171
  { 0, 0 }, //172
  { 0, 0 }, //173
  { 0, 0 }, //174
  { 0, 0 }, //175
  { 0, 0 }, //176
  { 0, 0 }, //177
  { 0, 0 }, //178
  { 0, 0 }, //179
  { 0, 0 }, //180
  { 0, 0 }, //181
  { 0, 0 }, //182
  { 0, 0 }, //183
  { 0, 0 }, //184
  { 0, 0 }, //185
  { 0, 0 }, //186
  { 0, 0 }, //187
  { 0, 0 }, //188
  { 0, 0 }, //189
  { 0, 0 }, //190
  { 0, 0 }, //191
  { 0, 0 }, //192
  { 0, 0 }, //193
  { 0, 0 }, //194
  { 0, 0 }, //195
  { 0, 0 }, //196
  { 0, 0 }, //197
  { 0, 0 }, //198
  { 0, 0 }, //199
  { 0, 0 }, //200
  { 0, 0 }, //201
  { 0, 0 }, //202
  { 0, 0 }, //203
  { 0, 0 }, //204
  { 0, 0 }, //205
  { 0, 0 }, //206
  { 0, 0 }, //207
  { 0, 0 }, //208
  { 0, 0 }, //209
  { 0, 0 }, //210
  { 0, 0 }, //211
  { 0, 0 }, //212
  { 0, 0 }, //213
  { 0, 0 }, //214
  { 0, 0 }, //215
  { 0, 0 }, //216
  { 0, 0 }, //217
  { 0, 0 }, //218
  { 0, 0 }, //219
  { 0, 0 }, //220
  { 0, 0 }, //221
  { 0, 0 }, //222
  { 0, 0 }, //223
  { 0, 0 }, //224
  { 0, 0 }, //225
  { 0, 0 }, //226
  { 0, 0 }, //227
  { 0, 0 }, //228
  { 0, 0 }, //229
  { 0, 0 }, //230
  { 0, 0 }, //231
  { 0, 0 }, //232
  { 0, 0 }, //233
  { 0, 0 }, //234
  { 0, 0 }, //235
  { 0, 0 }, //236
  { 0, 0 }, //237
  { 0, 0 }, //238
  { 0, 0 }, //239
  { 0, 0 }, //240
  { 0, 0 }, //241
  { 0, 0 }, //242
  { 0, 0 }, //243
  { 0, 0 }, //244
  { 0, 0 }, //245
  { 0, 0 }, //246
  { 0, 0 }, //247
  { 0, 0 }, //248
  { 0, 0 }, //249
  { C_STRING_WITH_LEN("Bulk_execute") }, //250
  { C_STRING_WITH_LEN("Slave_worker") }, //251
  { C_STRING_WITH_LEN("Slave_IO") }, //252
  { C_STRING_WITH_LEN("Slave_SQL") }, //253
  { C_STRING_WITH_LEN("Com_multi") }, //254
  { C_STRING_WITH_LEN("Error") }  // Last command number 255
};

const char *xa_state_names[]={
  "NON-EXISTING", "ACTIVE", "IDLE", "PREPARED", "ROLLBACK ONLY"
};

#ifdef HAVE_REPLICATION
/**
  Returns true if all tables should be ignored.
*/
inline bool all_tables_not_ok(THD *thd, TABLE_LIST *tables)
{
  Rpl_filter *rpl_filter= thd->system_thread_info.rpl_sql_info->rpl_filter;
  return rpl_filter->is_on() && tables && !thd->spcont &&
         !rpl_filter->tables_ok(thd->db, tables);
}
#endif


static bool some_non_temp_table_to_be_updated(THD *thd, TABLE_LIST *tables)
{
  for (TABLE_LIST *table= tables; table; table= table->next_global)
  {
    DBUG_ASSERT(table->db && table->table_name);
    if (table->updating && !thd->find_tmp_table_share(table))
      return 1;
  }
  return 0;
}


/*
  Implicitly commit a active transaction if statement requires so.

  @param thd    Thread handle.
  @param mask   Bitmask used for the SQL command match.

  @return 0     No implicit commit
  @return 1     Do a commit
*/
static bool stmt_causes_implicit_commit(THD *thd, uint mask)
{
  LEX *lex= thd->lex;
  bool skip= FALSE;
  DBUG_ENTER("stmt_causes_implicit_commit");

  if (!(sql_command_flags[lex->sql_command] & mask))
    DBUG_RETURN(FALSE);

  switch (lex->sql_command) {
  case SQLCOM_DROP_TABLE:
    skip= (lex->tmp_table() ||
           (thd->variables.option_bits & OPTION_GTID_BEGIN));
    break;
  case SQLCOM_ALTER_TABLE:
    /* If ALTER TABLE of non-temporary table, do implicit commit */
    skip= (lex->tmp_table());
    break;
  case SQLCOM_CREATE_TABLE:
    /*
      If CREATE TABLE of non-temporary table and the table is not part
      if a BEGIN GTID ... COMMIT group, do a implicit commit.
      This ensures that CREATE ... SELECT will in the same GTID group on the
      master and slave.
    */
    skip= (lex->tmp_table() ||
           (thd->variables.option_bits & OPTION_GTID_BEGIN));
    break;
  case SQLCOM_SET_OPTION:
    skip= lex->autocommit ? FALSE : TRUE;
    break;
  default:
    break;
  }

  DBUG_RETURN(!skip);
}


/**
  Mark all commands that somehow changes a table.

  This is used to check number of updates / hour.

  sql_command is actually set to SQLCOM_END sometimes
  so we need the +1 to include it in the array.

  See COMMAND_FLAG_xxx for different type of commands
     2  - query that returns meaningful ROW_COUNT() -
          a number of modified rows
*/

uint sql_command_flags[SQLCOM_END+1];
uint server_command_flags[COM_END+1];

void init_update_queries(void)
{
  /* Initialize the server command flags array. */
  memset(server_command_flags, 0, sizeof(server_command_flags));

  server_command_flags[COM_STATISTICS]= CF_SKIP_QUERY_ID | CF_SKIP_QUESTIONS | CF_SKIP_WSREP_CHECK;
  server_command_flags[COM_PING]=       CF_SKIP_QUERY_ID | CF_SKIP_QUESTIONS | CF_SKIP_WSREP_CHECK | CF_NO_COM_MULTI;

  server_command_flags[COM_QUIT]= CF_SKIP_WSREP_CHECK;
  server_command_flags[COM_PROCESS_INFO]= CF_SKIP_WSREP_CHECK;
  server_command_flags[COM_PROCESS_KILL]= CF_SKIP_WSREP_CHECK;
  server_command_flags[COM_SHUTDOWN]= CF_SKIP_WSREP_CHECK;
  server_command_flags[COM_SLEEP]= CF_SKIP_WSREP_CHECK;
  server_command_flags[COM_TIME]= CF_SKIP_WSREP_CHECK;
  server_command_flags[COM_END]= CF_SKIP_WSREP_CHECK;
  for (uint i= COM_MDB_GAP_BEG; i <= COM_MDB_GAP_END; i++)
  {
    server_command_flags[i]= CF_SKIP_WSREP_CHECK;
  }

  /*
    COM_QUERY, COM_SET_OPTION and COM_STMT_XXX are allowed to pass the early
    COM_xxx filter, they're checked later in mysql_execute_command().
  */
  server_command_flags[COM_QUERY]= CF_SKIP_WSREP_CHECK;
  server_command_flags[COM_SET_OPTION]= CF_SKIP_WSREP_CHECK;
  server_command_flags[COM_STMT_PREPARE]= CF_SKIP_QUESTIONS | CF_SKIP_WSREP_CHECK;
  server_command_flags[COM_STMT_CLOSE]= CF_SKIP_QUESTIONS | CF_SKIP_WSREP_CHECK;
  server_command_flags[COM_STMT_RESET]= CF_SKIP_QUESTIONS | CF_SKIP_WSREP_CHECK;
  server_command_flags[COM_STMT_EXECUTE]= CF_SKIP_WSREP_CHECK;
  server_command_flags[COM_STMT_SEND_LONG_DATA]= CF_SKIP_WSREP_CHECK;
  server_command_flags[COM_REGISTER_SLAVE]= CF_SKIP_WSREP_CHECK;
  server_command_flags[COM_MULTI]= CF_SKIP_WSREP_CHECK | CF_NO_COM_MULTI;
  server_command_flags[CF_NO_COM_MULTI]= CF_NO_COM_MULTI;

  /* Initialize the sql command flags array. */
  memset(sql_command_flags, 0, sizeof(sql_command_flags));

  /*
    In general, DDL statements do not generate row events and do not go
    through a cache before being written to the binary log. However, the
    CREATE TABLE...SELECT is an exception because it may generate row
    events. For that reason,  the SQLCOM_CREATE_TABLE  which represents
    a CREATE TABLE, including the CREATE TABLE...SELECT, has the
    CF_CAN_GENERATE_ROW_EVENTS flag. The distinction between a regular
    CREATE TABLE and the CREATE TABLE...SELECT is made in other parts of
    the code, in particular in the Query_log_event's constructor.
  */
  sql_command_flags[SQLCOM_CREATE_TABLE]=   CF_CHANGES_DATA | CF_REEXECUTION_FRAGILE |
                                            CF_AUTO_COMMIT_TRANS | CF_REPORT_PROGRESS |
                                            CF_CAN_GENERATE_ROW_EVENTS;
  sql_command_flags[SQLCOM_CREATE_INDEX]=   CF_CHANGES_DATA | CF_AUTO_COMMIT_TRANS | CF_REPORT_PROGRESS;
  sql_command_flags[SQLCOM_ALTER_TABLE]=    CF_CHANGES_DATA | CF_WRITE_LOGS_COMMAND |
                                            CF_AUTO_COMMIT_TRANS | CF_REPORT_PROGRESS |
                                            CF_INSERTS_DATA;
  sql_command_flags[SQLCOM_TRUNCATE]=       CF_CHANGES_DATA | CF_WRITE_LOGS_COMMAND |
                                            CF_AUTO_COMMIT_TRANS;
  sql_command_flags[SQLCOM_DROP_TABLE]=     CF_CHANGES_DATA | CF_AUTO_COMMIT_TRANS;
  sql_command_flags[SQLCOM_LOAD]=           CF_CHANGES_DATA | CF_REEXECUTION_FRAGILE |
                                            CF_CAN_GENERATE_ROW_EVENTS | CF_REPORT_PROGRESS |
                                            CF_INSERTS_DATA;
  sql_command_flags[SQLCOM_CREATE_DB]=      CF_CHANGES_DATA | CF_AUTO_COMMIT_TRANS;
  sql_command_flags[SQLCOM_DROP_DB]=        CF_CHANGES_DATA | CF_AUTO_COMMIT_TRANS;
  sql_command_flags[SQLCOM_ALTER_DB_UPGRADE]= CF_AUTO_COMMIT_TRANS;
  sql_command_flags[SQLCOM_ALTER_DB]=       CF_CHANGES_DATA | CF_AUTO_COMMIT_TRANS;
  sql_command_flags[SQLCOM_RENAME_TABLE]=   CF_CHANGES_DATA | CF_AUTO_COMMIT_TRANS;
  sql_command_flags[SQLCOM_DROP_INDEX]=     CF_CHANGES_DATA | CF_AUTO_COMMIT_TRANS | CF_REPORT_PROGRESS;
  sql_command_flags[SQLCOM_CREATE_VIEW]=    CF_CHANGES_DATA | CF_REEXECUTION_FRAGILE |
                                            CF_AUTO_COMMIT_TRANS;
  sql_command_flags[SQLCOM_DROP_VIEW]=      CF_CHANGES_DATA | CF_AUTO_COMMIT_TRANS;
  sql_command_flags[SQLCOM_CREATE_TRIGGER]= CF_CHANGES_DATA | CF_AUTO_COMMIT_TRANS;
  sql_command_flags[SQLCOM_DROP_TRIGGER]=   CF_CHANGES_DATA | CF_AUTO_COMMIT_TRANS;
  sql_command_flags[SQLCOM_CREATE_EVENT]=   CF_CHANGES_DATA | CF_AUTO_COMMIT_TRANS;
  sql_command_flags[SQLCOM_ALTER_EVENT]=    CF_CHANGES_DATA | CF_AUTO_COMMIT_TRANS;
  sql_command_flags[SQLCOM_DROP_EVENT]=     CF_CHANGES_DATA | CF_AUTO_COMMIT_TRANS;

  sql_command_flags[SQLCOM_UPDATE]=	    CF_CHANGES_DATA | CF_REEXECUTION_FRAGILE |
                                            CF_CAN_GENERATE_ROW_EVENTS |
                                            CF_OPTIMIZER_TRACE |
                                            CF_CAN_BE_EXPLAINED |
                                            CF_UPDATES_DATA | CF_SP_BULK_SAFE;
  sql_command_flags[SQLCOM_UPDATE_MULTI]=   CF_CHANGES_DATA | CF_REEXECUTION_FRAGILE |
                                            CF_CAN_GENERATE_ROW_EVENTS |
                                            CF_OPTIMIZER_TRACE |
                                            CF_CAN_BE_EXPLAINED |
                                            CF_UPDATES_DATA | CF_SP_BULK_SAFE;
  sql_command_flags[SQLCOM_INSERT]=	    CF_CHANGES_DATA | CF_REEXECUTION_FRAGILE |
                                            CF_CAN_GENERATE_ROW_EVENTS |
                                            CF_OPTIMIZER_TRACE |
                                            CF_CAN_BE_EXPLAINED |
                                            CF_INSERTS_DATA |
                                            CF_SP_BULK_SAFE |
                                            CF_SP_BULK_OPTIMIZED;
  sql_command_flags[SQLCOM_INSERT_SELECT]=  CF_CHANGES_DATA | CF_REEXECUTION_FRAGILE |
                                            CF_CAN_GENERATE_ROW_EVENTS |
                                            CF_OPTIMIZER_TRACE |
                                            CF_CAN_BE_EXPLAINED |
                                            CF_INSERTS_DATA;
  sql_command_flags[SQLCOM_DELETE]=         CF_CHANGES_DATA | CF_REEXECUTION_FRAGILE |
                                            CF_CAN_GENERATE_ROW_EVENTS |
                                            CF_OPTIMIZER_TRACE |
                                            CF_CAN_BE_EXPLAINED;
  sql_command_flags[SQLCOM_DELETE_MULTI]=   CF_CHANGES_DATA | CF_REEXECUTION_FRAGILE |
                                            CF_CAN_GENERATE_ROW_EVENTS |
                                            CF_OPTIMIZER_TRACE |
                                            CF_CAN_BE_EXPLAINED;;
  sql_command_flags[SQLCOM_REPLACE]=        CF_CHANGES_DATA | CF_REEXECUTION_FRAGILE |
                                            CF_CAN_GENERATE_ROW_EVENTS |
                                            CF_OPTIMIZER_TRACE |
                                            CF_CAN_BE_EXPLAINED |
                                            CF_INSERTS_DATA | CF_SP_BULK_SAFE;
  sql_command_flags[SQLCOM_REPLACE_SELECT]= CF_CHANGES_DATA | CF_REEXECUTION_FRAGILE |
                                            CF_CAN_GENERATE_ROW_EVENTS |
                                            CF_OPTIMIZER_TRACE |
                                            CF_CAN_BE_EXPLAINED |
                                            CF_INSERTS_DATA;
  sql_command_flags[SQLCOM_SELECT]=         CF_REEXECUTION_FRAGILE |
                                            CF_CAN_GENERATE_ROW_EVENTS |
                                            CF_OPTIMIZER_TRACE |
                                            CF_CAN_BE_EXPLAINED;
  // (1) so that subquery is traced when doing "SET @var = (subquery)"
  /*
    @todo SQLCOM_SET_OPTION should have CF_CAN_GENERATE_ROW_EVENTS
    set, because it may invoke a stored function that generates row
    events. /Sven
  */
  sql_command_flags[SQLCOM_SET_OPTION]=     CF_REEXECUTION_FRAGILE |
                                            CF_AUTO_COMMIT_TRANS |
                                            CF_CAN_GENERATE_ROW_EVENTS |
                                            CF_OPTIMIZER_TRACE; // (1)
  // (1) so that subquery is traced when doing "DO @var := (subquery)"
  sql_command_flags[SQLCOM_DO]=             CF_REEXECUTION_FRAGILE |
                                            CF_CAN_GENERATE_ROW_EVENTS |
                                            CF_OPTIMIZER_TRACE; // (1)

  sql_command_flags[SQLCOM_SHOW_STATUS_PROC]= CF_STATUS_COMMAND | CF_REEXECUTION_FRAGILE;
  sql_command_flags[SQLCOM_SHOW_STATUS]=      CF_STATUS_COMMAND | CF_REEXECUTION_FRAGILE;
  sql_command_flags[SQLCOM_SHOW_DATABASES]=   CF_STATUS_COMMAND | CF_REEXECUTION_FRAGILE;
  sql_command_flags[SQLCOM_SHOW_TRIGGERS]=    CF_STATUS_COMMAND | CF_REEXECUTION_FRAGILE;
  sql_command_flags[SQLCOM_SHOW_EVENTS]=      CF_STATUS_COMMAND | CF_REEXECUTION_FRAGILE;
  sql_command_flags[SQLCOM_SHOW_OPEN_TABLES]= CF_STATUS_COMMAND | CF_REEXECUTION_FRAGILE;
  sql_command_flags[SQLCOM_SHOW_PLUGINS]=     CF_STATUS_COMMAND;
  sql_command_flags[SQLCOM_SHOW_GENERIC]=     CF_STATUS_COMMAND;
  sql_command_flags[SQLCOM_SHOW_FIELDS]=      CF_STATUS_COMMAND | CF_REEXECUTION_FRAGILE;
  sql_command_flags[SQLCOM_SHOW_KEYS]=        CF_STATUS_COMMAND | CF_REEXECUTION_FRAGILE;
  sql_command_flags[SQLCOM_SHOW_VARIABLES]=   CF_STATUS_COMMAND | CF_REEXECUTION_FRAGILE;
  sql_command_flags[SQLCOM_SHOW_CHARSETS]=    CF_STATUS_COMMAND | CF_REEXECUTION_FRAGILE;
  sql_command_flags[SQLCOM_SHOW_COLLATIONS]=  CF_STATUS_COMMAND | CF_REEXECUTION_FRAGILE;
  sql_command_flags[SQLCOM_SHOW_BINLOGS]=     CF_STATUS_COMMAND;
  sql_command_flags[SQLCOM_SHOW_SLAVE_HOSTS]= CF_STATUS_COMMAND;
  sql_command_flags[SQLCOM_SHOW_BINLOG_EVENTS]= CF_STATUS_COMMAND;
  sql_command_flags[SQLCOM_SHOW_STORAGE_ENGINES]= CF_STATUS_COMMAND;
  sql_command_flags[SQLCOM_SHOW_AUTHORS]=     CF_STATUS_COMMAND;
  sql_command_flags[SQLCOM_SHOW_CONTRIBUTORS]= CF_STATUS_COMMAND;
  sql_command_flags[SQLCOM_SHOW_PRIVILEGES]=  CF_STATUS_COMMAND;
  sql_command_flags[SQLCOM_SHOW_WARNS]=       CF_STATUS_COMMAND | CF_DIAGNOSTIC_STMT;
  sql_command_flags[SQLCOM_SHOW_ERRORS]=      CF_STATUS_COMMAND | CF_DIAGNOSTIC_STMT;
  sql_command_flags[SQLCOM_SHOW_ENGINE_STATUS]= CF_STATUS_COMMAND;
  sql_command_flags[SQLCOM_SHOW_ENGINE_MUTEX]= CF_STATUS_COMMAND;
  sql_command_flags[SQLCOM_SHOW_ENGINE_LOGS]= CF_STATUS_COMMAND;
  sql_command_flags[SQLCOM_SHOW_EXPLAIN]= CF_STATUS_COMMAND;
  sql_command_flags[SQLCOM_SHOW_PROCESSLIST]= CF_STATUS_COMMAND;
  sql_command_flags[SQLCOM_SHOW_GRANTS]=      CF_STATUS_COMMAND;
  sql_command_flags[SQLCOM_SHOW_CREATE_USER]= CF_STATUS_COMMAND;
  sql_command_flags[SQLCOM_SHOW_CREATE_DB]=   CF_STATUS_COMMAND;
  sql_command_flags[SQLCOM_SHOW_CREATE]=  CF_STATUS_COMMAND;
  sql_command_flags[SQLCOM_SHOW_MASTER_STAT]= CF_STATUS_COMMAND;
  sql_command_flags[SQLCOM_SHOW_SLAVE_STAT]=  CF_STATUS_COMMAND;
  sql_command_flags[SQLCOM_SHOW_CREATE_PROC]= CF_STATUS_COMMAND;
  sql_command_flags[SQLCOM_SHOW_CREATE_FUNC]= CF_STATUS_COMMAND;
  sql_command_flags[SQLCOM_SHOW_CREATE_TRIGGER]=  CF_STATUS_COMMAND;
  sql_command_flags[SQLCOM_SHOW_STATUS_FUNC]= CF_STATUS_COMMAND | CF_REEXECUTION_FRAGILE;
  sql_command_flags[SQLCOM_SHOW_PROC_CODE]=   CF_STATUS_COMMAND;
  sql_command_flags[SQLCOM_SHOW_FUNC_CODE]=   CF_STATUS_COMMAND;
  sql_command_flags[SQLCOM_SHOW_CREATE_EVENT]= CF_STATUS_COMMAND;
  sql_command_flags[SQLCOM_SHOW_PROFILES]=    CF_STATUS_COMMAND;
  sql_command_flags[SQLCOM_SHOW_PROFILE]=     CF_STATUS_COMMAND;
  sql_command_flags[SQLCOM_BINLOG_BASE64_EVENT]= CF_STATUS_COMMAND | CF_CAN_GENERATE_ROW_EVENTS;
  sql_command_flags[SQLCOM_SHOW_TABLES]=       (CF_STATUS_COMMAND | CF_SHOW_TABLE_COMMAND | CF_REEXECUTION_FRAGILE);
  sql_command_flags[SQLCOM_SHOW_TABLE_STATUS]= (CF_STATUS_COMMAND | CF_SHOW_TABLE_COMMAND | CF_REEXECUTION_FRAGILE);


  sql_command_flags[SQLCOM_CREATE_USER]=       CF_CHANGES_DATA;
  sql_command_flags[SQLCOM_RENAME_USER]=       CF_CHANGES_DATA;
  sql_command_flags[SQLCOM_DROP_USER]=         CF_CHANGES_DATA;
  sql_command_flags[SQLCOM_ALTER_USER]=        CF_CHANGES_DATA;
  sql_command_flags[SQLCOM_CREATE_ROLE]=       CF_CHANGES_DATA;
  sql_command_flags[SQLCOM_GRANT]=             CF_CHANGES_DATA;
  sql_command_flags[SQLCOM_GRANT_ROLE]=        CF_CHANGES_DATA;
  sql_command_flags[SQLCOM_REVOKE]=            CF_CHANGES_DATA;
  sql_command_flags[SQLCOM_REVOKE_ROLE]=       CF_CHANGES_DATA;
  sql_command_flags[SQLCOM_OPTIMIZE]=          CF_CHANGES_DATA;
  sql_command_flags[SQLCOM_CREATE_FUNCTION]=   CF_CHANGES_DATA | CF_AUTO_COMMIT_TRANS;
  sql_command_flags[SQLCOM_CREATE_PROCEDURE]=  CF_CHANGES_DATA | CF_AUTO_COMMIT_TRANS;
  sql_command_flags[SQLCOM_CREATE_SPFUNCTION]= CF_CHANGES_DATA | CF_AUTO_COMMIT_TRANS;
  sql_command_flags[SQLCOM_DROP_PROCEDURE]=    CF_CHANGES_DATA | CF_AUTO_COMMIT_TRANS;
  sql_command_flags[SQLCOM_DROP_FUNCTION]=     CF_CHANGES_DATA | CF_AUTO_COMMIT_TRANS;
  sql_command_flags[SQLCOM_ALTER_PROCEDURE]=   CF_CHANGES_DATA | CF_AUTO_COMMIT_TRANS;
  sql_command_flags[SQLCOM_ALTER_FUNCTION]=    CF_CHANGES_DATA | CF_AUTO_COMMIT_TRANS;
  sql_command_flags[SQLCOM_INSTALL_PLUGIN]=    CF_CHANGES_DATA | CF_AUTO_COMMIT_TRANS;
  sql_command_flags[SQLCOM_UNINSTALL_PLUGIN]=  CF_CHANGES_DATA | CF_AUTO_COMMIT_TRANS;

  /*
    The following is used to preserver CF_ROW_COUNT during the
    a CALL or EXECUTE statement, so the value generated by the
    last called (or executed) statement is preserved.
    See mysql_execute_command() for how CF_ROW_COUNT is used.
  */
  /*
    (1): without it, in "CALL some_proc((subq))", subquery would not be
    traced.
  */
  sql_command_flags[SQLCOM_CALL]=      CF_REEXECUTION_FRAGILE |
                                       CF_CAN_GENERATE_ROW_EVENTS |
                                       CF_OPTIMIZER_TRACE; // (1)
  sql_command_flags[SQLCOM_EXECUTE]=   CF_CAN_GENERATE_ROW_EVENTS;
  sql_command_flags[SQLCOM_EXECUTE_IMMEDIATE]= CF_CAN_GENERATE_ROW_EVENTS;
  sql_command_flags[SQLCOM_COMPOUND]=  CF_CAN_GENERATE_ROW_EVENTS;

  /*
    We don't want to change to statement based replication for these commands
  */
  sql_command_flags[SQLCOM_ROLLBACK]|= CF_FORCE_ORIGINAL_BINLOG_FORMAT;
  /* We don't want to replicate ALTER TABLE for temp tables in row format */
  sql_command_flags[SQLCOM_ALTER_TABLE]|= CF_FORCE_ORIGINAL_BINLOG_FORMAT;
  /* We don't want to replicate TRUNCATE for temp tables in row format */
  sql_command_flags[SQLCOM_TRUNCATE]|= CF_FORCE_ORIGINAL_BINLOG_FORMAT;
  /* We don't want to replicate DROP for temp tables in row format */
  sql_command_flags[SQLCOM_DROP_TABLE]|= CF_FORCE_ORIGINAL_BINLOG_FORMAT;
  /* One can change replication mode with SET */
  sql_command_flags[SQLCOM_SET_OPTION]|= CF_FORCE_ORIGINAL_BINLOG_FORMAT;

  /*
    The following admin table operations are allowed
    on log tables.
  */
  sql_command_flags[SQLCOM_REPAIR]=    CF_WRITE_LOGS_COMMAND | CF_AUTO_COMMIT_TRANS | CF_REPORT_PROGRESS;
  sql_command_flags[SQLCOM_OPTIMIZE]|= CF_WRITE_LOGS_COMMAND | CF_AUTO_COMMIT_TRANS | CF_REPORT_PROGRESS;
  sql_command_flags[SQLCOM_ANALYZE]=   CF_WRITE_LOGS_COMMAND | CF_AUTO_COMMIT_TRANS | CF_REPORT_PROGRESS;
  sql_command_flags[SQLCOM_CHECK]=     CF_WRITE_LOGS_COMMAND | CF_AUTO_COMMIT_TRANS | CF_REPORT_PROGRESS;
  sql_command_flags[SQLCOM_CHECKSUM]=  CF_REPORT_PROGRESS;

  sql_command_flags[SQLCOM_CREATE_USER]|=       CF_AUTO_COMMIT_TRANS;
  sql_command_flags[SQLCOM_ALTER_USER]|=        CF_AUTO_COMMIT_TRANS;
  sql_command_flags[SQLCOM_DROP_USER]|=         CF_AUTO_COMMIT_TRANS;
  sql_command_flags[SQLCOM_RENAME_USER]|=       CF_AUTO_COMMIT_TRANS;
  sql_command_flags[SQLCOM_CREATE_ROLE]|=       CF_AUTO_COMMIT_TRANS;
  sql_command_flags[SQLCOM_DROP_ROLE]|=         CF_AUTO_COMMIT_TRANS;
  sql_command_flags[SQLCOM_REVOKE]|=            CF_AUTO_COMMIT_TRANS;
  sql_command_flags[SQLCOM_REVOKE_ALL]=         CF_AUTO_COMMIT_TRANS;
  sql_command_flags[SQLCOM_REVOKE_ROLE]|=       CF_AUTO_COMMIT_TRANS;
  sql_command_flags[SQLCOM_GRANT]|=             CF_AUTO_COMMIT_TRANS;
  sql_command_flags[SQLCOM_GRANT_ROLE]|=        CF_AUTO_COMMIT_TRANS;

  sql_command_flags[SQLCOM_FLUSH]=              CF_AUTO_COMMIT_TRANS;
  sql_command_flags[SQLCOM_RESET]=              CF_AUTO_COMMIT_TRANS;
  sql_command_flags[SQLCOM_CREATE_SERVER]=      CF_AUTO_COMMIT_TRANS;
  sql_command_flags[SQLCOM_ALTER_SERVER]=       CF_AUTO_COMMIT_TRANS;
  sql_command_flags[SQLCOM_DROP_SERVER]=        CF_AUTO_COMMIT_TRANS;

  /*
    The following statements can deal with temporary tables,
    so temporary tables should be pre-opened for those statements to
    simplify privilege checking.

    There are other statements that deal with temporary tables and open
    them, but which are not listed here. The thing is that the order of
    pre-opening temporary tables for those statements is somewhat custom.
  */
  sql_command_flags[SQLCOM_CREATE_TABLE]|=    CF_PREOPEN_TMP_TABLES;
  sql_command_flags[SQLCOM_DROP_TABLE]|=      CF_PREOPEN_TMP_TABLES;
  sql_command_flags[SQLCOM_CREATE_INDEX]|=    CF_PREOPEN_TMP_TABLES;
  sql_command_flags[SQLCOM_ALTER_TABLE]|=     CF_PREOPEN_TMP_TABLES;
  sql_command_flags[SQLCOM_TRUNCATE]|=        CF_PREOPEN_TMP_TABLES;
  sql_command_flags[SQLCOM_LOAD]|=            CF_PREOPEN_TMP_TABLES;
  sql_command_flags[SQLCOM_DROP_INDEX]|=      CF_PREOPEN_TMP_TABLES;
  sql_command_flags[SQLCOM_UPDATE]|=          CF_PREOPEN_TMP_TABLES;
  sql_command_flags[SQLCOM_UPDATE_MULTI]|=    CF_PREOPEN_TMP_TABLES;
  sql_command_flags[SQLCOM_INSERT_SELECT]|=   CF_PREOPEN_TMP_TABLES;
  sql_command_flags[SQLCOM_DELETE]|=          CF_PREOPEN_TMP_TABLES;
  sql_command_flags[SQLCOM_DELETE_MULTI]|=    CF_PREOPEN_TMP_TABLES;
  sql_command_flags[SQLCOM_RENAME_TABLE]|=    CF_PREOPEN_TMP_TABLES;
  sql_command_flags[SQLCOM_REPLACE_SELECT]|=  CF_PREOPEN_TMP_TABLES;
  sql_command_flags[SQLCOM_SELECT]|=          CF_PREOPEN_TMP_TABLES;
  sql_command_flags[SQLCOM_SET_OPTION]|=      CF_PREOPEN_TMP_TABLES;
  sql_command_flags[SQLCOM_DO]|=              CF_PREOPEN_TMP_TABLES;
  sql_command_flags[SQLCOM_HA_OPEN]|=         CF_PREOPEN_TMP_TABLES;
  sql_command_flags[SQLCOM_CALL]|=            CF_PREOPEN_TMP_TABLES;
  sql_command_flags[SQLCOM_CHECKSUM]|=        CF_PREOPEN_TMP_TABLES;
  sql_command_flags[SQLCOM_ANALYZE]|=         CF_PREOPEN_TMP_TABLES;
  sql_command_flags[SQLCOM_CHECK]|=           CF_PREOPEN_TMP_TABLES;
  sql_command_flags[SQLCOM_OPTIMIZE]|=        CF_PREOPEN_TMP_TABLES;
  sql_command_flags[SQLCOM_REPAIR]|=          CF_PREOPEN_TMP_TABLES;
  sql_command_flags[SQLCOM_PRELOAD_KEYS]|=    CF_PREOPEN_TMP_TABLES;
  sql_command_flags[SQLCOM_ASSIGN_TO_KEYCACHE]|= CF_PREOPEN_TMP_TABLES;

  /*
    DDL statements that should start with closing opened handlers.

    We use this flag only for statements for which open HANDLERs
    have to be closed before temporary tables are pre-opened.
  */
  sql_command_flags[SQLCOM_CREATE_TABLE]|=    CF_HA_CLOSE;
  sql_command_flags[SQLCOM_DROP_TABLE]|=      CF_HA_CLOSE;
  sql_command_flags[SQLCOM_ALTER_TABLE]|=     CF_HA_CLOSE;
  sql_command_flags[SQLCOM_TRUNCATE]|=        CF_HA_CLOSE;
  sql_command_flags[SQLCOM_REPAIR]|=          CF_HA_CLOSE;
  sql_command_flags[SQLCOM_OPTIMIZE]|=        CF_HA_CLOSE;
  sql_command_flags[SQLCOM_ANALYZE]|=         CF_HA_CLOSE;
  sql_command_flags[SQLCOM_CHECK]|=           CF_HA_CLOSE;
  sql_command_flags[SQLCOM_CREATE_INDEX]|=    CF_HA_CLOSE;
  sql_command_flags[SQLCOM_DROP_INDEX]|=      CF_HA_CLOSE;
  sql_command_flags[SQLCOM_PRELOAD_KEYS]|=    CF_HA_CLOSE;
  sql_command_flags[SQLCOM_ASSIGN_TO_KEYCACHE]|=  CF_HA_CLOSE;

  /*
    Mark statements that always are disallowed in read-only
    transactions. Note that according to the SQL standard,
    even temporary table DDL should be disallowed.
  */
  sql_command_flags[SQLCOM_CREATE_TABLE]|=     CF_DISALLOW_IN_RO_TRANS;
  sql_command_flags[SQLCOM_ALTER_TABLE]|=      CF_DISALLOW_IN_RO_TRANS;
  sql_command_flags[SQLCOM_DROP_TABLE]|=       CF_DISALLOW_IN_RO_TRANS;
  sql_command_flags[SQLCOM_RENAME_TABLE]|=     CF_DISALLOW_IN_RO_TRANS;
  sql_command_flags[SQLCOM_CREATE_INDEX]|=     CF_DISALLOW_IN_RO_TRANS;
  sql_command_flags[SQLCOM_DROP_INDEX]|=       CF_DISALLOW_IN_RO_TRANS;
  sql_command_flags[SQLCOM_CREATE_DB]|=        CF_DISALLOW_IN_RO_TRANS;
  sql_command_flags[SQLCOM_DROP_DB]|=          CF_DISALLOW_IN_RO_TRANS;
  sql_command_flags[SQLCOM_ALTER_DB_UPGRADE]|= CF_DISALLOW_IN_RO_TRANS;
  sql_command_flags[SQLCOM_ALTER_DB]|=         CF_DISALLOW_IN_RO_TRANS;
  sql_command_flags[SQLCOM_CREATE_VIEW]|=      CF_DISALLOW_IN_RO_TRANS;
  sql_command_flags[SQLCOM_DROP_VIEW]|=        CF_DISALLOW_IN_RO_TRANS;
  sql_command_flags[SQLCOM_CREATE_TRIGGER]|=   CF_DISALLOW_IN_RO_TRANS;
  sql_command_flags[SQLCOM_DROP_TRIGGER]|=     CF_DISALLOW_IN_RO_TRANS;
  sql_command_flags[SQLCOM_CREATE_EVENT]|=     CF_DISALLOW_IN_RO_TRANS;
  sql_command_flags[SQLCOM_ALTER_EVENT]|=      CF_DISALLOW_IN_RO_TRANS;
  sql_command_flags[SQLCOM_DROP_EVENT]|=       CF_DISALLOW_IN_RO_TRANS;
  sql_command_flags[SQLCOM_CREATE_USER]|=      CF_DISALLOW_IN_RO_TRANS;
  sql_command_flags[SQLCOM_ALTER_USER]|=       CF_DISALLOW_IN_RO_TRANS;
  sql_command_flags[SQLCOM_RENAME_USER]|=      CF_DISALLOW_IN_RO_TRANS;
  sql_command_flags[SQLCOM_DROP_USER]|=        CF_DISALLOW_IN_RO_TRANS;
  sql_command_flags[SQLCOM_CREATE_SERVER]|=    CF_DISALLOW_IN_RO_TRANS;
  sql_command_flags[SQLCOM_ALTER_SERVER]|=     CF_DISALLOW_IN_RO_TRANS;
  sql_command_flags[SQLCOM_DROP_SERVER]|=      CF_DISALLOW_IN_RO_TRANS;
  sql_command_flags[SQLCOM_CREATE_FUNCTION]|=  CF_DISALLOW_IN_RO_TRANS;
  sql_command_flags[SQLCOM_CREATE_PROCEDURE]|= CF_DISALLOW_IN_RO_TRANS;
  sql_command_flags[SQLCOM_CREATE_SPFUNCTION]|=CF_DISALLOW_IN_RO_TRANS;
  sql_command_flags[SQLCOM_DROP_PROCEDURE]|=   CF_DISALLOW_IN_RO_TRANS;
  sql_command_flags[SQLCOM_DROP_FUNCTION]|=    CF_DISALLOW_IN_RO_TRANS;
  sql_command_flags[SQLCOM_ALTER_PROCEDURE]|=  CF_DISALLOW_IN_RO_TRANS;
  sql_command_flags[SQLCOM_ALTER_FUNCTION]|=   CF_DISALLOW_IN_RO_TRANS;
  sql_command_flags[SQLCOM_TRUNCATE]|=         CF_DISALLOW_IN_RO_TRANS;
  sql_command_flags[SQLCOM_ALTER_TABLESPACE]|= CF_DISALLOW_IN_RO_TRANS;
  sql_command_flags[SQLCOM_REPAIR]|=           CF_DISALLOW_IN_RO_TRANS;
  sql_command_flags[SQLCOM_OPTIMIZE]|=         CF_DISALLOW_IN_RO_TRANS;
  sql_command_flags[SQLCOM_GRANT]|=            CF_DISALLOW_IN_RO_TRANS;
  sql_command_flags[SQLCOM_REVOKE]|=           CF_DISALLOW_IN_RO_TRANS;
  sql_command_flags[SQLCOM_REVOKE_ALL]|=       CF_DISALLOW_IN_RO_TRANS;
  sql_command_flags[SQLCOM_INSTALL_PLUGIN]|=   CF_DISALLOW_IN_RO_TRANS;
  sql_command_flags[SQLCOM_UNINSTALL_PLUGIN]|= CF_DISALLOW_IN_RO_TRANS;
}

bool sqlcom_can_generate_row_events(const THD *thd)
{
  return (sql_command_flags[thd->lex->sql_command] &
          CF_CAN_GENERATE_ROW_EVENTS);
}
 
bool is_update_query(enum enum_sql_command command)
{
  DBUG_ASSERT(command <= SQLCOM_END);
  return (sql_command_flags[command] & CF_CHANGES_DATA) != 0;
}

/**
  Check if a sql command is allowed to write to log tables.
  @param command The SQL command
  @return true if writing is allowed
*/
bool is_log_table_write_query(enum enum_sql_command command)
{
  DBUG_ASSERT(command <= SQLCOM_END);
  return (sql_command_flags[command] & CF_WRITE_LOGS_COMMAND) != 0;
}

void execute_init_command(THD *thd, LEX_STRING *init_command,
                          mysql_rwlock_t *var_lock)
{
  Vio* save_vio;
  ulonglong save_client_capabilities;

  mysql_rwlock_rdlock(var_lock);
  if (!init_command->length)
  {
    mysql_rwlock_unlock(var_lock);
    return;
  }

  /*
    copy the value under a lock, and release the lock.
    init_command has to be executed without a lock held,
    as it may try to change itself
  */
  size_t len= init_command->length;
  char *buf= thd->strmake(init_command->str, len);
  mysql_rwlock_unlock(var_lock);

#if defined(ENABLED_PROFILING)
  thd->profiling.start_new_query();
  thd->profiling.set_query_source(buf, len);
#endif

  THD_STAGE_INFO(thd, stage_execution_of_init_command);
  save_client_capabilities= thd->client_capabilities;
  thd->client_capabilities|= CLIENT_MULTI_QUERIES;
  /*
    We don't need return result of execution to client side.
    To forbid this we should set thd->net.vio to 0.
  */
  save_vio= thd->net.vio;
  thd->net.vio= 0;
  thd->clear_error(1);
  dispatch_command(COM_QUERY, thd, buf, len, FALSE, FALSE);
  thd->client_capabilities= save_client_capabilities;
  thd->net.vio= save_vio;

#if defined(ENABLED_PROFILING)
  thd->profiling.finish_current_query();
#endif
}


static char *fgets_fn(char *buffer, size_t size, fgets_input_t input, int *error)
{
  MYSQL_FILE *in= static_cast<MYSQL_FILE*> (input);
  char *line= mysql_file_fgets(buffer, size, in);
  if (error)
    *error= (line == NULL) ? ferror(in->m_file) : 0;
  return line;
}


static void handle_bootstrap_impl(THD *thd)
{
  MYSQL_FILE *file= bootstrap_file;
  DBUG_ENTER("handle_bootstrap_impl");

#ifndef EMBEDDED_LIBRARY
  pthread_detach_this_thread();
  thd->thread_stack= (char*) &thd;
#endif /* EMBEDDED_LIBRARY */

  thd->security_ctx->user= (char*) my_strdup("boot", MYF(MY_WME));
  thd->security_ctx->priv_user[0]= thd->security_ctx->priv_host[0]=
    thd->security_ctx->priv_role[0]= 0;
  /*
    Make the "client" handle multiple results. This is necessary
    to enable stored procedures with SELECTs and Dynamic SQL
    in init-file.
  */
  thd->client_capabilities|= CLIENT_MULTI_RESULTS;

  thd->init_for_queries();

  for ( ; ; )
  {
    char buffer[MAX_BOOTSTRAP_QUERY_SIZE] = "";
    int rc, length;
    char *query;
    int error= 0;

    rc= read_bootstrap_query(buffer, &length, file, fgets_fn, &error);

    if (rc == READ_BOOTSTRAP_EOF)
      break;
    /*
      Check for bootstrap file errors. SQL syntax errors will be
      caught below.
    */
    if (rc != READ_BOOTSTRAP_SUCCESS)
    {
      /*
        mysql_parse() may have set a successful error status for the previous
        query. We must clear the error status to report the bootstrap error.
      */
      thd->get_stmt_da()->reset_diagnostics_area();

      /* Get the nearest query text for reference. */
      char *err_ptr= buffer + (length <= MAX_BOOTSTRAP_ERROR_LEN ?
                                        0 : (length - MAX_BOOTSTRAP_ERROR_LEN));
      switch (rc)
      {
      case READ_BOOTSTRAP_ERROR:
        my_printf_error(ER_UNKNOWN_ERROR, "Bootstrap file error, return code (%d). "
                        "Nearest query: '%s'", MYF(0), error, err_ptr);
        break;

      case READ_BOOTSTRAP_QUERY_SIZE:
        my_printf_error(ER_UNKNOWN_ERROR, "Boostrap file error. Query size "
                        "exceeded %d bytes near '%s'.", MYF(0),
                        MAX_BOOTSTRAP_LINE_SIZE, err_ptr);
        break;

      default:
        DBUG_ASSERT(false);
        break;
      }

      thd->protocol->end_statement();
      bootstrap_error= 1;
      break;
    }

    query= (char *) thd->memdup_w_gap(buffer, length + 1,
                                      thd->db_length + 1 +
                                      QUERY_CACHE_DB_LENGTH_SIZE +
                                      QUERY_CACHE_FLAGS_SIZE);
    size_t db_len= 0;
    memcpy(query + length + 1, (char *) &db_len, sizeof(size_t));
    thd->set_query_and_id(query, length, thd->charset(), next_query_id());
    int2store(query + length + 1, 0);           // No db in bootstrap
    DBUG_PRINT("query",("%-.4096s",thd->query()));
#if defined(ENABLED_PROFILING)
    thd->profiling.start_new_query();
    thd->profiling.set_query_source(thd->query(), length);
#endif

    /*
      We don't need to obtain LOCK_thread_count here because in bootstrap
      mode we have only one thread.
    */
    thd->set_time();
    Parser_state parser_state;
    if (parser_state.init(thd, thd->query(), length))
    {
      thd->protocol->end_statement();
      bootstrap_error= 1;
      break;
    }

    mysql_parse(thd, thd->query(), length, &parser_state, FALSE, FALSE);

    bootstrap_error= thd->is_error();
    thd->protocol->end_statement();

#if defined(ENABLED_PROFILING)
    thd->profiling.finish_current_query();
#endif
    delete_explain_query(thd->lex);

    if (bootstrap_error)
      break;

    thd->reset_kill_query();  /* Ensure that killed_errmsg is released */
    free_root(thd->mem_root,MYF(MY_KEEP_PREALLOC));
    free_root(&thd->transaction.mem_root,MYF(MY_KEEP_PREALLOC));
    thd->lex->restore_set_statement_var();
  }

  DBUG_VOID_RETURN;
}


/**
  Execute commands from bootstrap_file.

  Used when creating the initial grant tables.
*/

pthread_handler_t handle_bootstrap(void *arg)
{
  THD *thd=(THD*) arg;

  mysql_thread_set_psi_id(thd->thread_id);

  do_handle_bootstrap(thd);
  return 0;
}

void do_handle_bootstrap(THD *thd)
{
  /* The following must be called before DBUG_ENTER */
  thd->thread_stack= (char*) &thd;
  if (my_thread_init() || thd->store_globals())
  {
#ifndef EMBEDDED_LIBRARY
    close_connection(thd, ER_OUT_OF_RESOURCES);
#endif
    thd->fatal_error();
    goto end;
  }

  handle_bootstrap_impl(thd);

end:
  delete thd;

  mysql_mutex_lock(&LOCK_thread_count);
  in_bootstrap = FALSE;
  mysql_cond_broadcast(&COND_thread_count);
  mysql_mutex_unlock(&LOCK_thread_count);

#ifndef EMBEDDED_LIBRARY
  my_thread_end();
  pthread_exit(0);
#endif

  return;
}


/* This works because items are allocated on THD::mem_root */

void free_items(Item *item)
{
  Item *next;
  DBUG_ENTER("free_items");
  for (; item ; item=next)
  {
    next=item->next;
    item->delete_self();
  }
  DBUG_VOID_RETURN;
}

/**
   This works because items are allocated on THD::mem_root.
   @note The function also handles null pointers (empty list).
*/
void cleanup_items(Item *item)
{
  DBUG_ENTER("cleanup_items");  
  for (; item ; item=item->next)
    item->cleanup();
  DBUG_VOID_RETURN;
}

static enum enum_server_command fetch_command(THD *thd, char *packet)
{
  enum enum_server_command
    command= (enum enum_server_command) (uchar) packet[0];
  DBUG_ENTER("fetch_command");

  if (command >= COM_END ||
      (command >= COM_MDB_GAP_BEG && command <= COM_MDB_GAP_END))
    command= COM_END;				// Wrong command

  DBUG_PRINT("info",("Command on %s = %d (%s)",
                     vio_description(thd->net.vio), command,
                     command_name[command].str));
  DBUG_RETURN(command);
}


#ifndef EMBEDDED_LIBRARY

#ifdef WITH_WSREP
static bool wsrep_node_is_ready(THD *thd)
{
  if (thd->variables.wsrep_on && !thd->wsrep_applier && !wsrep_ready)
  {
    my_message(ER_UNKNOWN_COM_ERROR,
               "WSREP has not yet prepared node for application use",
               MYF(0));
    return false;
  }
  return true;
}
#endif

/**
  Read one command from connection and execute it (query or simple command).
  This function is called in loop from thread function.

  For profiling to work, it must never be called recursively.

  @retval
    0  success
  @retval
    1  request of thread shutdown (see dispatch_command() description)
*/

bool do_command(THD *thd)
{
  bool return_value;
  char *packet= 0;
#ifdef WITH_WSREP
  ulong packet_length= 0; // just to avoid (false positive) compiler warning
#else
  ulong packet_length;
#endif /* WITH_WSREP */
  NET *net= &thd->net;
  enum enum_server_command command;
  DBUG_ENTER("do_command");

#ifdef WITH_WSREP
  if (WSREP(thd))
  {
    mysql_mutex_lock(&thd->LOCK_wsrep_thd);
    thd->wsrep_query_state= QUERY_IDLE;
    if (thd->wsrep_conflict_state==MUST_ABORT)
    {
      wsrep_client_rollback(thd);
    }
    mysql_mutex_unlock(&thd->LOCK_wsrep_thd);
  }
#endif /* WITH_WSREP */

  /*
    indicator of uninitialized lex => normal flow of errors handling
    (see my_message_sql)
  */
  thd->lex->current_select= 0;

  /*
    This thread will do a blocking read from the client which
    will be interrupted when the next command is received from
    the client, the connection is closed or "net_wait_timeout"
    number of seconds has passed.
  */
  if(!thd->skip_wait_timeout)
    my_net_set_read_timeout(net, thd->variables.net_wait_timeout);

  /* Errors and diagnostics are cleared once here before query */
  thd->clear_error(1);

  net_new_transaction(net);

  /* Save for user statistics */
  thd->start_bytes_received= thd->status_var.bytes_received;

  /*
    Synchronization point for testing of KILL_CONNECTION.
    This sync point can wait here, to simulate slow code execution
    between the last test of thd->killed and blocking in read().

    The goal of this test is to verify that a connection does not
    hang, if it is killed at this point of execution.
    (Bug#37780 - main.kill fails randomly)

    Note that the sync point wait itself will be terminated by a
    kill. In this case it consumes a condition broadcast, but does
    not change anything else. The consumed broadcast should not
    matter here, because the read/recv() below doesn't use it.
  */
  DEBUG_SYNC(thd, "before_do_command_net_read");

  packet_length= my_net_read_packet(net, 1);
#ifdef WITH_WSREP
  if (WSREP(thd)) {
    mysql_mutex_lock(&thd->LOCK_wsrep_thd);

    /* these THD's are aborted or are aborting during being idle */
    if (thd->wsrep_conflict_state == ABORTING)
    {
      while (thd->wsrep_conflict_state == ABORTING) {
        mysql_mutex_unlock(&thd->LOCK_wsrep_thd);
        my_sleep(1000);
        mysql_mutex_lock(&thd->LOCK_wsrep_thd);
      }
      thd->store_globals();
    }
    else if (thd->wsrep_conflict_state == ABORTED)
    {
      thd->store_globals();
    }

    thd->wsrep_query_state= QUERY_EXEC;
    mysql_mutex_unlock(&thd->LOCK_wsrep_thd);
  }
#endif /* WITH_WSREP */

  if (packet_length == packet_error)
  {
    DBUG_PRINT("info",("Got error %d reading command from socket %s",
		       net->error,
		       vio_description(net->vio)));

#ifdef WITH_WSREP
    if (WSREP(thd))
    {
      mysql_mutex_lock(&thd->LOCK_wsrep_thd);
      if (thd->wsrep_conflict_state == MUST_ABORT)
      {
        DBUG_PRINT("wsrep",("aborted for wsrep rollback: %lu", thd->real_id));
        wsrep_client_rollback(thd);
      }
      mysql_mutex_unlock(&thd->LOCK_wsrep_thd);
    }
#endif /* WITH_WSREP */

    /* Instrument this broken statement as "statement/com/error" */
    thd->m_statement_psi= MYSQL_REFINE_STATEMENT(thd->m_statement_psi,
                                                 com_statement_info[COM_END].
                                                 m_key);


    /* Check if we can continue without closing the connection */

    /* The error must be set. */
    DBUG_ASSERT(thd->is_error());
    thd->protocol->end_statement();

    /* Mark the statement completed. */
    MYSQL_END_STATEMENT(thd->m_statement_psi, thd->get_stmt_da());
    thd->m_statement_psi= NULL;
    thd->m_digest= NULL;

    if (net->error != 3)
    {
      return_value= TRUE;                       // We have to close it.
      goto out;
    }

    net->error= 0;
    return_value= FALSE;
    goto out;
  }

  packet= (char*) net->read_pos;
  /*
    'packet_length' contains length of data, as it was stored in packet
    header. In case of malformed header, my_net_read returns zero.
    If packet_length is not zero, my_net_read ensures that the returned
    number of bytes was actually read from network.
    There is also an extra safety measure in my_net_read:
    it sets packet[packet_length]= 0, but only for non-zero packets.
  */
  if (packet_length == 0)                       /* safety */
  {
    /* Initialize with COM_SLEEP packet */
    packet[0]= (uchar) COM_SLEEP;
    packet_length= 1;
  }
  /* Do not rely on my_net_read, extra safety against programming errors. */
  packet[packet_length]= '\0';                  /* safety */


  command= fetch_command(thd, packet);

#ifdef WITH_WSREP
  /*
    Bail out if DB snapshot has not been installed.
  */
  if (!(server_command_flags[command] & CF_SKIP_WSREP_CHECK) &&
      !wsrep_node_is_ready(thd))
  {
    thd->protocol->end_statement();

    /* Performance Schema Interface instrumentation end. */
    MYSQL_END_STATEMENT(thd->m_statement_psi, thd->get_stmt_da());
    thd->m_statement_psi= NULL;
    thd->m_digest= NULL;

    return_value= FALSE;
    goto out;
  }
#endif

  /* Restore read timeout value */
  my_net_set_read_timeout(net, thd->variables.net_read_timeout);

  DBUG_ASSERT(packet_length);
  DBUG_ASSERT(!thd->apc_target.is_enabled());
  return_value= dispatch_command(command, thd, packet+1,
                                 (uint) (packet_length-1), FALSE, FALSE);
#ifdef WITH_WSREP
  if (WSREP(thd))
  {
    while (thd->wsrep_conflict_state== RETRY_AUTOCOMMIT)
    {
      WSREP_DEBUG("Retry autocommit for: %s\n", thd->wsrep_retry_query);
      CHARSET_INFO *current_charset = thd->variables.character_set_client;
      if (!is_supported_parser_charset(current_charset))
      {
        /* Do not use non-supported parser character sets */
        WSREP_WARN("Current client character set is non-supported parser "
                   "character set: %s", current_charset->csname);
        thd->variables.character_set_client = &my_charset_latin1;
        WSREP_WARN("For retry temporally setting character set to : %s",
                   my_charset_latin1.csname);
      }
      thd->clear_error();
      return_value= dispatch_command(command, thd, thd->wsrep_retry_query,
                                     thd->wsrep_retry_query_len, FALSE, FALSE);
      thd->variables.character_set_client = current_charset;
    }

    if (thd->wsrep_retry_query && thd->wsrep_conflict_state != REPLAYING)
    {
      my_free(thd->wsrep_retry_query);
      thd->wsrep_retry_query      = NULL;
      thd->wsrep_retry_query_len  = 0;
      thd->wsrep_retry_command    = COM_CONNECT;
    }
  }
#endif /* WITH_WSREP */
  DBUG_ASSERT(!thd->apc_target.is_enabled());

out:
  thd->lex->restore_set_statement_var();
  /* The statement instrumentation must be closed in all cases. */
  DBUG_ASSERT(thd->m_digest == NULL);
  DBUG_ASSERT(thd->m_statement_psi == NULL);
  DBUG_RETURN(return_value);
}
#endif  /* EMBEDDED_LIBRARY */

/**
  @brief Determine if an attempt to update a non-temporary table while the
    read-only option was enabled has been made.

  This is a helper function to mysql_execute_command.

  @note SQLCOM_MULTI_UPDATE is an exception and delt with elsewhere.

  @see mysql_execute_command
  @returns Status code
    @retval TRUE The statement should be denied.
    @retval FALSE The statement isn't updating any relevant tables.
*/

static my_bool deny_updates_if_read_only_option(THD *thd,
                                                TABLE_LIST *all_tables)
{
  DBUG_ENTER("deny_updates_if_read_only_option");

  if (!opt_readonly)
    DBUG_RETURN(FALSE);

  LEX *lex= thd->lex;

  const my_bool user_is_super=
    ((ulong)(thd->security_ctx->master_access & SUPER_ACL) ==
     (ulong)SUPER_ACL);

  if (user_is_super)
    DBUG_RETURN(FALSE);

  if (!(sql_command_flags[lex->sql_command] & CF_CHANGES_DATA))
    DBUG_RETURN(FALSE);

  /* Multi update is an exception and is dealt with later. */
  if (lex->sql_command == SQLCOM_UPDATE_MULTI)
    DBUG_RETURN(FALSE);

  /*
    a table-to-be-created is not in the temp table list yet,
    so CREATE TABLE needs a special treatment
  */
  const bool update_real_tables= lex->sql_command == SQLCOM_CREATE_TABLE ?
        !lex->tmp_table() : some_non_temp_table_to_be_updated(thd, all_tables);

  const bool create_or_drop_databases=
    (lex->sql_command == SQLCOM_CREATE_DB) ||
    (lex->sql_command == SQLCOM_DROP_DB);

  if (update_real_tables || create_or_drop_databases)
  {
      /*
        An attempt was made to modify one or more non-temporary tables.
      */
      DBUG_RETURN(TRUE);
  }


  /* Assuming that only temporary tables are modified. */
  DBUG_RETURN(FALSE);
}


/**
  check COM_MULTI packet

  @param thd             thread handle
  @param packet          pointer on the packet of commands
  @param packet_length   length of this packet

  @retval 0 - Error
  @retval # - Number of commands in the batch
*/

uint maria_multi_check(THD *thd, char *packet, uint packet_length)
{
  uint counter= 0;
  DBUG_ENTER("maria_multi_check");
  while (packet_length)
  {
    char *packet_start= packet;
    size_t subpacket_length= net_field_length((uchar **)&packet_start);
    uint length_length= packet_start - packet;
    // length of command + 3 bytes where that length was stored
    DBUG_PRINT("info", ("sub-packet length: %ld + %d  command: %x",
                        (ulong)subpacket_length, length_length,
                        packet_start[3]));

    if (subpacket_length == 0 ||
        (subpacket_length + length_length) > packet_length)
    {
      my_message(ER_UNKNOWN_COM_ERROR, ER_THD(thd, ER_UNKNOWN_COM_ERROR),
                 MYF(0));
      DBUG_RETURN(0);
    }

    counter++;
    packet= packet_start + subpacket_length;
    packet_length-= (subpacket_length + length_length);
  }
  DBUG_RETURN(counter);
}


/**
  Perform one connection-level (COM_XXXX) command.

  @param command         type of command to perform
  @param thd             connection handle
  @param packet          data for the command, packet is always null-terminated
  @param packet_length   length of packet + 1 (to show that data is
                         null-terminated) except for COM_SLEEP, where it
                         can be zero.
  @param is_com_multi    recursive call from COM_MULTI
  @param is_next_command there will be more command in the COM_MULTI batch

  @todo
    set thd->lex->sql_command to SQLCOM_END here.
  @todo
    The following has to be changed to an 8 byte integer

  @retval
    0   ok
  @retval
    1   request of thread shutdown, i. e. if command is
        COM_QUIT/COM_SHUTDOWN
*/
bool dispatch_command(enum enum_server_command command, THD *thd,
		      char* packet, uint packet_length, bool is_com_multi,
                      bool is_next_command)
{
  NET *net= &thd->net;
  bool error= 0;
  bool do_end_of_statement= true;
  DBUG_ENTER("dispatch_command");
  DBUG_PRINT("info", ("command: %d %s", command,
                      (command_name[command].str != 0 ?
                       command_name[command].str :
                       "<?>")));
  bool drop_more_results= 0;

  if (!is_com_multi)
    inc_thread_running();

  /* keep it withing 1 byte */
  compile_time_assert(COM_END == 255);

#ifdef WITH_WSREP
  if (WSREP(thd))
  {
    if (!thd->in_multi_stmt_transaction_mode())
    {
      thd->wsrep_PA_safe= true;
    }

    mysql_mutex_lock(&thd->LOCK_wsrep_thd);
    thd->wsrep_query_state= QUERY_EXEC;
    if (thd->wsrep_conflict_state== RETRY_AUTOCOMMIT)
    {
      thd->wsrep_conflict_state= NO_CONFLICT;
    }
    if (thd->wsrep_conflict_state== MUST_ABORT)
    {
      wsrep_client_rollback(thd);
    }
    /* We let COM_QUIT and COM_STMT_CLOSE to execute even if wsrep aborted. */
    if (thd->wsrep_conflict_state == ABORTED &&
        command != COM_STMT_CLOSE && command != COM_QUIT)
    {
      my_error(ER_LOCK_DEADLOCK, MYF(0), "wsrep aborted transaction");
      WSREP_DEBUG("Deadlock error for: %s", thd->query());
      mysql_mutex_unlock(&thd->LOCK_wsrep_thd);
      thd->reset_killed();
      thd->mysys_var->abort     = 0;
      thd->wsrep_conflict_state = NO_CONFLICT;
      thd->wsrep_retry_counter  = 0;
      goto dispatch_end;
    }
    mysql_mutex_unlock(&thd->LOCK_wsrep_thd);
  }
#endif /* WITH_WSREP */
#if defined(ENABLED_PROFILING)
  thd->profiling.start_new_query();
#endif
  MYSQL_COMMAND_START(thd->thread_id, command,
                      &thd->security_ctx->priv_user[0],
                      (char *) thd->security_ctx->host_or_ip);
  
  DBUG_EXECUTE_IF("crash_dispatch_command_before",
                  { DBUG_PRINT("crash_dispatch_command_before", ("now"));
                    DBUG_ABORT(); });

  /* Performance Schema Interface instrumentation, begin */
  thd->m_statement_psi= MYSQL_REFINE_STATEMENT(thd->m_statement_psi,
                                               com_statement_info[command].
                                               m_key);
  thd->set_command(command);

  /*
    Commands which always take a long time are logged into
    the slow log only if opt_log_slow_admin_statements is set.
  */
  thd->enable_slow_log= thd->variables.sql_log_slow;
  thd->query_plan_flags= QPLAN_INIT;
  thd->lex->sql_command= SQLCOM_END; /* to avoid confusing VIEW detectors */
  thd->reset_kill_query();

  DEBUG_SYNC(thd,"dispatch_command_before_set_time");

  thd->set_time();
  if (!(server_command_flags[command] & CF_SKIP_QUERY_ID))
    thd->set_query_id(next_query_id());
  else
  {
    /*
      ping, get statistics or similar stateless command.
      No reason to increase query id here.
    */
    thd->set_query_id(get_query_id());
  }

  if (!(server_command_flags[command] & CF_SKIP_QUESTIONS))
    statistic_increment(thd->status_var.questions, &LOCK_status);

  /* Copy data for user stats */
  if ((thd->userstat_running= opt_userstat_running))
  {
    thd->start_cpu_time= my_getcputime();
    memcpy(&thd->org_status_var, &thd->status_var, sizeof(thd->status_var));
    thd->select_commands= thd->update_commands= thd->other_commands= 0;
  }

  /**
    Clear the set of flags that are expected to be cleared at the
    beginning of each command.
  */
  thd->server_status&= ~SERVER_STATUS_CLEAR_SET;
  if (is_next_command)
  {
    drop_more_results= !MY_TEST(thd->server_status &
                                SERVER_MORE_RESULTS_EXISTS);
    thd->server_status|= SERVER_MORE_RESULTS_EXISTS;
    if (is_com_multi)
      thd->get_stmt_da()->set_skip_flush();
  }

  switch (command) {
  case COM_INIT_DB:
  {
    LEX_STRING tmp;
    status_var_increment(thd->status_var.com_stat[SQLCOM_CHANGE_DB]);
    if (thd->copy_with_error(system_charset_info, &tmp,
                             thd->charset(), packet, packet_length))
      break;
    if (!mysql_change_db(thd, &tmp, FALSE))
    {
      general_log_write(thd, command, thd->db, thd->db_length);
      my_ok(thd);
    }
    break;
  }
#ifdef HAVE_REPLICATION
  case COM_REGISTER_SLAVE:
  {
    status_var_increment(thd->status_var.com_register_slave);
    if (!register_slave(thd, (uchar*)packet, packet_length))
      my_ok(thd);
    break;
  }
#endif
  case COM_RESET_CONNECTION:
  {
    thd->status_var.com_other++;
    thd->change_user();
    thd->clear_error();                         // if errors from rollback
    my_ok(thd, 0, 0, 0);
    break;
  }
  case COM_CHANGE_USER:
  {
    int auth_rc;
    status_var_increment(thd->status_var.com_other);

    thd->change_user();
    thd->clear_error();                         // if errors from rollback

    /* acl_authenticate() takes the data from net->read_pos */
    net->read_pos= (uchar*)packet;

    uint save_db_length= thd->db_length;
    char *save_db= thd->db;
    USER_CONN *save_user_connect= thd->user_connect;
    Security_context save_security_ctx= *thd->security_ctx;
    CHARSET_INFO *save_character_set_client=
      thd->variables.character_set_client;
    CHARSET_INFO *save_collation_connection=
      thd->variables.collation_connection;
    CHARSET_INFO *save_character_set_results=
      thd->variables.character_set_results;

    /* Ensure we don't free security_ctx->user in case we have to revert */
    thd->security_ctx->user= 0;
    thd->user_connect= 0;

    /*
      to limit COM_CHANGE_USER ability to brute-force passwords,
      we only allow three unsuccessful COM_CHANGE_USER per connection.
    */
    if (thd->failed_com_change_user >= 3)
    {
      my_message(ER_UNKNOWN_COM_ERROR, ER_THD(thd,ER_UNKNOWN_COM_ERROR),
                 MYF(0));
      auth_rc= 1;
    }
    else
      auth_rc= acl_authenticate(thd, packet_length);

    mysql_audit_notify_connection_change_user(thd);
    if (auth_rc)
    {
      /* Free user if allocated by acl_authenticate */
      my_free(thd->security_ctx->user);
      *thd->security_ctx= save_security_ctx;
      if (thd->user_connect)
	decrease_user_connections(thd->user_connect);
      thd->user_connect= save_user_connect;
      thd->reset_db(save_db, save_db_length);
      thd->update_charset(save_character_set_client, save_collation_connection,
                          save_character_set_results);
      thd->failed_com_change_user++;
      my_sleep(1000000);
    }
    else
    {
#ifndef NO_EMBEDDED_ACCESS_CHECKS
      /* we've authenticated new user */
      if (save_user_connect)
	decrease_user_connections(save_user_connect);
#endif /* NO_EMBEDDED_ACCESS_CHECKS */
      my_free(save_db);
      my_free(save_security_ctx.user);
    }
    break;
  }
  case COM_STMT_BULK_EXECUTE:
  {
    mysqld_stmt_bulk_execute(thd, packet, packet_length);
    break;
  }
  case COM_STMT_EXECUTE:
  {
    mysqld_stmt_execute(thd, packet, packet_length);
    break;
  }
  case COM_STMT_FETCH:
  {
    mysqld_stmt_fetch(thd, packet, packet_length);
    break;
  }
  case COM_STMT_SEND_LONG_DATA:
  {
    mysql_stmt_get_longdata(thd, packet, packet_length);
    break;
  }
  case COM_STMT_PREPARE:
  {
    mysqld_stmt_prepare(thd, packet, packet_length);
    break;
  }
  case COM_STMT_CLOSE:
  {
    mysqld_stmt_close(thd, packet);
    break;
  }
  case COM_STMT_RESET:
  {
    mysqld_stmt_reset(thd, packet);
    break;
  }
  case COM_QUERY:
  {
    DBUG_ASSERT(thd->m_digest == NULL);
    thd->m_digest= & thd->m_digest_state;
    thd->m_digest->reset(thd->m_token_array, max_digest_length);

    if (alloc_query(thd, packet, packet_length))
      break;					// fatal error is set
    MYSQL_QUERY_START(thd->query(), thd->thread_id,
                      (char *) (thd->db ? thd->db : ""),
                      &thd->security_ctx->priv_user[0],
                      (char *) thd->security_ctx->host_or_ip);
    char *packet_end= thd->query() + thd->query_length();
    general_log_write(thd, command, thd->query(), thd->query_length());
    DBUG_PRINT("query",("%-.4096s",thd->query()));
#if defined(ENABLED_PROFILING)
    thd->profiling.set_query_source(thd->query(), thd->query_length());
#endif
    MYSQL_SET_STATEMENT_TEXT(thd->m_statement_psi, thd->query(),
                             thd->query_length());

    Parser_state parser_state;
    if (parser_state.init(thd, thd->query(), thd->query_length()))
      break;

    if (WSREP_ON)
      wsrep_mysql_parse(thd, thd->query(), thd->query_length(), &parser_state,
                        is_com_multi, is_next_command);
    else
      mysql_parse(thd, thd->query(), thd->query_length(), &parser_state,
                  is_com_multi, is_next_command);

    while (!thd->killed && (parser_state.m_lip.found_semicolon != NULL) &&
           ! thd->is_error())
    {
      thd->get_stmt_da()->set_skip_flush();
      /*
        Multiple queries exist, execute them individually
      */
      char *beginning_of_next_stmt= (char*) parser_state.m_lip.found_semicolon;

#ifdef WITH_ARIA_STORAGE_ENGINE
    ha_maria::implicit_commit(thd, FALSE);
#endif

      /* Finalize server status flags after executing a statement. */
      thd->update_server_status();
      thd->protocol->end_statement();
      query_cache_end_of_result(thd);

      mysql_audit_general(thd, MYSQL_AUDIT_GENERAL_STATUS,
                          thd->get_stmt_da()->is_error()
                            ? thd->get_stmt_da()->sql_errno()
                            : 0,
                          command_name[command].str);

      ulong length= (ulong)(packet_end - beginning_of_next_stmt);

      log_slow_statement(thd);
      DBUG_ASSERT(!thd->apc_target.is_enabled());

      /* Remove garbage at start of query */
      while (length > 0 && my_isspace(thd->charset(), *beginning_of_next_stmt))
      {
        beginning_of_next_stmt++;
        length--;
      }

      /* PSI end */
      MYSQL_END_STATEMENT(thd->m_statement_psi, thd->get_stmt_da());
      thd->m_statement_psi= NULL;
      thd->m_digest= NULL;

      /* DTRACE end */
      if (MYSQL_QUERY_DONE_ENABLED())
      {
        MYSQL_QUERY_DONE(thd->is_error());
      }

#if defined(ENABLED_PROFILING)
      thd->profiling.finish_current_query();
      thd->profiling.start_new_query("continuing");
      thd->profiling.set_query_source(beginning_of_next_stmt, length);
#endif

      /* DTRACE begin */
      MYSQL_QUERY_START(beginning_of_next_stmt, thd->thread_id,
                        (char *) (thd->db ? thd->db : ""),
                        &thd->security_ctx->priv_user[0],
                        (char *) thd->security_ctx->host_or_ip);

      /* PSI begin */
      thd->m_digest= & thd->m_digest_state;

      thd->m_statement_psi= MYSQL_START_STATEMENT(&thd->m_statement_state,
                                                  com_statement_info[command].m_key,
                                                  thd->db, thd->db_length,
                                                  thd->charset());
      THD_STAGE_INFO(thd, stage_init);
      MYSQL_SET_STATEMENT_TEXT(thd->m_statement_psi, beginning_of_next_stmt,
                               length);

      thd->set_query_and_id(beginning_of_next_stmt, length,
                            thd->charset(), next_query_id());
      /*
        Count each statement from the client.
      */
      statistic_increment(thd->status_var.questions, &LOCK_status);

      if(!WSREP(thd))
	thd->set_time(); /* Reset the query start time. */

      parser_state.reset(beginning_of_next_stmt, length);
      /* TODO: set thd->lex->sql_command to SQLCOM_END here */

      if (WSREP_ON)
        wsrep_mysql_parse(thd, beginning_of_next_stmt, length, &parser_state,
                          is_com_multi, is_next_command);
      else
        mysql_parse(thd, beginning_of_next_stmt, length, &parser_state,
                    is_com_multi, is_next_command);

    }

    DBUG_PRINT("info",("query ready"));
    break;
  }
  case COM_FIELD_LIST:				// This isn't actually needed
#ifdef DONT_ALLOW_SHOW_COMMANDS
    my_message(ER_NOT_ALLOWED_COMMAND, ER_THD(thd, ER_NOT_ALLOWED_COMMAND),
               MYF(0));	/* purecov: inspected */
    break;
#else
  {
    char *fields, *packet_end= packet + packet_length, *arg_end;
    /* Locked closure of all tables */
    TABLE_LIST table_list;
    LEX_STRING table_name;
    LEX_STRING db;
    /*
      SHOW statements should not add the used tables to the list of tables
      used in a transaction.
    */
    MDL_savepoint mdl_savepoint= thd->mdl_context.mdl_savepoint();

    status_var_increment(thd->status_var.com_stat[SQLCOM_SHOW_FIELDS]);
    if (thd->copy_db_to(&db.str, &db.length))
      break;
    /*
      We have name + wildcard in packet, separated by endzero
      (The packet is guaranteed to end with an end zero)
    */
    arg_end= strend(packet);
    uint arg_length= arg_end - packet;

    /* Check given table name length. */
    if (packet_length - arg_length > NAME_LEN + 1 || arg_length > SAFE_NAME_LEN)
    {
      my_message(ER_UNKNOWN_COM_ERROR, ER_THD(thd, ER_UNKNOWN_COM_ERROR),
                 MYF(0));
      break;
    }
    thd->convert_string(&table_name, system_charset_info,
			packet, arg_length, thd->charset());
    if (check_table_name(table_name.str, table_name.length, FALSE))
    {
      /* this is OK due to convert_string() null-terminating the string */
      my_error(ER_WRONG_TABLE_NAME, MYF(0), table_name.str);
      break;
    }
    packet= arg_end + 1;
    thd->reset_for_next_command(0);             // Don't clear errors
    // thd->reset_for_next_command reset state => restore it
    if (is_next_command)
    {
      thd->server_status|= SERVER_MORE_RESULTS_EXISTS;
      if (is_com_multi)
        thd->get_stmt_da()->set_skip_flush();
    }

    lex_start(thd);
    /* Must be before we init the table list. */
    if (lower_case_table_names)
    {
      table_name.length= my_casedn_str(files_charset_info, table_name.str);
      db.length= my_casedn_str(files_charset_info, db.str);
    }
    table_list.init_one_table(db.str, db.length, table_name.str,
                              table_name.length, table_name.str, TL_READ);
    /*
      Init TABLE_LIST members necessary when the undelrying
      table is view.
    */
    table_list.select_lex= &(thd->lex->select_lex);
    thd->lex->
      select_lex.table_list.link_in_list(&table_list,
                                         &table_list.next_local);
    thd->lex->add_to_query_tables(&table_list);

    if (is_infoschema_db(table_list.db, table_list.db_length))
    {
      ST_SCHEMA_TABLE *schema_table= find_schema_table(thd, table_list.alias);
      if (schema_table)
        table_list.schema_table= schema_table;
    }

    uint query_length= (uint) (packet_end - packet); // Don't count end \0
    if (!(fields= (char *) thd->memdup(packet, query_length + 1)))
      break;
    thd->set_query(fields, query_length);
    general_log_print(thd, command, "%s %s", table_list.table_name, fields);

    if (thd->open_temporary_tables(&table_list))
      break;

    if (check_table_access(thd, SELECT_ACL, &table_list,
                           TRUE, UINT_MAX, FALSE))
      break;
    /*
      Turn on an optimization relevant if the underlying table
      is a view: do not fill derived tables.
    */
    thd->lex->sql_command= SQLCOM_SHOW_FIELDS;

    mysqld_list_fields(thd,&table_list,fields);
    thd->lex->unit.cleanup();
    /* No need to rollback statement transaction, it's not started. */
    DBUG_ASSERT(thd->transaction.stmt.is_empty());
    close_thread_tables(thd);
    thd->mdl_context.rollback_to_savepoint(mdl_savepoint);

    if (thd->transaction_rollback_request)
    {
      /*
        Transaction rollback was requested since MDL deadlock was
        discovered while trying to open tables. Rollback transaction
        in all storage engines including binary log and release all
        locks.
      */
      trans_rollback_implicit(thd);
      thd->mdl_context.release_transactional_locks();
    }

    thd->cleanup_after_query();
    break;
  }
#endif
  case COM_QUIT:
    /* Note: We don't calculate statistics for this command */

    /* Ensure that quit works even if max_mem_used is set */
    thd->variables.max_mem_used= LONGLONG_MAX;
    general_log_print(thd, command, NullS);
    net->error=0;				// Don't give 'abort' message
    thd->get_stmt_da()->disable_status();       // Don't send anything back
    error=TRUE;					// End server
    break;
#ifndef EMBEDDED_LIBRARY
  case COM_BINLOG_DUMP:
    {
      ulong pos;
      ushort flags;
      uint32 slave_server_id;

      status_var_increment(thd->status_var.com_other);

      thd->enable_slow_log&= opt_log_slow_admin_statements;
      thd->query_plan_flags|= QPLAN_ADMIN;
      if (check_global_access(thd, REPL_SLAVE_ACL))
	break;

      /* TODO: The following has to be changed to an 8 byte integer */
      pos = uint4korr(packet);
      flags = uint2korr(packet + 4);
      thd->variables.server_id=0; /* avoid suicide */
      if ((slave_server_id= uint4korr(packet+6))) // mysqlbinlog.server_id==0
	kill_zombie_dump_threads(slave_server_id);
      thd->variables.server_id = slave_server_id;

      const char *name= packet + 10;
      size_t nlen= strlen(name);

      general_log_print(thd, command, "Log: '%s'  Pos: %lu", name, pos);
      if (nlen < FN_REFLEN)
        mysql_binlog_send(thd, thd->strmake(name, nlen), (my_off_t)pos, flags);
      unregister_slave(thd,1,1);
      /*  fake COM_QUIT -- if we get here, the thread needs to terminate */
      error = TRUE;
      break;
    }
#endif
  case COM_REFRESH:
  {
    int not_used;

    /*
      Initialize thd->lex since it's used in many base functions, such as
      open_tables(). Otherwise, it remains unitialized and may cause crash
      during execution of COM_REFRESH.
    */
    lex_start(thd);
    
    status_var_increment(thd->status_var.com_stat[SQLCOM_FLUSH]);
    ulonglong options= (ulonglong) (uchar) packet[0];
    if (trans_commit_implicit(thd))
      break;
    thd->mdl_context.release_transactional_locks();
    if (check_global_access(thd,RELOAD_ACL))
      break;
    general_log_print(thd, command, NullS);
#ifndef DBUG_OFF
    bool debug_simulate= FALSE;
    DBUG_EXECUTE_IF("simulate_detached_thread_refresh", debug_simulate= TRUE;);
    if (debug_simulate)
    {
      /*
        Simulate a reload without a attached thread session.
        Provides a environment similar to that of when the
        server receives a SIGHUP signal and reloads caches
        and flushes tables.
      */
      bool res;
      set_current_thd(0);
      res= reload_acl_and_cache(NULL, options | REFRESH_FAST,
                                NULL, &not_used);
      set_current_thd(thd);
      if (res)
        break;
    }
    else
#endif
    {
      thd->lex->relay_log_connection_name= empty_lex_str;
      if (reload_acl_and_cache(thd, options, (TABLE_LIST*) 0, &not_used))
        break;
    }
    if (trans_commit_implicit(thd))
      break;
    close_thread_tables(thd);
    thd->mdl_context.release_transactional_locks();
    my_ok(thd);
    break;
  }
#ifndef EMBEDDED_LIBRARY
  case COM_SHUTDOWN:
  {
    status_var_increment(thd->status_var.com_other);
    if (check_global_access(thd,SHUTDOWN_ACL))
      break; /* purecov: inspected */
    /*
      If the client is < 4.1.3, it is going to send us no argument; then
      packet_length is 0, packet[0] is the end 0 of the packet. Note that
      SHUTDOWN_DEFAULT is 0. If client is >= 4.1.3, the shutdown level is in
      packet[0].
    */
    enum mysql_enum_shutdown_level level;
    level= (enum mysql_enum_shutdown_level) (uchar) packet[0];
    if (level == SHUTDOWN_DEFAULT)
      level= SHUTDOWN_WAIT_ALL_BUFFERS; // soon default will be configurable
    else if (level != SHUTDOWN_WAIT_ALL_BUFFERS)
    {
      my_error(ER_NOT_SUPPORTED_YET, MYF(0), "this shutdown level");
      break;
    }
    DBUG_PRINT("quit",("Got shutdown command for level %u", level));
    general_log_print(thd, command, NullS);
    my_eof(thd);
    kill_mysql(thd);
    error=TRUE;
    break;
  }
#endif
  case COM_STATISTICS:
  {
    STATUS_VAR *current_global_status_var;      // Big; Don't allocate on stack
    ulong uptime;
    uint length __attribute__((unused));
    ulonglong queries_per_second1000;
    char buff[250];
    uint buff_len= sizeof(buff);

    if (!(current_global_status_var= (STATUS_VAR*)
          thd->alloc(sizeof(STATUS_VAR))))
      break;
    general_log_print(thd, command, NullS);
    status_var_increment(thd->status_var.com_stat[SQLCOM_SHOW_STATUS]);
    calc_sum_of_all_status(current_global_status_var);
    if (!(uptime= (ulong) (thd->start_time - server_start_time)))
      queries_per_second1000= 0;
    else
      queries_per_second1000= thd->query_id * 1000 / uptime;

    length= my_snprintf(buff, buff_len - 1,
                        "Uptime: %lu  Threads: %d  Questions: %lu  "
                        "Slow queries: %lu  Opens: %lu  Flush tables: %lu  "
                        "Open tables: %u  Queries per second avg: %u.%03u",
                        uptime,
                        (int) thread_count, (ulong) thd->query_id,
                        current_global_status_var->long_query_count,
                        current_global_status_var->opened_tables,
                        tdc_refresh_version(),
                        tc_records(),
                        (uint) (queries_per_second1000 / 1000),
                        (uint) (queries_per_second1000 % 1000));
#ifdef EMBEDDED_LIBRARY
    /* Store the buffer in permanent memory */
    my_ok(thd, 0, 0, buff);
#else
    (void) my_net_write(net, (uchar*) buff, length);
    (void) net_flush(net);
    thd->get_stmt_da()->disable_status();
#endif
    break;
  }
  case COM_PING:
    status_var_increment(thd->status_var.com_other);
    my_ok(thd);				// Tell client we are alive
    break;
  case COM_PROCESS_INFO:
    status_var_increment(thd->status_var.com_stat[SQLCOM_SHOW_PROCESSLIST]);
    if (!thd->security_ctx->priv_user[0] &&
        check_global_access(thd, PROCESS_ACL))
      break;
    general_log_print(thd, command, NullS);
    mysqld_list_processes(thd,
			  thd->security_ctx->master_access & PROCESS_ACL ? 
			  NullS : thd->security_ctx->priv_user, 0);
    break;
  case COM_PROCESS_KILL:
  {
    status_var_increment(thd->status_var.com_stat[SQLCOM_KILL]);
    ulong id=(ulong) uint4korr(packet);
    sql_kill(thd, id, KILL_CONNECTION_HARD, KILL_TYPE_ID);
    break;
  }
  case COM_SET_OPTION:
  {
    status_var_increment(thd->status_var.com_stat[SQLCOM_SET_OPTION]);
    uint opt_command= uint2korr(packet);

    switch (opt_command) {
    case (int) MYSQL_OPTION_MULTI_STATEMENTS_ON:
      thd->client_capabilities|= CLIENT_MULTI_STATEMENTS;
      my_eof(thd);
      break;
    case (int) MYSQL_OPTION_MULTI_STATEMENTS_OFF:
      thd->client_capabilities&= ~CLIENT_MULTI_STATEMENTS;
      my_eof(thd);
      break;
    default:
      my_message(ER_UNKNOWN_COM_ERROR, ER_THD(thd, ER_UNKNOWN_COM_ERROR),
                 MYF(0));
      break;
    }
    break;
  }
  case COM_DEBUG:
    status_var_increment(thd->status_var.com_other);
    if (check_global_access(thd, SUPER_ACL))
      break;					/* purecov: inspected */
    mysql_print_status();
    general_log_print(thd, command, NullS);
    my_eof(thd);
    break;
  case COM_MULTI:
  {
    uint counter;
    uint current_com= 0;
    DBUG_ASSERT(!is_com_multi);
    if (!(thd->client_capabilities & CLIENT_MULTI_RESULTS))
    {
      /* The client does not support multiple result sets being sent back */
      my_error(ER_COMMULTI_BADCONTEXT, MYF(0));
      break;
    }

    if (!(counter= maria_multi_check(thd, packet, packet_length)))
      break;

    {
      char *packet_start= packet;
      /* We have to store next length because it will be destroyed by '\0' */
      size_t next_subpacket_length= net_field_length((uchar **)&packet_start);
      uint next_length_length= packet_start - packet;
      unsigned char *readbuff= net->buff;

      if (net_allocate_new_packet(net, thd, MYF(0)))
        break;

      PSI_statement_locker *save_locker= thd->m_statement_psi;
      sql_digest_state *save_digest= thd->m_digest;
      thd->m_statement_psi= NULL;
      thd->m_digest= NULL;

      while (packet_length)
      {
        current_com++;
        size_t subpacket_length= next_subpacket_length + next_length_length;
        uint length_length= next_length_length;
        if (subpacket_length < packet_length)
        {
          packet_start= packet + subpacket_length;
          next_subpacket_length= net_field_length((uchar**)&packet_start);
          next_length_length= packet_start - (packet + subpacket_length);
        }
        /* safety like in do_command() */
        packet[subpacket_length]= '\0';

        enum enum_server_command subcommand=
          fetch_command(thd, (packet + length_length));

        if (server_command_flags[subcommand] & CF_NO_COM_MULTI)
        {
          my_error(ER_BAD_COMMAND_IN_MULTI, MYF(0), command_name[subcommand]);
          goto com_multi_end;
        }

        if (dispatch_command(subcommand, thd, packet + (1 + length_length),
                             subpacket_length - (1 + length_length), TRUE,
                             (current_com != counter)))
        {
          DBUG_ASSERT(thd->is_error());
          goto com_multi_end;
        }

        DBUG_ASSERT(subpacket_length <= packet_length);
        packet+= subpacket_length;
        packet_length-= subpacket_length;
      }

com_multi_end:
      thd->m_statement_psi= save_locker;
      thd->m_digest= save_digest;

      /* release old buffer */
      net_flush(net);
      DBUG_ASSERT(net->buff == net->write_pos); // nothing to send
      my_free(readbuff);
    }
    break;
  }
  case COM_SLEEP:
  case COM_CONNECT:				// Impossible here
  case COM_TIME:				// Impossible from client
  case COM_DELAYED_INSERT:
  case COM_END:
  case COM_UNIMPLEMENTED:
  default:
    my_message(ER_UNKNOWN_COM_ERROR, ER_THD(thd, ER_UNKNOWN_COM_ERROR),
               MYF(0));
    break;
  }

#ifdef WITH_WSREP
 dispatch_end:

  if (WSREP(thd))
  {
    /*
      MDEV-10812
      In the case of COM_QUIT/COM_STMT_CLOSE thread status should be disabled.
    */
    DBUG_ASSERT((command != COM_QUIT && command != COM_STMT_CLOSE)
                  || thd->get_stmt_da()->is_disabled());
    /* wsrep BF abort in query exec phase */
    mysql_mutex_lock(&thd->LOCK_wsrep_thd);
    do_end_of_statement= thd->wsrep_conflict_state != REPLAYING &&
                         thd->wsrep_conflict_state != RETRY_AUTOCOMMIT;
    mysql_mutex_unlock(&thd->LOCK_wsrep_thd);
  }
  else
    do_end_of_statement= true;

#endif /* WITH_WSREP */

  if (do_end_of_statement)
  {
    DBUG_ASSERT(thd->derived_tables == NULL &&
               (thd->open_tables == NULL ||
               (thd->locked_tables_mode == LTM_LOCK_TABLES)));

    thd_proc_info(thd, "updating status");
    /* Finalize server status flags after executing a command. */
    thd->update_server_status();
    if (command != COM_MULTI)
    {
      thd->protocol->end_statement();
      query_cache_end_of_result(thd);
    }
  }
  if (drop_more_results)
    thd->server_status&= ~SERVER_MORE_RESULTS_EXISTS;

  if (!thd->is_error() && !thd->killed_errno())
    mysql_audit_general(thd, MYSQL_AUDIT_GENERAL_RESULT, 0, 0);

  mysql_audit_general(thd, MYSQL_AUDIT_GENERAL_STATUS,
                      thd->get_stmt_da()->is_error() ?
                      thd->get_stmt_da()->sql_errno() : 0,
                      command_name[command].str);

  thd->update_all_stats();

  log_slow_statement(thd);

  THD_STAGE_INFO(thd, stage_cleaning_up);
  thd->reset_query();
  thd->set_examined_row_count(0);                   // For processlist
  thd->set_command(COM_SLEEP);

  /* Performance Schema Interface instrumentation, end */
  MYSQL_END_STATEMENT(thd->m_statement_psi, thd->get_stmt_da());
  thd->m_statement_psi= NULL;
  thd->m_digest= NULL;

  if (!is_com_multi)
  {
    dec_thread_running();
    thd->packet.shrink(thd->variables.net_buffer_length); // Reclaim some memory
  }
  thd->reset_kill_query();  /* Ensure that killed_errmsg is released */
  free_root(thd->mem_root,MYF(MY_KEEP_PREALLOC));

#if defined(ENABLED_PROFILING)
  thd->profiling.finish_current_query();
#endif
  if (MYSQL_QUERY_DONE_ENABLED() || MYSQL_COMMAND_DONE_ENABLED())
  {
    int res __attribute__((unused));
    res= (int) thd->is_error();
    if (command == COM_QUERY)
    {
      MYSQL_QUERY_DONE(res);
    }
    MYSQL_COMMAND_DONE(res);
  }
  DEBUG_SYNC(thd,"dispatch_command_end");

  /* Check that some variables are reset properly */
  DBUG_ASSERT(thd->abort_on_warning == 0);
  thd->lex->restore_set_statement_var();
  DBUG_RETURN(error);
}


/*
  @note
    This function must call delete_explain_query().
*/
void log_slow_statement(THD *thd)
{
  DBUG_ENTER("log_slow_statement");

  /*
    The following should never be true with our current code base,
    but better to keep this here so we don't accidently try to log a
    statement in a trigger or stored function
  */
  if (unlikely(thd->in_sub_stmt))
    goto end;                           // Don't set time for sub stmt


  /* Follow the slow log filter configuration. */ 
  if (!thd->enable_slow_log || !global_system_variables.sql_log_slow ||
      (thd->variables.log_slow_filter
        && !(thd->variables.log_slow_filter & thd->query_plan_flags)))
    goto end; 
 
  if (((thd->server_status & SERVER_QUERY_WAS_SLOW) ||
       ((thd->server_status &
         (SERVER_QUERY_NO_INDEX_USED | SERVER_QUERY_NO_GOOD_INDEX_USED)) &&
        opt_log_queries_not_using_indexes &&
        !(sql_command_flags[thd->lex->sql_command] & CF_STATUS_COMMAND))) &&
      thd->get_examined_row_count() >= thd->variables.min_examined_row_limit)
  {
    thd->status_var.long_query_count++;
    /*
      If rate limiting of slow log writes is enabled, decide whether to log
      this query to the log or not.
    */ 
    if (thd->variables.log_slow_rate_limit > 1 &&
        (global_query_id % thd->variables.log_slow_rate_limit) != 0)
      goto end;

    THD_STAGE_INFO(thd, stage_logging_slow_query);
    slow_log_print(thd, thd->query(), thd->query_length(), 
                   thd->utime_after_query);
  }

end:
  delete_explain_query(thd->lex);
  DBUG_VOID_RETURN;
}


/**
  Create a TABLE_LIST object for an INFORMATION_SCHEMA table.

    This function is used in the parser to convert a SHOW or DESCRIBE
    table_name command to a SELECT from INFORMATION_SCHEMA.
    It prepares a SELECT_LEX and a TABLE_LIST object to represent the
    given command as a SELECT parse tree.

  @param thd              thread handle
  @param lex              current lex
  @param table_ident      table alias if it's used
  @param schema_table_idx the type of the INFORMATION_SCHEMA table to be
                          created

  @note
    Due to the way this function works with memory and LEX it cannot
    be used outside the parser (parse tree transformations outside
    the parser break PS and SP).

  @retval
    0                 success
  @retval
    1                 out of memory or SHOW commands are not allowed
                      in this version of the server.
*/

int prepare_schema_table(THD *thd, LEX *lex, Table_ident *table_ident,
                         enum enum_schema_tables schema_table_idx)
{
  SELECT_LEX *schema_select_lex= NULL;
  DBUG_ENTER("prepare_schema_table");

  switch (schema_table_idx) {
  case SCH_SCHEMATA:
#if defined(DONT_ALLOW_SHOW_COMMANDS)
    my_message(ER_NOT_ALLOWED_COMMAND,
               ER_THD(thd, ER_NOT_ALLOWED_COMMAND), MYF(0));
    DBUG_RETURN(1);
#else
    break;
#endif

  case SCH_TABLE_NAMES:
  case SCH_TABLES:
  case SCH_VIEWS:
  case SCH_TRIGGERS:
  case SCH_EVENTS:
#ifdef DONT_ALLOW_SHOW_COMMANDS
    my_message(ER_NOT_ALLOWED_COMMAND,
               ER_THD(thd, ER_NOT_ALLOWED_COMMAND), MYF(0));
    DBUG_RETURN(1);
#else
    {
      LEX_STRING db;
      size_t dummy;
      if (lex->select_lex.db == NULL &&
          lex->copy_db_to(&lex->select_lex.db, &dummy))
      {
        DBUG_RETURN(1);
      }
      schema_select_lex= new (thd->mem_root) SELECT_LEX();
      db.str= schema_select_lex->db= lex->select_lex.db;
      schema_select_lex->table_list.first= NULL;
      db.length= strlen(db.str);

      if (check_db_name(&db))
      {
        my_error(ER_WRONG_DB_NAME, MYF(0), db.str);
        DBUG_RETURN(1);
      }
      break;
    }
#endif
  case SCH_COLUMNS:
  case SCH_STATISTICS:
#ifdef DONT_ALLOW_SHOW_COMMANDS
    my_message(ER_NOT_ALLOWED_COMMAND,
               ER_THD(thd, ER_NOT_ALLOWED_COMMAND), MYF(0));
    DBUG_RETURN(1);
#else
  {
    DBUG_ASSERT(table_ident);
    TABLE_LIST **query_tables_last= lex->query_tables_last;
    schema_select_lex= new (thd->mem_root) SELECT_LEX();
    /* 'parent_lex' is used in init_query() so it must be before it. */
    schema_select_lex->parent_lex= lex;
    schema_select_lex->init_query();
    if (!schema_select_lex->add_table_to_list(thd, table_ident, 0, 0, TL_READ,
                                              MDL_SHARED_READ))
      DBUG_RETURN(1);
    lex->query_tables_last= query_tables_last;
    break;
#endif
  }
  case SCH_PROFILES:
    /* 
      Mark this current profiling record to be discarded.  We don't
      wish to have SHOW commands show up in profiling.
    */
#if defined(ENABLED_PROFILING)
    thd->profiling.discard_current_query();
#endif
    break;
  default:
    break;
  }
  
  SELECT_LEX *select_lex= lex->current_select;
  if (make_schema_select(thd, select_lex, get_schema_table(schema_table_idx)))
    DBUG_RETURN(1);

  select_lex->table_list.first->schema_select_lex= schema_select_lex;
  DBUG_RETURN(0);
}


/**
  Read query from packet and store in thd->query.
  Used in COM_QUERY and COM_STMT_PREPARE.

    Sets the following THD variables:
  - query
  - query_length

  @retval
    FALSE ok
  @retval
    TRUE  error;  In this case thd->fatal_error is set
*/

bool alloc_query(THD *thd, const char *packet, uint packet_length)
{
  char *query;
  /* Remove garbage at start and end of query */
  while (packet_length > 0 && my_isspace(thd->charset(), packet[0]))
  {
    packet++;
    packet_length--;
  }
  const char *pos= packet + packet_length;     // Point at end null
  while (packet_length > 0 &&
	 (pos[-1] == ';' || my_isspace(thd->charset() ,pos[-1])))
  {
    pos--;
    packet_length--;
  }
  /* We must allocate some extra memory for query cache 

    The query buffer layout is:
       buffer :==
            <statement>   The input statement(s)
            '\0'          Terminating null char  (1 byte)
            <length>      Length of following current database name (size_t)
            <db_name>     Name of current database
            <flags>       Flags struct
  */
  if (! (query= (char*) thd->memdup_w_gap(packet,
                                          packet_length,
                                          1 + thd->db_length +
                                          QUERY_CACHE_DB_LENGTH_SIZE +
                                          QUERY_CACHE_FLAGS_SIZE)))
      return TRUE;
  query[packet_length]= '\0';
  /*
    Space to hold the name of the current database is allocated.  We
    also store this length, in case current database is changed during
    execution.  We might need to reallocate the 'query' buffer
  */
  int2store(query + packet_length + 1, thd->db_length);
    
  thd->set_query(query, packet_length);

  /* Reclaim some memory */
  thd->packet.shrink(thd->variables.net_buffer_length);
  thd->convert_buffer.shrink(thd->variables.net_buffer_length);

  return FALSE;
}


bool sp_process_definer(THD *thd)
{
  DBUG_ENTER("sp_process_definer");

  LEX *lex= thd->lex;

  /*
    If the definer is not specified, this means that CREATE-statement missed
    DEFINER-clause. DEFINER-clause can be missed in two cases:

      - The user submitted a statement w/o the clause. This is a normal
        case, we should assign CURRENT_USER as definer.

      - Our slave received an updated from the master, that does not
        replicate definer for stored rountines. We should also assign
        CURRENT_USER as definer here, but also we should mark this routine
        as NON-SUID. This is essential for the sake of backward
        compatibility.

        The problem is the slave thread is running under "special" user (@),
        that actually does not exist. In the older versions we do not fail
        execution of a stored routine if its definer does not exist and
        continue the execution under the authorization of the invoker
        (BUG#13198). And now if we try to switch to slave-current-user (@),
        we will fail.

        Actually, this leads to the inconsistent state of master and
        slave (different definers, different SUID behaviour), but it seems,
        this is the best we can do.
  */

  if (!lex->definer)
  {
    Query_arena original_arena;
    Query_arena *ps_arena= thd->activate_stmt_arena_if_needed(&original_arena);

    lex->definer= create_default_definer(thd, false);

    if (ps_arena)
      thd->restore_active_arena(ps_arena, &original_arena);

    /* Error has been already reported. */
    if (lex->definer == NULL)
      DBUG_RETURN(TRUE);

    if (thd->slave_thread && lex->sphead)
      lex->sphead->m_chistics->suid= SP_IS_NOT_SUID;
  }
  else
  {
    LEX_USER *d= lex->definer= get_current_user(thd, lex->definer);
    if (!d)
      DBUG_RETURN(TRUE);

    /*
      If the specified definer differs from the current user or role, we
      should check that the current user has SUPER privilege (in order
      to create a stored routine under another user one must have
      SUPER privilege).
    */
    bool curuser= !strcmp(d->user.str, thd->security_ctx->priv_user);
    bool currole= !curuser && !strcmp(d->user.str, thd->security_ctx->priv_role);
    bool curuserhost= curuser && d->host.str &&
                  !my_strcasecmp(system_charset_info, d->host.str,
                                 thd->security_ctx->priv_host);
    if (!curuserhost && !currole &&
        check_global_access(thd, SUPER_ACL, false))
      DBUG_RETURN(TRUE);
  }

  /* Check that the specified definer exists. Emit a warning if not. */

#ifndef NO_EMBEDDED_ACCESS_CHECKS
  if (!is_acl_user(lex->definer->host.str, lex->definer->user.str))
  {
    push_warning_printf(thd,
                        Sql_condition::WARN_LEVEL_NOTE,
                        ER_NO_SUCH_USER,
                        ER_THD(thd, ER_NO_SUCH_USER),
                        lex->definer->user.str,
                        lex->definer->host.str);
  }
#endif /* NO_EMBEDDED_ACCESS_CHECKS */

  DBUG_RETURN(FALSE);
}


/**
  Auxiliary call that opens and locks tables for LOCK TABLES statement
  and initializes the list of locked tables.

  @param thd     Thread context.
  @param tables  List of tables to be locked.

  @return FALSE in case of success, TRUE in case of error.
*/

static bool lock_tables_open_and_lock_tables(THD *thd, TABLE_LIST *tables)
{
  Lock_tables_prelocking_strategy lock_tables_prelocking_strategy;
  MDL_deadlock_and_lock_abort_error_handler deadlock_handler;
  MDL_savepoint mdl_savepoint= thd->mdl_context.mdl_savepoint();
  uint counter;
  TABLE_LIST *table;

  thd->in_lock_tables= 1;

retry:

  if (open_tables(thd, &tables, &counter, 0, &lock_tables_prelocking_strategy))
    goto err;

  for (table= tables; table; table= table->next_global)
  {
    if (!table->placeholder())
    {
      if (table->table->s->tmp_table)
      {
        /*
          We allow to change temporary tables even if they were locked for read
          by LOCK TABLES. To avoid a discrepancy between lock acquired at LOCK
          TABLES time and by the statement which is later executed under LOCK
          TABLES we ensure that for temporary tables we always request a write
          lock (such discrepancy can cause problems for the storage engine).
          We don't set TABLE_LIST::lock_type in this case as this might result
          in extra warnings from THD::decide_logging_format() even though
          binary logging is totally irrelevant for LOCK TABLES.
        */
        table->table->reginfo.lock_type= TL_WRITE;
      }
      else if (table->mdl_request.type == MDL_SHARED_READ &&
               ! table->prelocking_placeholder &&
               table->table->file->lock_count() == 0)
      {
        enum enum_mdl_type lock_type;
        /*
          In case when LOCK TABLE ... READ LOCAL was issued for table with
          storage engine which doesn't support READ LOCAL option and doesn't
          use THR_LOCK locks we need to upgrade weak SR metadata lock acquired
          in open_tables() to stronger SRO metadata lock.
          This is not needed for tables used through stored routines or
          triggers as we always acquire SRO (or even stronger SNRW) metadata
          lock for them.
        */
        deadlock_handler.init();
        thd->push_internal_handler(&deadlock_handler);

        lock_type= table->table->mdl_ticket->get_type() == MDL_SHARED_WRITE ?
                   MDL_SHARED_NO_READ_WRITE : MDL_SHARED_READ_ONLY;

        bool result= thd->mdl_context.upgrade_shared_lock(
                                        table->table->mdl_ticket,
                                        lock_type,
                                        thd->variables.lock_wait_timeout);

        thd->pop_internal_handler();

        if (deadlock_handler.need_reopen())
        {
          /*
            Deadlock occurred during upgrade of metadata lock.
            Let us restart acquring and opening tables for LOCK TABLES.
          */
          close_tables_for_reopen(thd, &tables, mdl_savepoint);
          if (thd->open_temporary_tables(tables))
            goto err;
          goto retry;
        }

        if (result)
          goto err;
      }
    }
  }

  if (lock_tables(thd, tables, counter, 0) ||
      thd->locked_tables_list.init_locked_tables(thd))
    goto err;

  thd->in_lock_tables= 0;

  return FALSE;

err:
  thd->in_lock_tables= 0;

  trans_rollback_stmt(thd);
  /*
    Need to end the current transaction, so the storage engine (InnoDB)
    can free its locks if LOCK TABLES locked some tables before finding
    that it can't lock a table in its list
  */
  trans_rollback(thd);
  /* Close tables and release metadata locks. */
  close_thread_tables(thd);
  DBUG_ASSERT(!thd->locked_tables_mode);
  thd->mdl_context.release_transactional_locks();
  return TRUE;
}


static bool do_execute_sp(THD *thd, sp_head *sp)
{
  /* bits that should be cleared in thd->server_status */
  uint bits_to_be_cleared= 0;
  if (sp->m_flags & sp_head::MULTI_RESULTS)
  {
    if (!(thd->client_capabilities & CLIENT_MULTI_RESULTS))
    {
      /* The client does not support multiple result sets being sent back */
      my_error(ER_SP_BADSELECT, MYF(0), sp->m_qname.str);
      return 1;
    }
    /*
      If SERVER_MORE_RESULTS_EXISTS is not set,
      then remember that it should be cleared
    */
    bits_to_be_cleared= (~thd->server_status &
                         SERVER_MORE_RESULTS_EXISTS);
    thd->server_status|= SERVER_MORE_RESULTS_EXISTS;
  }

  ha_rows select_limit= thd->variables.select_limit;
  thd->variables.select_limit= HA_POS_ERROR;

  /*
    We never write CALL statements into binlog:
     - If the mode is non-prelocked, each statement will be logged
       separately.
     - If the mode is prelocked, the invoking statement will care
       about writing into binlog.
    So just execute the statement.
  */
  int res= sp->execute_procedure(thd, &thd->lex->value_list);

  thd->variables.select_limit= select_limit;
  thd->server_status&= ~bits_to_be_cleared;

  if (res)
  {
    DBUG_ASSERT(thd->is_error() || thd->killed);
    return 1;  		// Substatement should already have sent error
  }

  my_ok(thd, (thd->get_row_count_func() < 0) ? 0 : thd->get_row_count_func());
  return 0;
}


/**
  Execute command saved in thd and lex->sql_command.

  @param thd                       Thread handle

  @todo
    - Invalidate the table in the query cache if something changed
    after unlocking when changes become visible.
    TODO: this is workaround. right way will be move invalidating in
    the unlock procedure.
    - TODO: use check_change_password()

  @retval
    FALSE       OK
  @retval
    TRUE        Error
*/

int
mysql_execute_command(THD *thd)
{
  int res= 0;
  int  up_result= 0;
  LEX  *lex= thd->lex;
  /* first SELECT_LEX (have special meaning for many of non-SELECTcommands) */
  SELECT_LEX *select_lex= &lex->select_lex;
  /* first table of first SELECT_LEX */
  TABLE_LIST *first_table= select_lex->table_list.first;
  /* list of all tables in query */
  TABLE_LIST *all_tables;
  /* most outer SELECT_LEX_UNIT of query */
  SELECT_LEX_UNIT *unit= &lex->unit;
#ifdef HAVE_REPLICATION
  /* have table map for update for multi-update statement (BUG#37051) */
  bool have_table_map_for_update= FALSE;
  /* */
  Rpl_filter *rpl_filter;
#endif
  DBUG_ENTER("mysql_execute_command");

#ifdef WITH_PARTITION_STORAGE_ENGINE
  thd->work_part_info= 0;
#endif

  DBUG_ASSERT(thd->transaction.stmt.is_empty() || thd->in_sub_stmt);
  /*
    Each statement or replication event which might produce deadlock
    should handle transaction rollback on its own. So by the start of
    the next statement transaction rollback request should be fulfilled
    already.
  */
  DBUG_ASSERT(! thd->transaction_rollback_request || thd->in_sub_stmt);
  /*
    In many cases first table of main SELECT_LEX have special meaning =>
    check that it is first table in global list and relink it first in 
    queries_tables list if it is necessary (we need such relinking only
    for queries with subqueries in select list, in this case tables of
    subqueries will go to global list first)

    all_tables will differ from first_table only if most upper SELECT_LEX
    do not contain tables.

    Because of above in place where should be at least one table in most
    outer SELECT_LEX we have following check:
    DBUG_ASSERT(first_table == all_tables);
    DBUG_ASSERT(first_table == all_tables && first_table != 0);
  */
  lex->first_lists_tables_same();
  /* should be assigned after making first tables same */
  all_tables= lex->query_tables;
  /* set context for commands which do not use setup_tables */
  select_lex->
    context.resolve_in_table_list_only(select_lex->
                                       table_list.first);

  /*
    Reset warning count for each query that uses tables
    A better approach would be to reset this for any commands
    that is not a SHOW command or a select that only access local
    variables, but for now this is probably good enough.
  */
  if ((sql_command_flags[lex->sql_command] & CF_DIAGNOSTIC_STMT) != 0)
    thd->get_stmt_da()->set_warning_info_read_only(TRUE);
  else
  {
    thd->get_stmt_da()->set_warning_info_read_only(FALSE);
    if (all_tables)
      thd->get_stmt_da()->opt_clear_warning_info(thd->query_id);
  }

#ifdef HAVE_REPLICATION
  if (unlikely(thd->slave_thread))
  {
    if (lex->sql_command == SQLCOM_DROP_TRIGGER)
    {
      /*
        When dropping a trigger, we need to load its table name
        before checking slave filter rules.
      */
      add_table_for_trigger(thd, thd->lex->spname, 1, &all_tables);
      
      if (!all_tables)
      {
        /*
          If table name cannot be loaded,
          it means the trigger does not exists possibly because
          CREATE TRIGGER was previously skipped for this trigger
          according to slave filtering rules.
          Returning success without producing any errors in this case.
        */
        if (!thd->lex->create_info.if_exists())
          DBUG_RETURN(0);
        /*
          DROP TRIGGER IF NOT EXISTS will return without an error later
          after possibly writing the query to a binlog
        */
      }
      else // force searching in slave.cc:tables_ok()
        all_tables->updating= 1;
    }

    /*
      For fix of BUG#37051, the master stores the table map for update
      in the Query_log_event, and the value is assigned to
      thd->variables.table_map_for_update before executing the update
      query.

      If thd->variables.table_map_for_update is set, then we are
      replicating from a new master, we can use this value to apply
      filter rules without opening all the tables. However If
      thd->variables.table_map_for_update is not set, then we are
      replicating from an old master, so we just skip this and
      continue with the old method. And of course, the bug would still
      exist for old masters.
    */
    if (lex->sql_command == SQLCOM_UPDATE_MULTI &&
        thd->table_map_for_update)
    {
      have_table_map_for_update= TRUE;
      table_map table_map_for_update= thd->table_map_for_update;
      uint nr= 0;
      TABLE_LIST *table;
      for (table=all_tables; table; table=table->next_global, nr++)
      {
        if (table_map_for_update & ((table_map)1 << nr))
          table->updating= TRUE;
        else
          table->updating= FALSE;
      }

      if (all_tables_not_ok(thd, all_tables))
      {
        /* we warn the slave SQL thread */
        my_message(ER_SLAVE_IGNORED_TABLE, ER_THD(thd, ER_SLAVE_IGNORED_TABLE),
                   MYF(0));
      }
      
      for (table=all_tables; table; table=table->next_global)
        table->updating= TRUE;
    }
    
    /*
      Check if statment should be skipped because of slave filtering
      rules

      Exceptions are:
      - UPDATE MULTI: For this statement, we want to check the filtering
        rules later in the code
      - SET: we always execute it (Not that many SET commands exists in
        the binary log anyway -- only 4.1 masters write SET statements,
	in 5.0 there are no SET statements in the binary log)
      - DROP TEMPORARY TABLE IF EXISTS: we always execute it (otherwise we
        have stale files on slave caused by exclusion of one tmp table).
    */
    if (!(lex->sql_command == SQLCOM_UPDATE_MULTI) &&
	!(lex->sql_command == SQLCOM_SET_OPTION) &&
	!(lex->sql_command == SQLCOM_DROP_TABLE &&
          lex->tmp_table() && lex->if_exists()) &&
        all_tables_not_ok(thd, all_tables))
    {
      /* we warn the slave SQL thread */
      my_message(ER_SLAVE_IGNORED_TABLE, ER_THD(thd, ER_SLAVE_IGNORED_TABLE),
                 MYF(0));
      DBUG_RETURN(0);
    }
    /* 
       Execute deferred events first
    */
    if (slave_execute_deferred_events(thd))
      DBUG_RETURN(-1);
  }
  else
  {
#endif /* HAVE_REPLICATION */
    /*
      When option readonly is set deny operations which change non-temporary
      tables. Except for the replication thread and the 'super' users.
    */
    if (deny_updates_if_read_only_option(thd, all_tables))
    {
      my_error(ER_OPTION_PREVENTS_STATEMENT, MYF(0), "--read-only");
      DBUG_RETURN(-1);
    }
#ifdef HAVE_REPLICATION
  } /* endif unlikely slave */
#endif
#ifdef WITH_WSREP
  if  (wsrep && WSREP(thd))
  {
    /*
      change LOCK TABLE WRITE to transaction
    */
    if (lex->sql_command== SQLCOM_LOCK_TABLES && wsrep_convert_LOCK_to_trx)
    {
      for (TABLE_LIST *table= all_tables; table; table= table->next_global)
      {
	if (table->lock_type >= TL_WRITE_ALLOW_WRITE)
        {
	  lex->sql_command= SQLCOM_BEGIN;
	  thd->wsrep_converted_lock_session= true;
	  break;
	}
      }
    }
    if (lex->sql_command== SQLCOM_UNLOCK_TABLES &&
	thd->wsrep_converted_lock_session)
    {
      thd->wsrep_converted_lock_session= false;
      lex->sql_command= SQLCOM_COMMIT;
      lex->tx_release= TVL_NO;
    }

    /*
      Bail out if DB snapshot has not been installed. SET and SHOW commands,
      however, are always allowed.
      Select query is also allowed if it does not access any table.
      We additionally allow all other commands that do not change data in
      case wsrep_dirty_reads is enabled.
    */
    if (lex->sql_command != SQLCOM_SET_OPTION  &&
        !wsrep_is_show_query(lex->sql_command) &&
        !(thd->variables.wsrep_dirty_reads     &&
          !is_update_query(lex->sql_command))  &&
        !(lex->sql_command == SQLCOM_SELECT    &&
          !all_tables)                         &&
        !wsrep_node_is_ready(thd))
      goto error;
  }
#endif /* WITH_WSREP */
  status_var_increment(thd->status_var.com_stat[lex->sql_command]);
  thd->progress.report_to_client= MY_TEST(sql_command_flags[lex->sql_command] &
                                          CF_REPORT_PROGRESS);

  DBUG_ASSERT(thd->transaction.stmt.modified_non_trans_table == FALSE);

  /* store old value of binlog format */
  enum_binlog_format orig_binlog_format,orig_current_stmt_binlog_format;

  thd->get_binlog_format(&orig_binlog_format,
                         &orig_current_stmt_binlog_format);

  if (!lex->stmt_var_list.is_empty() && !thd->slave_thread)
  {
    Query_arena backup;
    DBUG_PRINT("info", ("SET STATEMENT %d vars", lex->stmt_var_list.elements));

    lex->old_var_list.empty();
    List_iterator_fast<set_var_base> it(lex->stmt_var_list);
    set_var_base *var;

    if (lex->set_arena_for_set_stmt(&backup))
      goto error;

    MEM_ROOT *mem_root= thd->mem_root;
    while ((var= it++))
    {
      DBUG_ASSERT(var->is_system());
      set_var *o= NULL, *v= (set_var*)var;
      if (!v->var->is_set_stmt_ok())
      {
        my_error(ER_SET_STATEMENT_NOT_SUPPORTED, MYF(0), v->var->name.str);
        lex->reset_arena_for_set_stmt(&backup);
        lex->old_var_list.empty();
        lex->free_arena_for_set_stmt();
        goto error;
      }
      if (v->var->session_is_default(thd))
          o= new set_var(thd,v->type, v->var, &v->base, NULL);
      else
      {
        switch (v->var->option.var_type & GET_TYPE_MASK)
        {
        case GET_BOOL:
        case GET_INT:
        case GET_LONG:
        case GET_LL:
          {
            bool null_value;
            longlong val= v->var->val_int(&null_value, thd, v->type, &v->base);
            o= new set_var(thd, v->type, v->var, &v->base,
                           (null_value ?
                            (Item *) new (mem_root) Item_null(thd) :
                            (Item *) new (mem_root) Item_int(thd, val)));
          }
          break;
        case GET_UINT:
        case GET_ULONG:
        case GET_ULL:
          {
            bool null_value;
            ulonglong val= v->var->val_int(&null_value, thd, v->type, &v->base);
            o= new set_var(thd, v->type, v->var, &v->base,
                           (null_value ?
                            (Item *) new (mem_root) Item_null(thd) :
                            (Item *) new (mem_root) Item_uint(thd, val)));
          }
          break;
        case GET_DOUBLE:
          {
            bool null_value;
            double val= v->var->val_real(&null_value, thd, v->type, &v->base);
            o= new set_var(thd, v->type, v->var, &v->base,
                           (null_value ?
                            (Item *) new (mem_root) Item_null(thd) :
                            (Item *) new (mem_root) Item_float(thd, val, 1)));
          }
          break;
        default:
        case GET_NO_ARG:
        case GET_DISABLED:
          DBUG_ASSERT(0);
        case 0:
        case GET_FLAGSET:
        case GET_ENUM:
        case GET_SET:
        case GET_STR:
        case GET_STR_ALLOC:
          {
            char buff[STRING_BUFFER_USUAL_SIZE];
            String tmp(buff, sizeof(buff), v->var->charset(thd)),*val;
            val= v->var->val_str(&tmp, thd, v->type, &v->base);
            if (val)
            {
              Item_string *str= new (mem_root) Item_string(thd, v->var->charset(thd),
                                                val->ptr(), val->length());
              o= new set_var(thd, v->type, v->var, &v->base, str);
            }
            else
              o= new set_var(thd, v->type, v->var, &v->base,
                             new (mem_root) Item_null(thd));
          }
          break;
        }
      }
      DBUG_ASSERT(o);
      lex->old_var_list.push_back(o, thd->mem_root);
    }
    lex->reset_arena_for_set_stmt(&backup);
    if (lex->old_var_list.is_empty())
      lex->free_arena_for_set_stmt();
    if (thd->is_error() ||
        (res= sql_set_variables(thd, &lex->stmt_var_list, false)))
    {
      if (!thd->is_error())
        my_error(ER_WRONG_ARGUMENTS, MYF(0), "SET");
      lex->restore_set_statement_var();
      goto error;
    }
    /*
      The value of last_insert_id is remembered in THD to be written to binlog
      when it's used *the first time* in the statement. But SET STATEMENT
      must read the old value of last_insert_id to be able to restore it at
      the end. This should not count at "reading of last_insert_id" and
      should not remember last_insert_id for binlog. That is, it should clear
      stmt_depends_on_first_successful_insert_id_in_prev_stmt flag.
    */
    if (!thd->in_sub_stmt)
    {
      thd->stmt_depends_on_first_successful_insert_id_in_prev_stmt= 0;
    }
  }

  if (thd->lex->mi.connection_name.str == NULL)
      thd->lex->mi.connection_name= thd->variables.default_master_connection;

  /*
    Force statement logging for DDL commands to allow us to update
    privilege, system or statistic tables directly without the updates
    getting logged.
  */
  if (!(sql_command_flags[lex->sql_command] &
        (CF_CAN_GENERATE_ROW_EVENTS | CF_FORCE_ORIGINAL_BINLOG_FORMAT |
         CF_STATUS_COMMAND)))
    thd->set_binlog_format_stmt();

  /*
    End a active transaction so that this command will have it's
    own transaction and will also sync the binary log. If a DDL is
    not run in it's own transaction it may simply never appear on
    the slave in case the outside transaction rolls back.
  */
  if (stmt_causes_implicit_commit(thd, CF_IMPLICT_COMMIT_BEGIN))
  {
    /*
      Note that this should never happen inside of stored functions
      or triggers as all such statements prohibited there.
    */
    DBUG_ASSERT(! thd->in_sub_stmt);
    /* Statement transaction still should not be started. */
    DBUG_ASSERT(thd->transaction.stmt.is_empty());
    if (!(thd->variables.option_bits & OPTION_GTID_BEGIN))
    {
      /* Commit the normal transaction if one is active. */
      bool commit_failed= trans_commit_implicit(thd);
      /* Release metadata locks acquired in this transaction. */
      thd->mdl_context.release_transactional_locks();
      if (commit_failed)
      {
        WSREP_DEBUG("implicit commit failed, MDL released: %lld",
                    (longlong) thd->thread_id);
        goto error;
      }
    }
    thd->transaction.stmt.mark_trans_did_ddl();
  }

#ifndef DBUG_OFF
  if (lex->sql_command != SQLCOM_SET_OPTION)
    DEBUG_SYNC(thd,"before_execute_sql_command");
#endif

  /*
    Check if we are in a read-only transaction and we're trying to
    execute a statement which should always be disallowed in such cases.

    Note that this check is done after any implicit commits.
  */
  if (thd->tx_read_only &&
      (sql_command_flags[lex->sql_command] & CF_DISALLOW_IN_RO_TRANS))
  {
    my_error(ER_CANT_EXECUTE_IN_READ_ONLY_TRANSACTION, MYF(0));
    goto error;
  }

  /*
    Close tables open by HANDLERs before executing DDL statement
    which is going to affect those tables.

    This should happen before temporary tables are pre-opened as
    otherwise we will get errors about attempt to re-open tables
    if table to be changed is open through HANDLER.

    Note that even although this is done before any privilege
    checks there is no security problem here as closing open
    HANDLER doesn't require any privileges anyway.
  */
  if (sql_command_flags[lex->sql_command] & CF_HA_CLOSE)
    mysql_ha_rm_tables(thd, all_tables);

  /*
    Pre-open temporary tables to simplify privilege checking
    for statements which need this.
  */
  if (sql_command_flags[lex->sql_command] & CF_PREOPEN_TMP_TABLES)
  {
    if (thd->open_temporary_tables(all_tables))
      goto error;
  }

  /* Start timeouts */
  thd->set_query_timer();

  switch (lex->sql_command) {

  case SQLCOM_SHOW_EVENTS:
#ifndef HAVE_EVENT_SCHEDULER
    my_error(ER_NOT_SUPPORTED_YET, MYF(0), "embedded server");
    break;
#endif
  case SQLCOM_SHOW_STATUS:
  {
    WSREP_SYNC_WAIT(thd, WSREP_SYNC_WAIT_BEFORE_SHOW);
    execute_show_status(thd, all_tables);
    break;
  }
  case SQLCOM_SHOW_EXPLAIN:
  {
    if (!thd->security_ctx->priv_user[0] &&
        check_global_access(thd,PROCESS_ACL))
      break;

    /*
      The select should use only one table, it's the SHOW EXPLAIN pseudo-table
    */
    if (lex->sroutines.records || lex->query_tables->next_global)
    {
      my_message(ER_SET_CONSTANTS_ONLY, ER_THD(thd, ER_SET_CONSTANTS_ONLY),
		 MYF(0));
      goto error;
    }

    Item **it= lex->value_list.head_ref();
    if (!(*it)->basic_const_item() ||
        (!(*it)->fixed && (*it)->fix_fields(lex->thd, it)) || 
        (*it)->check_cols(1))
    {
      my_message(ER_SET_CONSTANTS_ONLY, ER_THD(thd, ER_SET_CONSTANTS_ONLY),
		 MYF(0));
      goto error;
    }
  }
    /* fall through */
  case SQLCOM_SHOW_STATUS_PROC:
  case SQLCOM_SHOW_STATUS_FUNC:
  case SQLCOM_SHOW_DATABASES:
  case SQLCOM_SHOW_TABLES:
  case SQLCOM_SHOW_TRIGGERS:
  case SQLCOM_SHOW_TABLE_STATUS:
  case SQLCOM_SHOW_OPEN_TABLES:
  case SQLCOM_SHOW_GENERIC:
  case SQLCOM_SHOW_PLUGINS:
  case SQLCOM_SHOW_FIELDS:
  case SQLCOM_SHOW_KEYS:
  case SQLCOM_SHOW_VARIABLES:
  case SQLCOM_SHOW_CHARSETS:
  case SQLCOM_SHOW_COLLATIONS:
  case SQLCOM_SHOW_STORAGE_ENGINES:
  case SQLCOM_SHOW_PROFILE:
  case SQLCOM_SELECT:
   {
#ifdef WITH_WSREP
      if (lex->sql_command == SQLCOM_SELECT)
        WSREP_SYNC_WAIT(thd, WSREP_SYNC_WAIT_BEFORE_READ)
      else
        WSREP_SYNC_WAIT(thd, WSREP_SYNC_WAIT_BEFORE_SHOW)
#endif /* WITH_WSREP */

    thd->status_var.last_query_cost= 0.0;

    /*
      lex->exchange != NULL implies SELECT .. INTO OUTFILE and this
      requires FILE_ACL access.
    */
    ulong privileges_requested= lex->exchange ? SELECT_ACL | FILE_ACL :
      SELECT_ACL;

    if (all_tables)
      res= check_table_access(thd,
                              privileges_requested,
                              all_tables, FALSE, UINT_MAX, FALSE);
    else
      res= check_access(thd, privileges_requested, any_db, NULL, NULL, 0, 0);

    if (!res)
      res= execute_sqlcom_select(thd, all_tables);

    break;
  }
  case SQLCOM_EXECUTE_IMMEDIATE:
  {
    mysql_sql_stmt_execute_immediate(thd);
    break;
  }
  case SQLCOM_PREPARE:
  {
    mysql_sql_stmt_prepare(thd);
    break;
  }
  case SQLCOM_EXECUTE:
  {
    mysql_sql_stmt_execute(thd);
    break;
  }
  case SQLCOM_DEALLOCATE_PREPARE:
  {
    mysql_sql_stmt_close(thd);
    break;
  }
  case SQLCOM_DO:
    if (check_table_access(thd, SELECT_ACL, all_tables, FALSE, UINT_MAX, FALSE)
        || open_and_lock_tables(thd, all_tables, TRUE, 0))
      goto error;

    res= mysql_do(thd, *lex->insert_list);
    break;

  case SQLCOM_EMPTY_QUERY:
    my_ok(thd);
    break;

  case SQLCOM_HELP:
    res= mysqld_help(thd,lex->help_arg);
    break;

#ifndef EMBEDDED_LIBRARY
  case SQLCOM_PURGE:
  {
    if (check_global_access(thd, SUPER_ACL))
      goto error;
    /* PURGE MASTER LOGS TO 'file' */
    res = purge_master_logs(thd, lex->to_log);
    break;
  }
  case SQLCOM_PURGE_BEFORE:
  {
    Item *it;

    if (check_global_access(thd, SUPER_ACL))
      goto error;
    /* PURGE MASTER LOGS BEFORE 'data' */
    it= (Item *)lex->value_list.head();
    if ((!it->fixed && it->fix_fields(lex->thd, &it)) ||
        it->check_cols(1))
    {
      my_error(ER_WRONG_ARGUMENTS, MYF(0), "PURGE LOGS BEFORE");
      goto error;
    }
    it= new (thd->mem_root) Item_func_unix_timestamp(thd, it);
    it->fix_fields(thd, &it);
    res = purge_master_logs_before_date(thd, (ulong)it->val_int());
    break;
  }
#endif
  case SQLCOM_SHOW_WARNS:
  {
    res= mysqld_show_warnings(thd, (ulong)
			      ((1L << (uint) Sql_condition::WARN_LEVEL_NOTE) |
			       (1L << (uint) Sql_condition::WARN_LEVEL_WARN) |
			       (1L << (uint) Sql_condition::WARN_LEVEL_ERROR)
			       ));
    break;
  }
  case SQLCOM_SHOW_ERRORS:
  {
    res= mysqld_show_warnings(thd, (ulong)
			      (1L << (uint) Sql_condition::WARN_LEVEL_ERROR));
    break;
  }
  case SQLCOM_SHOW_PROFILES:
  {
#if defined(ENABLED_PROFILING)
    thd->profiling.discard_current_query();
    res= thd->profiling.show_profiles();
    if (res)
      goto error;
#else
    my_error(ER_FEATURE_DISABLED, MYF(0), "SHOW PROFILES", "enable-profiling");
    goto error;
#endif
    break;
  }

#ifdef HAVE_REPLICATION
  case SQLCOM_SHOW_SLAVE_HOSTS:
  {
    if (check_global_access(thd, REPL_SLAVE_ACL))
      goto error;
    res = show_slave_hosts(thd);
    break;
  }
  case SQLCOM_SHOW_RELAYLOG_EVENTS: /* fall through */
  case SQLCOM_SHOW_BINLOG_EVENTS:
  {
    WSREP_SYNC_WAIT(thd, WSREP_SYNC_WAIT_BEFORE_SHOW);
    if (check_global_access(thd, REPL_SLAVE_ACL))
      goto error;
    res = mysql_show_binlog_events(thd);
    break;
  }
#endif

  case SQLCOM_ASSIGN_TO_KEYCACHE:
  {
    DBUG_ASSERT(first_table == all_tables && first_table != 0);
    if (check_access(thd, INDEX_ACL, first_table->db,
                     &first_table->grant.privilege,
                     &first_table->grant.m_internal,
                     0, 0))
      goto error;
    res= mysql_assign_to_keycache(thd, first_table, &lex->ident);
    break;
  }
  case SQLCOM_PRELOAD_KEYS:
  {
    DBUG_ASSERT(first_table == all_tables && first_table != 0);
    if (check_access(thd, INDEX_ACL, first_table->db,
                     &first_table->grant.privilege,
                     &first_table->grant.m_internal,
                     0, 0))
      goto error;
    res = mysql_preload_keys(thd, first_table);
    break;
  }
#ifdef HAVE_REPLICATION
  case SQLCOM_CHANGE_MASTER:
  {
    LEX_MASTER_INFO *lex_mi= &thd->lex->mi;
    Master_info *mi;
    bool new_master= 0;
    bool master_info_added;

    if (check_global_access(thd, SUPER_ACL))
      goto error;
    /*
      In this code it's ok to use LOCK_active_mi as we are adding new things
      into master_info_index
    */
    mysql_mutex_lock(&LOCK_active_mi);
    if (!master_info_index)
    {
      mysql_mutex_unlock(&LOCK_active_mi);
      my_error(ER_SERVER_SHUTDOWN, MYF(0));
      goto error;
    }

    mi= master_info_index->get_master_info(&lex_mi->connection_name,
                                           Sql_condition::WARN_LEVEL_NOTE);

    if (mi == NULL)
    {
      /* New replication created */
      mi= new Master_info(&lex_mi->connection_name, relay_log_recovery); 
      if (!mi || mi->error())
      {
        delete mi;
        res= 1;
        mysql_mutex_unlock(&LOCK_active_mi);
        break;
      }
      new_master= 1;
    }

    res= change_master(thd, mi, &master_info_added);
    if (res && new_master)
    {
      /*
        If the new master was added by change_master(), remove it as it didn't
        work (this will free mi as well).

        If new master was not added, we still need to free mi.
      */
      if (master_info_added)
        master_info_index->remove_master_info(mi);
      else
        delete mi;
    }
    else
    {
      mi->rpl_filter= get_or_create_rpl_filter(lex_mi->connection_name.str,
                                               lex_mi->connection_name.length);
    }

    mysql_mutex_unlock(&LOCK_active_mi);
    break;
  }
  case SQLCOM_SHOW_SLAVE_STAT:
  {
    /* Accept one of two privileges */
    if (check_global_access(thd, SUPER_ACL | REPL_CLIENT_ACL))
      goto error;

    if (lex->verbose)
    {
      mysql_mutex_lock(&LOCK_active_mi);
      res= show_all_master_info(thd);
      mysql_mutex_unlock(&LOCK_active_mi);
    }
    else
    {
      LEX_MASTER_INFO *lex_mi= &thd->lex->mi;
      Master_info *mi;
      if ((mi= get_master_info(&lex_mi->connection_name,
                               Sql_condition::WARN_LEVEL_ERROR)))
      {
        res= show_master_info(thd, mi, 0);
        mi->release();
      }
    }
    break;
  }
  case SQLCOM_SHOW_MASTER_STAT:
  {
    /* Accept one of two privileges */
    if (check_global_access(thd, SUPER_ACL | REPL_CLIENT_ACL))
      goto error;
    res = show_binlog_info(thd);
    break;
  }

#endif /* HAVE_REPLICATION */
  case SQLCOM_SHOW_ENGINE_STATUS:
    {
      if (check_global_access(thd, PROCESS_ACL))
        goto error;
      res = ha_show_status(thd, lex->create_info.db_type, HA_ENGINE_STATUS);
      break;
    }
  case SQLCOM_SHOW_ENGINE_MUTEX:
    {
      if (check_global_access(thd, PROCESS_ACL))
        goto error;
      res = ha_show_status(thd, lex->create_info.db_type, HA_ENGINE_MUTEX);
      break;
    }
  case SQLCOM_CREATE_TABLE:
  {
    DBUG_ASSERT(first_table == all_tables && first_table != 0);
    bool link_to_local;
    TABLE_LIST *create_table= first_table;
    TABLE_LIST *select_tables= lex->create_last_non_select_table->next_global;

    if (lex->tmp_table())
    {
      status_var_decrement(thd->status_var.com_stat[SQLCOM_CREATE_TABLE]);
      status_var_increment(thd->status_var.com_create_tmp_table);
    }

    /*
      Code below (especially in mysql_create_table() and select_create
      methods) may modify HA_CREATE_INFO structure in LEX, so we have to
      use a copy of this structure to make execution prepared statement-
      safe. A shallow copy is enough as this code won't modify any memory
      referenced from this structure.
    */
    Table_specification_st create_info(lex->create_info);
    /*
      We need to copy alter_info for the same reasons of re-execution
      safety, only in case of Alter_info we have to do (almost) a deep
      copy.
    */
    Alter_info alter_info(lex->alter_info, thd->mem_root);

    if (thd->is_fatal_error)
    {
      /* If out of memory when creating a copy of alter_info. */
      res= 1;
      goto end_with_restore_list;
    }

    /* Check privileges */
    if ((res= create_table_precheck(thd, select_tables, create_table)))
      goto end_with_restore_list;

    /* Might have been updated in create_table_precheck */
    create_info.alias= create_table->alias;

    /* Fix names if symlinked or relocated tables */
    if (append_file_to_dir(thd, &create_info.data_file_name,
			   create_table->table_name) ||
	append_file_to_dir(thd, &create_info.index_file_name,
			   create_table->table_name))
      goto end_with_restore_list;

    /*
      If no engine type was given, work out the default now
      rather than at parse-time.
    */
    if (!(create_info.used_fields & HA_CREATE_USED_ENGINE))
      create_info.use_default_db_type(thd);
    /*
      If we are using SET CHARSET without DEFAULT, add an implicit
      DEFAULT to not confuse old users. (This may change).
    */
    if ((create_info.used_fields &
	 (HA_CREATE_USED_DEFAULT_CHARSET | HA_CREATE_USED_CHARSET)) ==
	HA_CREATE_USED_CHARSET)
    {
      create_info.used_fields&= ~HA_CREATE_USED_CHARSET;
      create_info.used_fields|= HA_CREATE_USED_DEFAULT_CHARSET;
      create_info.default_table_charset= create_info.table_charset;
      create_info.table_charset= 0;
    }

    /*
      If we are a slave, we should add OR REPLACE if we don't have
      IF EXISTS. This will help a slave to recover from
      CREATE TABLE OR EXISTS failures by dropping the table and
      retrying the create.
    */
    if (thd->slave_thread &&
        slave_ddl_exec_mode_options == SLAVE_EXEC_MODE_IDEMPOTENT &&
        !lex->create_info.if_not_exists())
    {
      create_info.add(DDL_options_st::OPT_OR_REPLACE);
      create_info.add(DDL_options_st::OPT_OR_REPLACE_SLAVE_GENERATED);
    }

#ifdef WITH_PARTITION_STORAGE_ENGINE
    {
      partition_info *part_info= thd->lex->part_info;
      if (part_info && !(part_info= thd->lex->part_info->get_clone(thd)))
      {
        res= -1;
        goto end_with_restore_list;
      }
      thd->work_part_info= part_info;
    }
#endif

    if (select_lex->item_list.elements)		// With select
    {
      select_result *result;

      /*
        CREATE TABLE...IGNORE/REPLACE SELECT... can be unsafe, unless
        ORDER BY PRIMARY KEY clause is used in SELECT statement. We therefore
        use row based logging if mixed or row based logging is available.
        TODO: Check if the order of the output of the select statement is
        deterministic. Waiting for BUG#42415
      */
      if(lex->ignore)
        lex->set_stmt_unsafe(LEX::BINLOG_STMT_UNSAFE_CREATE_IGNORE_SELECT);

      if(lex->duplicates == DUP_REPLACE)
        lex->set_stmt_unsafe(LEX::BINLOG_STMT_UNSAFE_CREATE_REPLACE_SELECT);

      /*
        If:
        a) we inside an SP and there was NAME_CONST substitution,
        b) binlogging is on (STMT mode),
        c) we log the SP as separate statements
        raise a warning, as it may cause problems
        (see 'NAME_CONST issues' in 'Binary Logging of Stored Programs')
       */
      if (thd->query_name_consts && mysql_bin_log.is_open() &&
          thd->wsrep_binlog_format() == BINLOG_FORMAT_STMT &&
          !mysql_bin_log.is_query_in_union(thd, thd->query_id))
      {
        List_iterator_fast<Item> it(select_lex->item_list);
        Item *item;
        uint splocal_refs= 0;
        /* Count SP local vars in the top-level SELECT list */
        while ((item= it++))
        {
          if (item->get_item_splocal())
            splocal_refs++;
        }
        /*
          If it differs from number of NAME_CONST substitution applied,
          we may have a SOME_FUNC(NAME_CONST()) in the SELECT list,
          that may cause a problem with binary log (see BUG#35383),
          raise a warning. 
        */
        if (splocal_refs != thd->query_name_consts)
          push_warning(thd, 
                       Sql_condition::WARN_LEVEL_WARN,
                       ER_UNKNOWN_ERROR,
"Invoked routine ran a statement that may cause problems with "
"binary log, see 'NAME_CONST issues' in 'Binary Logging of Stored Programs' "
"section of the manual.");
      }
      
      select_lex->options|= SELECT_NO_UNLOCK;
      unit->set_limit(select_lex);

      /*
        Disable non-empty MERGE tables with CREATE...SELECT. Too
        complicated. See Bug #26379. Empty MERGE tables are read-only
        and don't allow CREATE...SELECT anyway.
      */
      if (create_info.used_fields & HA_CREATE_USED_UNION)
      {
        my_error(ER_WRONG_OBJECT, MYF(0), create_table->db,
                 create_table->table_name, "BASE TABLE");
        res= 1;
        goto end_with_restore_list;
      }

      /* Copy temporarily the statement flags to thd for lock_table_names() */
      uint save_thd_create_info_options= thd->lex->create_info.options;
      thd->lex->create_info.options|= create_info.options;
      if (!(res= check_dependencies_in_with_clauses(lex->with_clauses_list)))
        res= open_and_lock_tables(thd, create_info, lex->query_tables, TRUE, 0);
      thd->lex->create_info.options= save_thd_create_info_options;
      if (res)
      {
        /* Got error or warning. Set res to 1 if error */
        if (!(res= thd->is_error()))
          my_ok(thd);                           // CREATE ... IF NOT EXISTS
        goto end_with_restore_list;
      }

      /* Ensure we don't try to create something from which we select from */
      if (create_info.or_replace() && !create_info.tmp_table())
      {
        TABLE_LIST *duplicate;
        if ((duplicate= unique_table(thd, lex->query_tables,
                                     lex->query_tables->next_global,
                                     0)))
        {
          update_non_unique_table_error(lex->query_tables, "CREATE",
                                        duplicate);
          res= TRUE;
          goto end_with_restore_list;
        }
      }
      {
        /*
          Remove target table from main select and name resolution
          context. This can't be done earlier as it will break view merging in
          statements like "CREATE TABLE IF NOT EXISTS existing_view SELECT".
        */
        lex->unlink_first_table(&link_to_local);

        /* Store reference to table in case of LOCK TABLES */
        create_info.table= create_table->table;

        /*
          select_create is currently not re-execution friendly and
          needs to be created for every execution of a PS/SP.
          Note: In wsrep-patch, CTAS is handled like a regular transaction.
        */
        if ((result= new (thd->mem_root) select_create(thd, create_table,
                                                       &create_info,
                                                       &alter_info,
                                                       select_lex->item_list,
                                                       lex->duplicates,
                                                       lex->ignore,
                                                       select_tables)))
        {
          /*
            CREATE from SELECT give its SELECT_LEX for SELECT,
            and item_list belong to SELECT
          */
          if (!(res= handle_select(thd, lex, result, 0)))
          {
            if (create_info.tmp_table())
              thd->variables.option_bits|= OPTION_KEEP_LOG;
          }
          delete result;
        }
        lex->link_first_table_back(create_table, link_to_local);
      }
    }
    else
    {
      /* regular create */
      if (create_info.like())
      {
        /* CREATE TABLE ... LIKE ... */
        res= mysql_create_like_table(thd, create_table, select_tables,
                                     &create_info);
      }
      else
      {
        /*
          In STATEMENT format, we probably have to replicate also temporary
          tables, like mysql replication does. Also check if the requested
          engine is allowed/supported.
        */
        if (WSREP(thd) &&
            !check_engine(thd, create_table->db, create_table->table_name,
                          &create_info) &&
            (!thd->is_current_stmt_binlog_format_row() ||
             !create_info.tmp_table()))
        {
	  WSREP_TO_ISOLATION_BEGIN(create_table->db, create_table->table_name, NULL)
        }
        /* Regular CREATE TABLE */
        res= mysql_create_table(thd, create_table, &create_info, &alter_info);
      }
      if (!res)
      {
        /* So that CREATE TEMPORARY TABLE gets to binlog at commit/rollback */
        if (create_info.tmp_table())
          thd->variables.option_bits|= OPTION_KEEP_LOG;
        /* in case of create temp tables if @@session_track_state_change is
           ON then send session state notification in OK packet */
        if(create_info.options & HA_LEX_CREATE_TMP_TABLE)
        {
          SESSION_TRACKER_CHANGED(thd, SESSION_STATE_CHANGE_TRACKER, NULL);
        }
        my_ok(thd);
      }
    }

end_with_restore_list:
    break;
  }
  case SQLCOM_CREATE_INDEX:
  case SQLCOM_DROP_INDEX:
  /*
    CREATE INDEX and DROP INDEX are implemented by calling ALTER
    TABLE with proper arguments.

    In the future ALTER TABLE will notice that the request is to
    only add indexes and create these one by one for the existing
    table without having to do a full rebuild.
  */
  {
    /* Prepare stack copies to be re-execution safe */
    HA_CREATE_INFO create_info;
    Alter_info alter_info(lex->alter_info, thd->mem_root);

    if (thd->is_fatal_error) /* out of memory creating a copy of alter_info */
      goto error;

    DBUG_ASSERT(first_table == all_tables && first_table != 0);
    if (check_one_table_access(thd, INDEX_ACL, all_tables))
      goto error; /* purecov: inspected */
    WSREP_TO_ISOLATION_BEGIN(first_table->db, first_table->table_name, NULL)
    /*
      Currently CREATE INDEX or DROP INDEX cause a full table rebuild
      and thus classify as slow administrative statements just like
      ALTER TABLE.
    */
    thd->enable_slow_log&= opt_log_slow_admin_statements;
    thd->query_plan_flags|= QPLAN_ADMIN;

    bzero((char*) &create_info, sizeof(create_info));
    create_info.db_type= 0;
    create_info.row_type= ROW_TYPE_NOT_USED;
    create_info.default_table_charset= thd->variables.collation_database;

    res= mysql_alter_table(thd, first_table->db, first_table->table_name,
                           &create_info, first_table, &alter_info,
                           0, (ORDER*) 0, 0);
    break;
  }
#ifdef HAVE_REPLICATION
  case SQLCOM_SLAVE_START:
  {
    LEX_MASTER_INFO* lex_mi= &thd->lex->mi;
    Master_info *mi;
    int load_error;

    load_error= rpl_load_gtid_slave_state(thd);

    /*
      We don't need to ensure that only one user is using master_info
      as start_slave is protected against simultaneous usage
    */
    if ((mi= get_master_info(&lex_mi->connection_name,
                             Sql_condition::WARN_LEVEL_ERROR)))
    {
      if (load_error)
      {
        /*
          We cannot start a slave using GTID if we cannot load the
          GTID position from the mysql.gtid_slave_pos table. But we
          can allow non-GTID replication (useful eg. during upgrade).
        */
        if (mi->using_gtid != Master_info::USE_GTID_NO)
        {
          mi->release();
          break;
        }
        else
          thd->clear_error();
      }
      if (!start_slave(thd, mi, 1 /* net report*/))
        my_ok(thd);
      mi->release();
    }
    break;
  }
  case SQLCOM_SLAVE_STOP:
  {
    LEX_MASTER_INFO *lex_mi;
    Master_info *mi;
    /*
      If the client thread has locked tables, a deadlock is possible.
      Assume that
      - the client thread does LOCK TABLE t READ.
      - then the master updates t.
      - then the SQL slave thread wants to update t,
        so it waits for the client thread because t is locked by it.
    - then the client thread does SLAVE STOP.
      SLAVE STOP waits for the SQL slave thread to terminate its
      update t, which waits for the client thread because t is locked by it.
      To prevent that, refuse SLAVE STOP if the
      client thread has locked tables
    */
    if (thd->locked_tables_mode ||
        thd->in_active_multi_stmt_transaction() ||
        thd->global_read_lock.is_acquired())
    {
      my_message(ER_LOCK_OR_ACTIVE_TRANSACTION,
                 ER_THD(thd, ER_LOCK_OR_ACTIVE_TRANSACTION), MYF(0));
      goto error;
    }

    lex_mi= &thd->lex->mi;
    if ((mi= get_master_info(&lex_mi->connection_name,
                             Sql_condition::WARN_LEVEL_ERROR)))
    {
      if (stop_slave(thd, mi, 1/* net report*/))
        res= 1;
      mi->release();
      if (rpl_parallel_resize_pool_if_no_slaves())
        res= 1;
      if (!res)
        my_ok(thd);
    }
    break;
  }
  case SQLCOM_SLAVE_ALL_START:
  {
    mysql_mutex_lock(&LOCK_active_mi);
    if (master_info_index && !master_info_index->start_all_slaves(thd))
      my_ok(thd);
    mysql_mutex_unlock(&LOCK_active_mi);
    break;
  }
  case SQLCOM_SLAVE_ALL_STOP:
  {
    if (thd->locked_tables_mode ||
        thd->in_active_multi_stmt_transaction() ||
        thd->global_read_lock.is_acquired())
    {
      my_message(ER_LOCK_OR_ACTIVE_TRANSACTION,
                 ER_THD(thd, ER_LOCK_OR_ACTIVE_TRANSACTION), MYF(0));
      goto error;
    }
    mysql_mutex_lock(&LOCK_active_mi);
    if (master_info_index && !master_info_index->stop_all_slaves(thd))
      my_ok(thd);      
    mysql_mutex_unlock(&LOCK_active_mi);
    break;
  }
#endif /* HAVE_REPLICATION */
  case SQLCOM_RENAME_TABLE:
  {
    if (check_rename_table(thd, first_table, all_tables))
      goto error;

    WSREP_TO_ISOLATION_BEGIN(0, 0, first_table)

    if (mysql_rename_tables(thd, first_table, 0))
      goto error;
    break;
  }
#ifndef EMBEDDED_LIBRARY
  case SQLCOM_SHOW_BINLOGS:
#ifdef DONT_ALLOW_SHOW_COMMANDS
    my_message(ER_NOT_ALLOWED_COMMAND, ER_THD(thd, ER_NOT_ALLOWED_COMMAND),
               MYF(0)); /* purecov: inspected */
    goto error;
#else
    {
      if (check_global_access(thd, SUPER_ACL | REPL_CLIENT_ACL))
	goto error;
      WSREP_SYNC_WAIT(thd, WSREP_SYNC_WAIT_BEFORE_SHOW);
      res = show_binlogs(thd);
      break;
    }
#endif
#endif /* EMBEDDED_LIBRARY */
  case SQLCOM_SHOW_CREATE:
  {
     DBUG_ASSERT(first_table == all_tables && first_table != 0);
#ifdef DONT_ALLOW_SHOW_COMMANDS
    my_message(ER_NOT_ALLOWED_COMMAND, ER_THD(thd, ER_NOT_ALLOWED_COMMAND),
               MYF(0)); /* purecov: inspected */
    goto error;
#else
      WSREP_SYNC_WAIT(thd, WSREP_SYNC_WAIT_BEFORE_SHOW);

     /*
        Access check:
        SHOW CREATE TABLE require any privileges on the table level (ie
        effecting all columns in the table).
        SHOW CREATE VIEW require the SHOW_VIEW and SELECT ACLs on the table
        level.
        NOTE: SHOW_VIEW ACL is checked when the view is created.
      */

      DBUG_PRINT("debug", ("lex->only_view: %d, table: %s.%s",
                           lex->only_view,
                           first_table->db, first_table->table_name));
      if (lex->only_view)
      {
        if (check_table_access(thd, SELECT_ACL, first_table, FALSE, 1, FALSE))
        {
          DBUG_PRINT("debug", ("check_table_access failed"));
          my_error(ER_TABLEACCESS_DENIED_ERROR, MYF(0),
                  "SHOW", thd->security_ctx->priv_user,
                  thd->security_ctx->host_or_ip, first_table->alias);
          goto error;
        }
        DBUG_PRINT("debug", ("check_table_access succeeded"));

        /* Ignore temporary tables if this is "SHOW CREATE VIEW" */
        first_table->open_type= OT_BASE_ONLY;

      }
      else
      {
        /*
          Temporary tables should be opened for SHOW CREATE TABLE, but not
          for SHOW CREATE VIEW.
        */
        if (thd->open_temporary_tables(all_tables))
          goto error;

        /*
          The fact that check_some_access() returned FALSE does not mean that
          access is granted. We need to check if first_table->grant.privilege
          contains any table-specific privilege.
        */
        DBUG_PRINT("debug", ("first_table->grant.privilege: %lx",
                             first_table->grant.privilege));
        if (check_some_access(thd, SHOW_CREATE_TABLE_ACLS, first_table) ||
            (first_table->grant.privilege & SHOW_CREATE_TABLE_ACLS) == 0)
        {
          my_error(ER_TABLEACCESS_DENIED_ERROR, MYF(0),
                  "SHOW", thd->security_ctx->priv_user,
                  thd->security_ctx->host_or_ip, first_table->alias);
          goto error;
        }
      }

      /* Access is granted. Execute the command.  */
      res= mysqld_show_create(thd, first_table);
      break;
#endif
  }
  case SQLCOM_CHECKSUM:
  {
    DBUG_ASSERT(first_table == all_tables && first_table != 0);
    WSREP_SYNC_WAIT(thd, WSREP_SYNC_WAIT_BEFORE_READ);

    if (check_table_access(thd, SELECT_ACL, all_tables,
                           FALSE, UINT_MAX, FALSE))
      goto error; /* purecov: inspected */

    res = mysql_checksum_table(thd, first_table, &lex->check_opt);
    break;
  }
  case SQLCOM_UPDATE:
  {
    WSREP_SYNC_WAIT(thd, WSREP_SYNC_WAIT_BEFORE_UPDATE_DELETE);
    ha_rows found= 0, updated= 0;
    DBUG_ASSERT(first_table == all_tables && first_table != 0);
      if (WSREP_CLIENT(thd) &&
          wsrep_sync_wait(thd, WSREP_SYNC_WAIT_BEFORE_UPDATE_DELETE))
        goto error;

    if (update_precheck(thd, all_tables))
      break;

    /*
      UPDATE IGNORE can be unsafe. We therefore use row based
      logging if mixed or row based logging is available.
      TODO: Check if the order of the output of the select statement is
      deterministic. Waiting for BUG#42415
    */
    if (lex->ignore)
      lex->set_stmt_unsafe(LEX::BINLOG_STMT_UNSAFE_UPDATE_IGNORE);

    DBUG_ASSERT(select_lex->offset_limit == 0);
    unit->set_limit(select_lex);
    MYSQL_UPDATE_START(thd->query());
    res= up_result= mysql_update(thd, all_tables,
                                  select_lex->item_list,
                                  lex->value_list,
                                  select_lex->where,
                                  select_lex->order_list.elements,
                                  select_lex->order_list.first,
                                  unit->select_limit_cnt,
                                  lex->duplicates, lex->ignore,
                                  &found, &updated);
    MYSQL_UPDATE_DONE(res, found, updated);
    /* mysql_update return 2 if we need to switch to multi-update */
    if (up_result != 2)
      break;
  }
    /* Fall through */
  case SQLCOM_UPDATE_MULTI:
  {
    DBUG_ASSERT(first_table == all_tables && first_table != 0);
    /* if we switched from normal update, rights are checked */
    if (up_result != 2)
    {
      WSREP_SYNC_WAIT(thd, WSREP_SYNC_WAIT_BEFORE_UPDATE_DELETE);
      if ((res= multi_update_precheck(thd, all_tables)))
        break;
    }
    else
      res= 0;

    res= mysql_multi_update_prepare(thd);

#ifdef HAVE_REPLICATION
    /* Check slave filtering rules */
    if (unlikely(thd->slave_thread && !have_table_map_for_update))
    {
      if (all_tables_not_ok(thd, all_tables))
      {
        if (res!= 0)
        {
          res= 0;             /* don't care of prev failure  */
          thd->clear_error(); /* filters are of highest prior */
        }
        /* we warn the slave SQL thread */
        my_error(ER_SLAVE_IGNORED_TABLE, MYF(0));
        break;
      }
      if (res)
        break;
    }
    else
    {
#endif /* HAVE_REPLICATION */
      if (res)
        break;
      if (opt_readonly &&
	  !(thd->security_ctx->master_access & SUPER_ACL) &&
	  some_non_temp_table_to_be_updated(thd, all_tables))
      {
	my_error(ER_OPTION_PREVENTS_STATEMENT, MYF(0), "--read-only");
	break;
      }
#ifdef HAVE_REPLICATION
    }  /* unlikely */
#endif
    {
      multi_update *result_obj;
      MYSQL_MULTI_UPDATE_START(thd->query());
      res= mysql_multi_update(thd, all_tables,
                              &select_lex->item_list,
                              &lex->value_list,
                              select_lex->where,
                              select_lex->options,
                              lex->duplicates,
                              lex->ignore,
                              unit,
                              select_lex,
                              &result_obj);
      if (result_obj)
      {
        MYSQL_MULTI_UPDATE_DONE(res, result_obj->num_found(),
                                result_obj->num_updated());
        res= FALSE; /* Ignore errors here */
        delete result_obj;
      }
      else
      {
        MYSQL_MULTI_UPDATE_DONE(1, 0, 0);
      }
    }
    break;
  }
  case SQLCOM_REPLACE:
#ifndef DBUG_OFF
    if (mysql_bin_log.is_open())
    {
      /*
        Generate an incident log event before writing the real event
        to the binary log.  We put this event is before the statement
        since that makes it simpler to check that the statement was
        not executed on the slave (since incidents usually stop the
        slave).

        Observe that any row events that are generated will be
        generated before.

        This is only for testing purposes and will not be present in a
        release build.
      */

      Incident incident= INCIDENT_NONE;
      DBUG_PRINT("debug", ("Just before generate_incident()"));
      DBUG_EXECUTE_IF("incident_database_resync_on_replace",
                      incident= INCIDENT_LOST_EVENTS;);
      if (incident)
      {
        Incident_log_event ev(thd, incident);
        (void) mysql_bin_log.write(&ev);        /* error is ignored */
        if (mysql_bin_log.rotate_and_purge(true))
        {
          res= 1;
          break;
        }
      }
      DBUG_PRINT("debug", ("Just after generate_incident()"));
    }
#endif
  /* fall through */
  case SQLCOM_INSERT:
  {
    WSREP_SYNC_WAIT(thd, WSREP_SYNC_WAIT_BEFORE_INSERT_REPLACE);
    DBUG_ASSERT(first_table == all_tables && first_table != 0);

    if (WSREP_CLIENT(thd) &&
        wsrep_sync_wait(thd, WSREP_SYNC_WAIT_BEFORE_INSERT_REPLACE))
      goto error;

    /*
      Since INSERT DELAYED doesn't support temporary tables, we could
      not pre-open temporary tables for SQLCOM_INSERT / SQLCOM_REPLACE.
      Open them here instead.
    */
    if (first_table->lock_type != TL_WRITE_DELAYED)
    {
      res= (thd->open_temporary_tables(all_tables)) ? TRUE : FALSE;
      if (res)
        break;
    }

    if ((res= insert_precheck(thd, all_tables)))
      break;

    MYSQL_INSERT_START(thd->query());
    res= mysql_insert(thd, all_tables, lex->field_list, lex->many_values,
		      lex->update_list, lex->value_list,
                      lex->duplicates, lex->ignore);
    MYSQL_INSERT_DONE(res, (ulong) thd->get_row_count_func());
    /*
      If we have inserted into a VIEW, and the base table has
      AUTO_INCREMENT column, but this column is not accessible through
      a view, then we should restore LAST_INSERT_ID to the value it
      had before the statement.
    */
    if (first_table->view && !first_table->contain_auto_increment)
      thd->first_successful_insert_id_in_cur_stmt=
        thd->first_successful_insert_id_in_prev_stmt;

#ifdef ENABLED_DEBUG_SYNC
    DBUG_EXECUTE_IF("after_mysql_insert",
                    {
                      const char act1[]=
                        "now "
                        "wait_for signal.continue";
                      const char act2[]=
                        "now "
                        "signal signal.continued";
                      DBUG_ASSERT(debug_sync_service);
                      DBUG_ASSERT(!debug_sync_set_action(thd,
                                                         STRING_WITH_LEN(act1)));
                      DBUG_ASSERT(!debug_sync_set_action(thd,
                                                         STRING_WITH_LEN(act2)));
                    };);
    DEBUG_SYNC(thd, "after_mysql_insert");
#endif
    break;
  }
  case SQLCOM_REPLACE_SELECT:
  case SQLCOM_INSERT_SELECT:
  {
    WSREP_SYNC_WAIT(thd, WSREP_SYNC_WAIT_BEFORE_INSERT_REPLACE);
    select_result *sel_result;
    bool explain= MY_TEST(lex->describe);
    DBUG_ASSERT(first_table == all_tables && first_table != 0);
    if (WSREP_CLIENT(thd) &&
        wsrep_sync_wait(thd, WSREP_SYNC_WAIT_BEFORE_INSERT_REPLACE))
      goto error;

    if ((res= insert_precheck(thd, all_tables)))
      break;
#ifdef WITH_WSREP
    if (WSREP(thd) && thd->wsrep_consistency_check == CONSISTENCY_CHECK_DECLARED)
    {
      thd->wsrep_consistency_check = CONSISTENCY_CHECK_RUNNING;
      WSREP_TO_ISOLATION_BEGIN(first_table->db, first_table->table_name, NULL);
    }
#endif /* WITH_WSREP */

    /*
      INSERT...SELECT...ON DUPLICATE KEY UPDATE/REPLACE SELECT/
      INSERT...IGNORE...SELECT can be unsafe, unless ORDER BY PRIMARY KEY
      clause is used in SELECT statement. We therefore use row based
      logging if mixed or row based logging is available.
      TODO: Check if the order of the output of the select statement is
      deterministic. Waiting for BUG#42415
    */
    if (lex->sql_command == SQLCOM_INSERT_SELECT &&
        lex->duplicates == DUP_UPDATE)
      lex->set_stmt_unsafe(LEX::BINLOG_STMT_UNSAFE_INSERT_SELECT_UPDATE);

    if (lex->sql_command == SQLCOM_INSERT_SELECT && lex->ignore)
      lex->set_stmt_unsafe(LEX::BINLOG_STMT_UNSAFE_INSERT_IGNORE_SELECT);

    if (lex->sql_command == SQLCOM_REPLACE_SELECT)
      lex->set_stmt_unsafe(LEX::BINLOG_STMT_UNSAFE_REPLACE_SELECT);

    /* Fix lock for first table */
    if (first_table->lock_type == TL_WRITE_DELAYED)
      first_table->lock_type= TL_WRITE;

    /* Don't unlock tables until command is written to binary log */
    select_lex->options|= SELECT_NO_UNLOCK;

    unit->set_limit(select_lex);

    if (!(res= check_dependencies_in_with_clauses(lex->with_clauses_list)) &&
	!(res=open_and_lock_tables(thd, all_tables, TRUE, 0)))
    {
      MYSQL_INSERT_SELECT_START(thd->query());
      /*
        Only the INSERT table should be merged. Other will be handled by
        select.
      */
      /* Skip first table, which is the table we are inserting in */
      TABLE_LIST *second_table= first_table->next_local;
      select_lex->table_list.first= second_table;
      select_lex->context.table_list= 
        select_lex->context.first_name_resolution_table= second_table;
      res= mysql_insert_select_prepare(thd);
      if (!res && (sel_result= new (thd->mem_root) select_insert(thd,
                                                             first_table,
                                                             first_table->table,
                                                             &lex->field_list,
                                                             &lex->update_list,
                                                             &lex->value_list,
                                                             lex->duplicates,
                                                             lex->ignore)))
      {
        if (lex->analyze_stmt)
          ((select_result_interceptor*)sel_result)->disable_my_ok_calls();

        if (explain)
          res= mysql_explain_union(thd, &thd->lex->unit, sel_result);
        else
          res= handle_select(thd, lex, sel_result, OPTION_SETUP_TABLES_DONE);
        /*
          Invalidate the table in the query cache if something changed
          after unlocking when changes become visible.
          TODO: this is workaround. right way will be move invalidating in
          the unlock procedure.
        */
        if (!res && first_table->lock_type ==  TL_WRITE_CONCURRENT_INSERT &&
            thd->lock)
        {
          /* INSERT ... SELECT should invalidate only the very first table */
          TABLE_LIST *save_table= first_table->next_local;
          first_table->next_local= 0;
          query_cache_invalidate3(thd, first_table, 1);
          first_table->next_local= save_table;
        }
        if (explain)
        {
          /*
            sel_result needs to be cleaned up properly.
            INSERT... SELECT statement will call either send_eof() or
            abort_result_set(). EXPLAIN doesn't call either, so we need
            to cleanup manually.
          */
          sel_result->abort_result_set();
        }
        delete sel_result;
      }

      if (!res && (explain || lex->analyze_stmt))
        res= thd->lex->explain->send_explain(thd);

      /* revert changes for SP */
      MYSQL_INSERT_SELECT_DONE(res, (ulong) thd->get_row_count_func());
      select_lex->table_list.first= first_table;
    }
    /*
      If we have inserted into a VIEW, and the base table has
      AUTO_INCREMENT column, but this column is not accessible through
      a view, then we should restore LAST_INSERT_ID to the value it
      had before the statement.
    */
    if (first_table->view && !first_table->contain_auto_increment)
      thd->first_successful_insert_id_in_cur_stmt=
        thd->first_successful_insert_id_in_prev_stmt;

    break;
  }
  case SQLCOM_DELETE:
  {
    WSREP_SYNC_WAIT(thd, WSREP_SYNC_WAIT_BEFORE_UPDATE_DELETE);
    select_result *sel_result=lex->result;
    DBUG_ASSERT(first_table == all_tables && first_table != 0);
    if (WSREP_CLIENT(thd) &&
        wsrep_sync_wait(thd, WSREP_SYNC_WAIT_BEFORE_UPDATE_DELETE))
      goto error;

    if ((res= delete_precheck(thd, all_tables)))
      break;
    DBUG_ASSERT(select_lex->offset_limit == 0);
    unit->set_limit(select_lex);

    MYSQL_DELETE_START(thd->query());
    Protocol *save_protocol;
    bool replaced_protocol= false;

    if (!select_lex->item_list.is_empty())
    {
      /* This is DELETE ... RETURNING.  It will return output to the client */
      if (thd->lex->analyze_stmt)
      {
        /* 
          Actually, it is ANALYZE .. DELETE .. RETURNING. We need to produce
          output and then discard it.
        */
        sel_result= new (thd->mem_root) select_send_analyze(thd);
        replaced_protocol= true;
        save_protocol= thd->protocol;
        thd->protocol= new Protocol_discard(thd);
      }
      else
      {
        if (!(sel_result= lex->result) &&
            !(sel_result= new (thd->mem_root) select_send(thd)))
          return 1;
      }
    }

    res = mysql_delete(thd, all_tables, 
                       select_lex->where, &select_lex->order_list,
                       unit->select_limit_cnt, select_lex->options,
                       sel_result);

    if (replaced_protocol)
    {
      delete thd->protocol;
      thd->protocol= save_protocol;
    }

    if (thd->lex->analyze_stmt || thd->lex->describe)
    {
      if (!res)
        res= thd->lex->explain->send_explain(thd);
    }

    delete sel_result;
    MYSQL_DELETE_DONE(res, (ulong) thd->get_row_count_func());
    break;
  }
  case SQLCOM_DELETE_MULTI:
  {
    WSREP_SYNC_WAIT(thd, WSREP_SYNC_WAIT_BEFORE_UPDATE_DELETE);
    DBUG_ASSERT(first_table == all_tables && first_table != 0);
    TABLE_LIST *aux_tables= thd->lex->auxiliary_table_list.first;
    multi_delete *result;
    if (WSREP_CLIENT(thd) &&
        wsrep_sync_wait(thd, WSREP_SYNC_WAIT_BEFORE_UPDATE_DELETE))
      goto error;

    if ((res= multi_delete_precheck(thd, all_tables)))
      break;

    /* condition will be TRUE on SP re-excuting */
    if (select_lex->item_list.elements != 0)
      select_lex->item_list.empty();
    if (add_item_to_list(thd, new (thd->mem_root) Item_null(thd)))
      goto error;

    THD_STAGE_INFO(thd, stage_init);
    if ((res= open_and_lock_tables(thd, all_tables, TRUE, 0)))
      break;

    MYSQL_MULTI_DELETE_START(thd->query());
    if ((res= mysql_multi_delete_prepare(thd)))
    {
      MYSQL_MULTI_DELETE_DONE(1, 0);
      goto error;
    }

    if (!thd->is_fatal_error)
    {
      result= new (thd->mem_root) multi_delete(thd, aux_tables,
                                               lex->table_count);
      if (result)
      {
        res= mysql_select(thd,
                          select_lex->get_table_list(),
                          select_lex->with_wild,
                          select_lex->item_list,
                          select_lex->where,
                          0, (ORDER *)NULL, (ORDER *)NULL, (Item *)NULL,
                          (ORDER *)NULL,
                          (select_lex->options | thd->variables.option_bits |
                          SELECT_NO_JOIN_CACHE | SELECT_NO_UNLOCK |
                          OPTION_SETUP_TABLES_DONE) & ~OPTION_BUFFER_RESULT,
                          result, unit, select_lex);
        res|= thd->is_error();

        MYSQL_MULTI_DELETE_DONE(res, result->num_deleted());
        if (res)
          result->abort_result_set(); /* for both DELETE and EXPLAIN DELETE */
        else
        {
          if (lex->describe || lex->analyze_stmt)
            res= thd->lex->explain->send_explain(thd);
        }
        delete result;
      }
    }
    else
    {
      res= TRUE;                                // Error
      MYSQL_MULTI_DELETE_DONE(1, 0);
    }
    break;
  }
  case SQLCOM_DROP_TABLE:
  {
    DBUG_ASSERT(first_table == all_tables && first_table != 0);
    if (!lex->tmp_table())
    {
      if (check_table_access(thd, DROP_ACL, all_tables, FALSE, UINT_MAX, FALSE))
	goto error;				/* purecov: inspected */
    }
    else
    {
      status_var_decrement(thd->status_var.com_stat[SQLCOM_DROP_TABLE]);
      status_var_increment(thd->status_var.com_drop_tmp_table);

      /* So that DROP TEMPORARY TABLE gets to binlog at commit/rollback */
      thd->variables.option_bits|= OPTION_KEEP_LOG;
    }
<<<<<<< HEAD
   if (WSREP(thd))
   {
     for (TABLE_LIST *table= all_tables; table; table= table->next_global)
     {
       if (!lex->tmp_table() &&
          (!thd->is_current_stmt_binlog_format_row() ||
	   !thd->find_temporary_table(table)))
       {
         WSREP_TO_ISOLATION_BEGIN(NULL, NULL, all_tables);
         break;
       }
     }
   }
=======
>>>>>>> b29f26d7
    /*
      If we are a slave, we should add IF EXISTS if the query executed
      on the master without an error. This will help a slave to
      recover from multi-table DROP TABLE that was aborted in the
      middle.
    */
    if (thd->slave_thread && !thd->slave_expected_error &&
        slave_ddl_exec_mode_options == SLAVE_EXEC_MODE_IDEMPOTENT)
      lex->create_info.set(DDL_options_st::OPT_IF_EXISTS);

    if (WSREP(thd))
    {
      for (TABLE_LIST *table= all_tables; table; table= table->next_global)
      {
        if (!lex->tmp_table() &&
           (!thd->is_current_stmt_binlog_format_row() ||
	    !find_temporary_table(thd, table)))
        {
          WSREP_TO_ISOLATION_BEGIN(NULL, NULL, all_tables);
          break;
        }
      }
    }
    
    /* DDL and binlog write order are protected by metadata locks. */
    res= mysql_rm_table(thd, first_table, lex->if_exists(), lex->tmp_table());

    /* when dropping temporary tables if @@session_track_state_change is ON then
       send the boolean tracker in the OK packet */
    if(!res && (lex->create_info.options & HA_LEX_CREATE_TMP_TABLE))
    {
      SESSION_TRACKER_CHANGED(thd, SESSION_STATE_CHANGE_TRACKER, NULL);
    }
    break;
  }
  case SQLCOM_SHOW_PROCESSLIST:
    if (!thd->security_ctx->priv_user[0] &&
        check_global_access(thd,PROCESS_ACL))
      break;
    mysqld_list_processes(thd,
			  (thd->security_ctx->master_access & PROCESS_ACL ?
                           NullS :
                           thd->security_ctx->priv_user),
                          lex->verbose);
    break;
  case SQLCOM_SHOW_AUTHORS:
    res= mysqld_show_authors(thd);
    break;
  case SQLCOM_SHOW_CONTRIBUTORS:
    res= mysqld_show_contributors(thd);
    break;
  case SQLCOM_SHOW_PRIVILEGES:
    res= mysqld_show_privileges(thd);
    break;
  case SQLCOM_SHOW_ENGINE_LOGS:
#ifdef DONT_ALLOW_SHOW_COMMANDS
    my_message(ER_NOT_ALLOWED_COMMAND, ER_THD(thd, ER_NOT_ALLOWED_COMMAND),
               MYF(0));	/* purecov: inspected */
    goto error;
#else
    {
      if (check_access(thd, FILE_ACL, any_db, NULL, NULL, 0, 0))
	goto error;
      res= ha_show_status(thd, lex->create_info.db_type, HA_ENGINE_LOGS);
      break;
    }
#endif
  case SQLCOM_CHANGE_DB:
  {
    LEX_STRING db_str= { (char *) select_lex->db, strlen(select_lex->db) };

    if (!mysql_change_db(thd, &db_str, FALSE))
      my_ok(thd);

    break;
  }

  case SQLCOM_LOAD:
  {
    DBUG_ASSERT(first_table == all_tables && first_table != 0);
    uint privilege= (lex->duplicates == DUP_REPLACE ?
		     INSERT_ACL | DELETE_ACL : INSERT_ACL) |
                    (lex->local_file ? 0 : FILE_ACL);

    if (lex->local_file)
    {
      if (!(thd->client_capabilities & CLIENT_LOCAL_FILES) ||
          !opt_local_infile)
      {
	my_message(ER_NOT_ALLOWED_COMMAND, ER_THD(thd, ER_NOT_ALLOWED_COMMAND), MYF(0));
	goto error;
      }
    }

    if (check_one_table_access(thd, privilege, all_tables))
      goto error;

    res= mysql_load(thd, lex->exchange, first_table, lex->field_list,
                    lex->update_list, lex->value_list, lex->duplicates,
                    lex->ignore, (bool) lex->local_file);
    break;
  }

  case SQLCOM_SET_OPTION:
  {
    List<set_var_base> *lex_var_list= &lex->var_list;

    if ((check_table_access(thd, SELECT_ACL, all_tables, FALSE, UINT_MAX, FALSE)
         || open_and_lock_tables(thd, all_tables, TRUE, 0)))
      goto error;
    if (!(res= sql_set_variables(thd, lex_var_list, true)))
    {
      if (!thd->is_error())
        my_ok(thd);
    }
    else
    {
      /*
        We encountered some sort of error, but no message was sent.
        Send something semi-generic here since we don't know which
        assignment in the list caused the error.
      */
      if (!thd->is_error())
        my_error(ER_WRONG_ARGUMENTS,MYF(0),"SET");
      goto error;
    }

    break;
  }

  case SQLCOM_UNLOCK_TABLES:
    /*
      It is critical for mysqldump --single-transaction --master-data that
      UNLOCK TABLES does not implicitely commit a connection which has only
      done FLUSH TABLES WITH READ LOCK + BEGIN. If this assumption becomes
      false, mysqldump will not work.
    */
    if (thd->variables.option_bits & OPTION_TABLE_LOCK)
    {
      res= trans_commit_implicit(thd);
      thd->locked_tables_list.unlock_locked_tables(thd);
      thd->mdl_context.release_transactional_locks();
      thd->variables.option_bits&= ~(OPTION_TABLE_LOCK);
    }
    if (thd->global_read_lock.is_acquired())
      thd->global_read_lock.unlock_global_read_lock(thd);
    if (res)
      goto error;
    my_ok(thd);
    break;
  case SQLCOM_LOCK_TABLES:
    /* We must end the transaction first, regardless of anything */
    res= trans_commit_implicit(thd);
    thd->locked_tables_list.unlock_locked_tables(thd);
    /* Release transactional metadata locks. */
    thd->mdl_context.release_transactional_locks();
    if (res)
      goto error;

    /*
      Here we have to pre-open temporary tables for LOCK TABLES.

      CF_PREOPEN_TMP_TABLES is not set for this SQL statement simply
      because LOCK TABLES calls close_thread_tables() as a first thing
      (it's called from unlock_locked_tables() above). So even if
      CF_PREOPEN_TMP_TABLES was set and the tables would be pre-opened
      in a usual way, they would have been closed.
    */
    if (thd->open_temporary_tables(all_tables))
      goto error;

    if (lock_tables_precheck(thd, all_tables))
      goto error;

    thd->variables.option_bits|= OPTION_TABLE_LOCK;

    res= lock_tables_open_and_lock_tables(thd, all_tables);

    if (res)
    {
      thd->variables.option_bits&= ~(OPTION_TABLE_LOCK);
    }
    else
    {
#ifdef HAVE_QUERY_CACHE
      if (thd->variables.query_cache_wlock_invalidate)
	query_cache.invalidate_locked_for_write(thd, first_table);
#endif /*HAVE_QUERY_CACHE*/
      my_ok(thd);
    }
    break;
  case SQLCOM_CREATE_DB:
  {
    if (check_db_name(&lex->name))
    {
      my_error(ER_WRONG_DB_NAME, MYF(0), lex->name.str);
      break;
    }
    /*
      If in a slave thread :
      CREATE DATABASE DB was certainly not preceded by USE DB.
      For that reason, db_ok() in sql/slave.cc did not check the
      do_db/ignore_db. And as this query involves no tables, tables_ok()
      above was not called. So we have to check rules again here.
    */
#ifdef HAVE_REPLICATION
    if (thd->slave_thread)
    {
      rpl_filter= thd->system_thread_info.rpl_sql_info->rpl_filter;
      if (!rpl_filter->db_ok(lex->name.str) ||
          !rpl_filter->db_ok_with_wild_table(lex->name.str))
      {
        my_message(ER_SLAVE_IGNORED_TABLE, ER_THD(thd, ER_SLAVE_IGNORED_TABLE), MYF(0));
        break;
      }
    }
#endif
    if (check_access(thd, lex->create_info.or_replace() ?
                          (CREATE_ACL | DROP_ACL) : CREATE_ACL,
                     lex->name.str, NULL, NULL, 1, 0))
      break;
    WSREP_TO_ISOLATION_BEGIN(lex->name.str, NULL, NULL)
    res= mysql_create_db(thd, lex->name.str,
                         lex->create_info, &lex->create_info);
    break;
  }
  case SQLCOM_DROP_DB:
  {
    if (check_db_name(&lex->name))
    {
      my_error(ER_WRONG_DB_NAME, MYF(0), lex->name.str);
      break;
    }
    /*
      If in a slave thread :
      DROP DATABASE DB may not be preceded by USE DB.
      For that reason, maybe db_ok() in sql/slave.cc did not check the 
      do_db/ignore_db. And as this query involves no tables, tables_ok()
      above was not called. So we have to check rules again here.
    */
#ifdef HAVE_REPLICATION
    if (thd->slave_thread)
    {
      rpl_filter= thd->system_thread_info.rpl_sql_info->rpl_filter;
      if (!rpl_filter->db_ok(lex->name.str) ||
          !rpl_filter->db_ok_with_wild_table(lex->name.str))
      {
        my_message(ER_SLAVE_IGNORED_TABLE, ER_THD(thd, ER_SLAVE_IGNORED_TABLE), MYF(0));
        break;
      }
    }
#endif
    if (check_access(thd, DROP_ACL, lex->name.str, NULL, NULL, 1, 0))
      break;
    WSREP_TO_ISOLATION_BEGIN(lex->name.str, NULL, NULL)
    res= mysql_rm_db(thd, lex->name.str, lex->if_exists());
    break;
  }
  case SQLCOM_ALTER_DB_UPGRADE:
  {
    LEX_STRING *db= & lex->name;
#ifdef HAVE_REPLICATION
    if (thd->slave_thread)
    {
      rpl_filter= thd->system_thread_info.rpl_sql_info->rpl_filter;
      if (!rpl_filter->db_ok(db->str) ||
          !rpl_filter->db_ok_with_wild_table(db->str))
      {
        res= 1;
        my_message(ER_SLAVE_IGNORED_TABLE, ER_THD(thd, ER_SLAVE_IGNORED_TABLE), MYF(0));
        break;
      }
    }
#endif
    if (check_db_name(db))
    {
      my_error(ER_WRONG_DB_NAME, MYF(0), db->str);
      break;
    }
    if (check_access(thd, ALTER_ACL, db->str, NULL, NULL, 1, 0) ||
        check_access(thd, DROP_ACL, db->str, NULL, NULL, 1, 0) ||
        check_access(thd, CREATE_ACL, db->str, NULL, NULL, 1, 0))
    {
      res= 1;
      break;
    }
    WSREP_TO_ISOLATION_BEGIN(db->str, NULL, NULL)
    res= mysql_upgrade_db(thd, db);
    if (!res)
      my_ok(thd);
    break;
  }
  case SQLCOM_ALTER_DB:
  {
    LEX_STRING *db= &lex->name;
    if (check_db_name(db))
    {
      my_error(ER_WRONG_DB_NAME, MYF(0), db->str);
      break;
    }
    /*
      If in a slave thread :
      ALTER DATABASE DB may not be preceded by USE DB.
      For that reason, maybe db_ok() in sql/slave.cc did not check the
      do_db/ignore_db. And as this query involves no tables, tables_ok()
      above was not called. So we have to check rules again here.
    */
#ifdef HAVE_REPLICATION
    if (thd->slave_thread)
    {
      rpl_filter= thd->system_thread_info.rpl_sql_info->rpl_filter;
      if (!rpl_filter->db_ok(db->str) ||
          !rpl_filter->db_ok_with_wild_table(db->str))
      {
        my_message(ER_SLAVE_IGNORED_TABLE, ER_THD(thd, ER_SLAVE_IGNORED_TABLE), MYF(0));
        break;
      }
    }
#endif
    if (check_access(thd, ALTER_ACL, db->str, NULL, NULL, 1, 0))
      break;
    WSREP_TO_ISOLATION_BEGIN(db->str, NULL, NULL)
    res= mysql_alter_db(thd, db->str, &lex->create_info);
    break;
  }
  case SQLCOM_SHOW_CREATE_DB:
  {
    char db_name_buff[NAME_LEN+1];
    LEX_STRING db_name;
    DBUG_EXECUTE_IF("4x_server_emul",
                    my_error(ER_UNKNOWN_ERROR, MYF(0)); goto error;);

    db_name.str= db_name_buff;
    db_name.length= lex->name.length;
    strmov(db_name.str, lex->name.str);

    WSREP_SYNC_WAIT(thd, WSREP_SYNC_WAIT_BEFORE_SHOW);

    if (check_db_name(&db_name))
    {
      my_error(ER_WRONG_DB_NAME, MYF(0), db_name.str);
      break;
    }
    res= mysqld_show_create_db(thd, &db_name, &lex->name, lex->create_info);
    break;
  }
  case SQLCOM_CREATE_EVENT:
  case SQLCOM_ALTER_EVENT:
  #ifdef HAVE_EVENT_SCHEDULER
  do
  {
    DBUG_ASSERT(lex->event_parse_data);
    if (lex->table_or_sp_used())
    {
      my_error(ER_SUBQUERIES_NOT_SUPPORTED, MYF(0), "CREATE/ALTER EVENT");
      break;
    }

    res= sp_process_definer(thd);
    if (res)
      break;

    WSREP_TO_ISOLATION_BEGIN(WSREP_MYSQL_DB, NULL, NULL)
    switch (lex->sql_command) {
    case SQLCOM_CREATE_EVENT:
    {
      res= Events::create_event(thd, lex->event_parse_data);
      break;
    }
    case SQLCOM_ALTER_EVENT:
      res= Events::update_event(thd, lex->event_parse_data,
                                lex->spname ? &lex->spname->m_db : NULL,
                                lex->spname ? &lex->spname->m_name : NULL);
      break;
    default:
      DBUG_ASSERT(0);
    }
    DBUG_PRINT("info",("DDL error code=%d", res));
    if (!res)
      my_ok(thd);

  } while (0);
  /* Don't do it, if we are inside a SP */
  if (!thd->spcont)
  {
    delete lex->sphead;
    lex->sphead= NULL;
  }
  /* lex->unit.cleanup() is called outside, no need to call it here */
  break;
  case SQLCOM_SHOW_CREATE_EVENT:
    WSREP_SYNC_WAIT(thd, WSREP_SYNC_WAIT_BEFORE_SHOW);
    res= Events::show_create_event(thd, lex->spname->m_db,
                                   lex->spname->m_name);
    break;
  case SQLCOM_DROP_EVENT:
    WSREP_TO_ISOLATION_BEGIN(WSREP_MYSQL_DB, NULL, NULL)
    if (!(res= Events::drop_event(thd,
                                  lex->spname->m_db, lex->spname->m_name,
                                  lex->if_exists())))
      my_ok(thd);
    break;
#else
    my_error(ER_NOT_SUPPORTED_YET,MYF(0),"embedded server");
    break;
#endif
  case SQLCOM_CREATE_FUNCTION:                  // UDF function
  {
    if (check_access(thd, lex->create_info.or_replace() ?
                          (INSERT_ACL | DELETE_ACL) : INSERT_ACL,
                     "mysql", NULL, NULL, 1, 0))
      break;
#ifdef HAVE_DLOPEN
    WSREP_TO_ISOLATION_BEGIN(WSREP_MYSQL_DB, NULL, NULL)
    if (!(res = mysql_create_function(thd, &lex->udf)))
      my_ok(thd);
#else
    my_error(ER_CANT_OPEN_LIBRARY, MYF(0), lex->udf.dl, 0, "feature disabled");
    res= TRUE;
#endif
    break;
  }
#ifndef NO_EMBEDDED_ACCESS_CHECKS
  case SQLCOM_CREATE_USER:
  case SQLCOM_CREATE_ROLE:
  {
    if (check_access(thd, lex->create_info.or_replace() ?
                          INSERT_ACL | DELETE_ACL : INSERT_ACL,
                     "mysql", NULL, NULL, 1, 1) &&
        check_global_access(thd,CREATE_USER_ACL))
      break;
    WSREP_TO_ISOLATION_BEGIN(WSREP_MYSQL_DB, NULL, NULL)
    /* Conditionally writes to binlog */
    if (!(res= mysql_create_user(thd, lex->users_list,
                                 lex->sql_command == SQLCOM_CREATE_ROLE)))
      my_ok(thd);
    break;
  }
  case SQLCOM_DROP_USER:
  case SQLCOM_DROP_ROLE:
  {
    if (check_access(thd, DELETE_ACL, "mysql", NULL, NULL, 1, 1) &&
        check_global_access(thd,CREATE_USER_ACL))
      break;
    /* Conditionally writes to binlog */
    WSREP_TO_ISOLATION_BEGIN(WSREP_MYSQL_DB, NULL, NULL)
    if (!(res= mysql_drop_user(thd, lex->users_list,
                               lex->sql_command == SQLCOM_DROP_ROLE)))
      my_ok(thd);
    break;
  }
  case SQLCOM_ALTER_USER:
  case SQLCOM_RENAME_USER:
  {
    if (check_access(thd, UPDATE_ACL, "mysql", NULL, NULL, 1, 1) &&
        check_global_access(thd,CREATE_USER_ACL))
      break;
    /* Conditionally writes to binlog */
    WSREP_TO_ISOLATION_BEGIN(WSREP_MYSQL_DB, NULL, NULL)
    if (lex->sql_command == SQLCOM_ALTER_USER)
      res= mysql_alter_user(thd, lex->users_list);
    else
      res= mysql_rename_user(thd, lex->users_list);
    if (!res)
      my_ok(thd);
    break;
  }
  case SQLCOM_REVOKE_ALL:
  {
    if (check_access(thd, UPDATE_ACL, "mysql", NULL, NULL, 1, 1) &&
        check_global_access(thd,CREATE_USER_ACL))
      break;

    /* Conditionally writes to binlog */
    WSREP_TO_ISOLATION_BEGIN(WSREP_MYSQL_DB, NULL, NULL)
    if (!(res = mysql_revoke_all(thd, lex->users_list)))
      my_ok(thd);
    break;
  }
  case SQLCOM_REVOKE:
  case SQLCOM_GRANT:
  {
    if (lex->type != TYPE_ENUM_PROXY &&
        check_access(thd, lex->grant | lex->grant_tot_col | GRANT_ACL,
                     first_table ?  first_table->db : select_lex->db,
                     first_table ? &first_table->grant.privilege : NULL,
                     first_table ? &first_table->grant.m_internal : NULL,
                     first_table ? 0 : 1, 0))
      goto error;

    /* Replicate current user as grantor */
    thd->binlog_invoker(false);

    if (thd->security_ctx->user)              // If not replication
    {
      LEX_USER *user;
      bool first_user= TRUE;

      List_iterator <LEX_USER> user_list(lex->users_list);
      while ((user= user_list++))
      {
        if (specialflag & SPECIAL_NO_RESOLVE &&
            hostname_requires_resolving(user->host.str))
          push_warning_printf(thd, Sql_condition::WARN_LEVEL_WARN,
                              ER_WARN_HOSTNAME_WONT_WORK,
                              ER_THD(thd, ER_WARN_HOSTNAME_WONT_WORK));

        /*
          GRANT/REVOKE PROXY has the target user as a first entry in the list. 
         */
        if (lex->type == TYPE_ENUM_PROXY && first_user)
        {
          if (!(user= get_current_user(thd, user)) || !user->host.str)
            goto error;

          first_user= FALSE;
          if (acl_check_proxy_grant_access (thd, user->host.str, user->user.str,
                                        lex->grant & GRANT_ACL))
            goto error;
        } 
      }
    }
    if (first_table)
    {
      if (lex->type == TYPE_ENUM_PROCEDURE ||
          lex->type == TYPE_ENUM_FUNCTION)
      {
        uint grants= lex->all_privileges 
		   ? (PROC_ACLS & ~GRANT_ACL) | (lex->grant & GRANT_ACL)
		   : lex->grant;
        if (check_grant_routine(thd, grants | GRANT_ACL, all_tables,
                                lex->type == TYPE_ENUM_PROCEDURE, 0))
	  goto error;
        /* Conditionally writes to binlog */
        WSREP_TO_ISOLATION_BEGIN(WSREP_MYSQL_DB, NULL, NULL)
        res= mysql_routine_grant(thd, all_tables,
                                 lex->type == TYPE_ENUM_PROCEDURE, 
                                 lex->users_list, grants,
                                 lex->sql_command == SQLCOM_REVOKE, TRUE);
        if (!res)
          my_ok(thd);
      }
      else
      {
	if (check_grant(thd,(lex->grant | lex->grant_tot_col | GRANT_ACL),
                        all_tables, FALSE, UINT_MAX, FALSE))
	  goto error;
        /* Conditionally writes to binlog */
        WSREP_TO_ISOLATION_BEGIN(WSREP_MYSQL_DB, NULL, NULL)
        res= mysql_table_grant(thd, all_tables, lex->users_list,
			       lex->columns, lex->grant,
			       lex->sql_command == SQLCOM_REVOKE);
      }
    }
    else
    {
      if (lex->columns.elements || (lex->type && lex->type != TYPE_ENUM_PROXY))
      {
	my_message(ER_ILLEGAL_GRANT_FOR_TABLE, ER_THD(thd, ER_ILLEGAL_GRANT_FOR_TABLE),
                   MYF(0));
        goto error;
      }
      else
      {
          WSREP_TO_ISOLATION_BEGIN(WSREP_MYSQL_DB, NULL, NULL)
        /* Conditionally writes to binlog */
        res= mysql_grant(thd, select_lex->db, lex->users_list, lex->grant,
                         lex->sql_command == SQLCOM_REVOKE,
                         lex->type == TYPE_ENUM_PROXY);
      }
      if (!res)
      {
	if (lex->sql_command == SQLCOM_GRANT)
	{
	  List_iterator <LEX_USER> str_list(lex->users_list);
	  LEX_USER *user, *tmp_user;
	  while ((tmp_user=str_list++))
          {
            if (!(user= get_current_user(thd, tmp_user)))
              goto error;
	    reset_mqh(user, 0);
          }
	}
      }
    }
    break;
  }
  case SQLCOM_REVOKE_ROLE:
  case SQLCOM_GRANT_ROLE:
  {
    WSREP_TO_ISOLATION_BEGIN(WSREP_MYSQL_DB, NULL, NULL)
    if (!(res= mysql_grant_role(thd, lex->users_list,
                                lex->sql_command != SQLCOM_GRANT_ROLE)))
      my_ok(thd);
    break;
  }
#endif /*!NO_EMBEDDED_ACCESS_CHECKS*/
  case SQLCOM_RESET:
    /*
      RESET commands are never written to the binary log, so we have to
      initialize this variable because RESET shares the same code as FLUSH
    */
    lex->no_write_to_binlog= 1;
    /* fall through */
  case SQLCOM_FLUSH:
  {
    int write_to_binlog;
    if (check_global_access(thd,RELOAD_ACL))
      goto error;

    if (first_table && lex->type & (REFRESH_READ_LOCK|REFRESH_FOR_EXPORT))
    {
      /* Check table-level privileges. */
      if (check_table_access(thd, LOCK_TABLES_ACL | SELECT_ACL, all_tables,
                             FALSE, UINT_MAX, FALSE))
        goto error;

      if (flush_tables_with_read_lock(thd, all_tables))
        goto error;

      my_ok(thd);
      break;
    }

#ifdef WITH_WSREP
    if (lex->type & (
    REFRESH_GRANT                           |
    REFRESH_HOSTS                           |
#ifdef HAVE_OPENSSL
    REFRESH_DES_KEY_FILE                    |
#endif
    /*
      Write all flush log statements except
      FLUSH LOGS
      FLUSH BINARY LOGS
      Check reload_acl_and_cache for why.
    */
    REFRESH_RELAY_LOG                       |
    REFRESH_SLOW_LOG                        |
    REFRESH_GENERAL_LOG                     |
    REFRESH_ENGINE_LOG                      |
    REFRESH_ERROR_LOG                       |
#ifdef HAVE_QUERY_CACHE
    REFRESH_QUERY_CACHE_FREE                |
#endif /* HAVE_QUERY_CACHE */
    REFRESH_STATUS                          |
    REFRESH_USER_RESOURCES))
    {
      WSREP_TO_ISOLATION_BEGIN_WRTCHK(WSREP_MYSQL_DB, NULL, NULL)
    }
#endif /* WITH_WSREP*/

#ifdef HAVE_REPLICATION
    if (lex->type & REFRESH_READ_LOCK)
    {
      /*
        We need to pause any parallel replication slave workers during FLUSH
        TABLES WITH READ LOCK. Otherwise we might cause a deadlock, as
        worker threads eun run in arbitrary order but need to commit in a
        specific given order.
      */
      if (rpl_pause_for_ftwrl(thd))
        goto error;
    }
#endif
    /*
      reload_acl_and_cache() will tell us if we are allowed to write to the
      binlog or not.
    */
    if (!reload_acl_and_cache(thd, lex->type, first_table, &write_to_binlog))
    {
#ifdef WITH_WSREP
      if ((lex->type & REFRESH_TABLES) && !(lex->type & (REFRESH_FOR_EXPORT|REFRESH_READ_LOCK)))
      {
        /*
          This is done after reload_acl_and_cache is because
          LOCK TABLES is not replicated in galera, the upgrade of which
          is checked in reload_acl_and_cache.
          Hence, done after/if we are able to upgrade locks.
        */
        if (first_table)
        {
            WSREP_TO_ISOLATION_BEGIN_WRTCHK(NULL, NULL, first_table);
        }
        else
        {
            WSREP_TO_ISOLATION_BEGIN_WRTCHK(WSREP_MYSQL_DB, NULL, NULL);
        }
      }
#endif /* WITH_WSREP */
      /*
        We WANT to write and we CAN write.
        ! we write after unlocking the table.
      */
      /*
        Presumably, RESET and binlog writing doesn't require synchronization
      */

      if (write_to_binlog > 0)  // we should write
      { 
        if (!lex->no_write_to_binlog)
          res= write_bin_log(thd, FALSE, thd->query(), thd->query_length());
      } else if (write_to_binlog < 0) 
      {
        /* 
           We should not write, but rather report error because 
           reload_acl_and_cache binlog interactions failed 
         */
        res= 1;
      }

      if (!res)
        my_ok(thd);
    } 
    else
      res= 1;                                   // reload_acl_and_cache failed
#ifdef HAVE_REPLICATION
    if (lex->type & REFRESH_READ_LOCK)
      rpl_unpause_after_ftwrl(thd);
#endif
    
    break;
  }
  case SQLCOM_KILL:
  {
    if (lex->table_or_sp_used())
    {
      my_error(ER_SUBQUERIES_NOT_SUPPORTED, MYF(0), "KILL");
      break;
    }

    if (lex->kill_type == KILL_TYPE_ID || lex->kill_type == KILL_TYPE_QUERY)
    {
      Item *it= (Item *)lex->value_list.head();
      if ((!it->fixed && it->fix_fields(lex->thd, &it)) || it->check_cols(1))
      {
        my_message(ER_SET_CONSTANTS_ONLY, ER_THD(thd, ER_SET_CONSTANTS_ONLY),
                   MYF(0));
        goto error;
      }
      sql_kill(thd, it->val_int(), lex->kill_signal, lex->kill_type);
    }
    else
      sql_kill_user(thd, get_current_user(thd, lex->users_list.head()),
                    lex->kill_signal);
    break;
  }
  case SQLCOM_SHUTDOWN:
#ifndef EMBEDDED_LIBRARY
    DBUG_EXECUTE_IF("crash_shutdown", DBUG_SUICIDE(););
    if (check_global_access(thd,SHUTDOWN_ACL))
      goto error;
    kill_mysql(thd);
    my_ok(thd);
#else
    my_error(ER_NOT_SUPPORTED_YET, MYF(0), "embedded server");
#endif
    break;

#ifndef NO_EMBEDDED_ACCESS_CHECKS
  case SQLCOM_SHOW_CREATE_USER:
  {
    LEX_USER *grant_user= lex->grant_user;
    if (!grant_user)
      goto error;

    res = mysql_show_create_user(thd, grant_user);
    break;
  }
  case SQLCOM_SHOW_GRANTS:
  {
    LEX_USER *grant_user= lex->grant_user;
    if (!grant_user)
      goto error;

    WSREP_SYNC_WAIT(thd, WSREP_SYNC_WAIT_BEFORE_SHOW);
    res = mysql_show_grants(thd, grant_user);
    break;
  }
#endif
  case SQLCOM_HA_OPEN:
    DBUG_ASSERT(first_table == all_tables && first_table != 0);
    if (check_table_access(thd, SELECT_ACL, all_tables, FALSE, UINT_MAX, FALSE))
      goto error;
    /* Close temporary tables which were pre-opened for privilege checking. */
    close_thread_tables(thd);
    all_tables->table= NULL;
    res= mysql_ha_open(thd, first_table, 0);
    break;
  case SQLCOM_HA_CLOSE:
    DBUG_ASSERT(first_table == all_tables && first_table != 0);
    res= mysql_ha_close(thd, first_table);
    break;
  case SQLCOM_HA_READ:
    DBUG_ASSERT(first_table == all_tables && first_table != 0);
    /*
      There is no need to check for table permissions here, because
      if a user has no permissions to read a table, he won't be
      able to open it (with SQLCOM_HA_OPEN) in the first place.
    */
    unit->set_limit(select_lex);

    res= mysql_ha_read(thd, first_table, lex->ha_read_mode, lex->ident.str,
                       lex->insert_list, lex->ha_rkey_mode, select_lex->where,
                       unit->select_limit_cnt, unit->offset_limit_cnt);
    break;

  case SQLCOM_BEGIN:
    DBUG_PRINT("info", ("Executing SQLCOM_BEGIN  thd: %p", thd));
    if (trans_begin(thd, lex->start_transaction_opt))
    {
      thd->mdl_context.release_transactional_locks();
      WSREP_DEBUG("BEGIN failed, MDL released: %lld",
                  (longlong) thd->thread_id);
      goto error;
    }
    my_ok(thd);
    break;
  case SQLCOM_COMMIT:
  {
    DBUG_ASSERT(thd->lock == NULL ||
                thd->locked_tables_mode == LTM_LOCK_TABLES);
    bool tx_chain= (lex->tx_chain == TVL_YES ||
                    (thd->variables.completion_type == 1 &&
                     lex->tx_chain != TVL_NO));
    bool tx_release= (lex->tx_release == TVL_YES ||
                      (thd->variables.completion_type == 2 &&
                       lex->tx_release != TVL_NO));
    bool commit_failed= trans_commit(thd);
    thd->mdl_context.release_transactional_locks();
    if (commit_failed)
    {
      WSREP_DEBUG("COMMIT failed, MDL released: %lld",
                  (longlong) thd->thread_id);
      goto error;
    }
    /* Begin transaction with the same isolation level. */
    if (tx_chain)
    {
      if (trans_begin(thd))
        goto error;
    }
    else
    {
      /* Reset the isolation level and access mode if no chaining transaction.*/
      trans_reset_one_shot_chistics(thd);
    }
    /* Disconnect the current client connection. */
    if (tx_release)
    {
      thd->set_killed(KILL_CONNECTION);
      thd->print_aborted_warning(3, "RELEASE");
    }
#ifdef WITH_WSREP
    if (WSREP(thd) && (thd->wsrep_conflict_state != NO_CONFLICT &&
                       thd->wsrep_conflict_state != REPLAYING))
    {
      DBUG_ASSERT(thd->is_error()); // the error is already issued
    }
    else
#endif /* WITH_WSREP */
      my_ok(thd);
    break;
  }
  case SQLCOM_ROLLBACK:
  {
    DBUG_ASSERT(thd->lock == NULL ||
                thd->locked_tables_mode == LTM_LOCK_TABLES);
    bool tx_chain= (lex->tx_chain == TVL_YES ||
                    (thd->variables.completion_type == 1 &&
                     lex->tx_chain != TVL_NO));
    bool tx_release= (lex->tx_release == TVL_YES ||
                      (thd->variables.completion_type == 2 &&
                       lex->tx_release != TVL_NO));
    bool rollback_failed= trans_rollback(thd);
    thd->mdl_context.release_transactional_locks();

    if (rollback_failed)
    {
      WSREP_DEBUG("rollback failed, MDL released: %lld",
                  (longlong) thd->thread_id);
      goto error;
    }
    /* Begin transaction with the same isolation level. */
    if (tx_chain)
    {
      if (trans_begin(thd))
        goto error;
    }
    else
    {
      /* Reset the isolation level and access mode if no chaining transaction.*/
      trans_reset_one_shot_chistics(thd);
    }
    /* Disconnect the current client connection. */
    if (tx_release)
      thd->set_killed(KILL_CONNECTION);
#ifdef WITH_WSREP
    if (WSREP(thd) && thd->wsrep_conflict_state != NO_CONFLICT)
    {
      DBUG_ASSERT(thd->is_error()); // the error is already issued
    }
    else
#endif /* WITH_WSREP */
      my_ok(thd);
   break;
  }
  case SQLCOM_RELEASE_SAVEPOINT:
    if (trans_release_savepoint(thd, lex->ident))
      goto error;
    my_ok(thd);
    break;
  case SQLCOM_ROLLBACK_TO_SAVEPOINT:
    if (trans_rollback_to_savepoint(thd, lex->ident))
      goto error;
    my_ok(thd);
    break;
  case SQLCOM_SAVEPOINT:
    if (trans_savepoint(thd, lex->ident))
      goto error;
    my_ok(thd);
    break;
  case SQLCOM_CREATE_PROCEDURE:
  case SQLCOM_CREATE_SPFUNCTION:
  {
    uint namelen;
    char *name;

    DBUG_ASSERT(lex->sphead != 0);
    DBUG_ASSERT(lex->sphead->m_db.str); /* Must be initialized in the parser */
    /*
      Verify that the database name is allowed, optionally
      lowercase it.
    */
    if (check_db_name(&lex->sphead->m_db))
    {
      my_error(ER_WRONG_DB_NAME, MYF(0), lex->sphead->m_db.str);
      goto error;
    }

    if (check_access(thd, CREATE_PROC_ACL, lex->sphead->m_db.str,
                     NULL, NULL, 0, 0))
      goto error;

    /* Checking the drop permissions if CREATE OR REPLACE is used */
    if (lex->create_info.or_replace())
    {
      if (check_routine_access(thd, ALTER_PROC_ACL, lex->spname->m_db.str,
                               lex->spname->m_name.str,
                               lex->sql_command == SQLCOM_CREATE_PROCEDURE, 0))
        goto error;
    }

    name= lex->sphead->name(&namelen);
#ifdef HAVE_DLOPEN
    if (lex->sphead->m_type == TYPE_ENUM_FUNCTION)
    {
      udf_func *udf = find_udf(name, namelen);

      if (udf)
      {
        my_error(ER_UDF_EXISTS, MYF(0), name);
        goto error;
      }
    }
#endif

    if (sp_process_definer(thd))
      goto error;

    WSREP_TO_ISOLATION_BEGIN(WSREP_MYSQL_DB, NULL, NULL)
    if (!sp_create_routine(thd, lex->sphead->m_type, lex->sphead))
    {
#ifndef NO_EMBEDDED_ACCESS_CHECKS
      /* only add privileges if really neccessary */

      Security_context security_context;
      bool restore_backup_context= false;
      Security_context *backup= NULL;
      LEX_USER *definer= thd->lex->definer;
      /*
        We're going to issue an implicit GRANT statement so we close all
        open tables. We have to keep metadata locks as this ensures that
        this statement is atomic against concurent FLUSH TABLES WITH READ
        LOCK. Deadlocks which can arise due to fact that this implicit
        statement takes metadata locks should be detected by a deadlock
        detector in MDL subsystem and reported as errors.

        No need to commit/rollback statement transaction, it's not started.

        TODO: Long-term we should either ensure that implicit GRANT statement
              is written into binary log as a separate statement or make both
              creation of routine and implicit GRANT parts of one fully atomic
              statement.
      */
      DBUG_ASSERT(thd->transaction.stmt.is_empty());
      close_thread_tables(thd);
      /*
        Check if the definer exists on slave, 
        then use definer privilege to insert routine privileges to mysql.procs_priv.

        For current user of SQL thread has GLOBAL_ACL privilege, 
        which doesn't any check routine privileges, 
        so no routine privilege record  will insert into mysql.procs_priv.
      */
      if (thd->slave_thread && is_acl_user(definer->host.str, definer->user.str))
      {
        security_context.change_security_context(thd, 
                                                 &thd->lex->definer->user,
                                                 &thd->lex->definer->host,
                                                 &thd->lex->sphead->m_db,
                                                 &backup);
        restore_backup_context= true;
      }

      if (sp_automatic_privileges && !opt_noacl &&
          check_routine_access(thd, DEFAULT_CREATE_PROC_ACLS,
                               lex->sphead->m_db.str, name,
                               lex->sql_command == SQLCOM_CREATE_PROCEDURE, 1))
      {
        if (sp_grant_privileges(thd, lex->sphead->m_db.str, name,
                                lex->sql_command == SQLCOM_CREATE_PROCEDURE))
          push_warning(thd, Sql_condition::WARN_LEVEL_WARN,
                       ER_PROC_AUTO_GRANT_FAIL, ER_THD(thd, ER_PROC_AUTO_GRANT_FAIL));
        thd->clear_error();
      }

      /*
        Restore current user with GLOBAL_ACL privilege of SQL thread
      */ 
      if (restore_backup_context)
      {
        DBUG_ASSERT(thd->slave_thread == 1);
        thd->security_ctx->restore_security_context(thd, backup);
      }

#endif
    }
    else
      goto error;
    my_ok(thd);
    break; /* break super switch */
  } /* end case group bracket */
  case SQLCOM_CALL:
    {
      sp_head *sp;
      /*
        This will cache all SP and SF and open and lock all tables
        required for execution.
      */
      if (check_table_access(thd, SELECT_ACL, all_tables, FALSE,
                             UINT_MAX, FALSE) ||
          open_and_lock_tables(thd, all_tables, TRUE, 0))
       goto error;

      if (check_routine_access(thd, EXECUTE_ACL, lex->spname->m_db.str,
                               lex->spname->m_name.str, TRUE, FALSE))
        goto error;

      /*
        By this moment all needed SPs should be in cache so no need to look 
        into DB. 
      */
      if (!(sp= sp_find_routine(thd, TYPE_ENUM_PROCEDURE, lex->spname,
                                &thd->sp_proc_cache, TRUE)))
      {
	my_error(ER_SP_DOES_NOT_EXIST, MYF(0), "PROCEDURE",
                 lex->spname->m_qname.str);
	goto error;
      }
      else
      {
        /*
          Check that the stored procedure doesn't contain Dynamic SQL
          and doesn't return result sets: such stored procedures can't
          be called from a function or trigger.
        */
        if (thd->in_sub_stmt)
        {
          const char *where= (thd->in_sub_stmt & SUB_STMT_TRIGGER ?
                              "trigger" : "function");
          if (sp->is_not_allowed_in_function(where))
            goto error;
        }

        if (do_execute_sp(thd, sp))
          goto error;
      }
      break;
    }

  case SQLCOM_COMPOUND:
    DBUG_ASSERT(all_tables == 0);
    DBUG_ASSERT(thd->in_sub_stmt == 0);
    lex->sphead->m_sql_mode= thd->variables.sql_mode;
    if (do_execute_sp(thd, lex->sphead))
      goto error;
    break;

  case SQLCOM_ALTER_PROCEDURE:
  case SQLCOM_ALTER_FUNCTION:
    {
      int sp_result;
      enum stored_procedure_type type;
      type= (lex->sql_command == SQLCOM_ALTER_PROCEDURE ?
                 TYPE_ENUM_PROCEDURE : TYPE_ENUM_FUNCTION);

      if (check_routine_access(thd, ALTER_PROC_ACL, lex->spname->m_db.str,
                               lex->spname->m_name.str,
                               lex->sql_command == SQLCOM_ALTER_PROCEDURE, 0))
        goto error;

      /*
        Note that if you implement the capability of ALTER FUNCTION to
        alter the body of the function, this command should be made to
        follow the restrictions that log-bin-trust-function-creators=0
        already puts on CREATE FUNCTION.
      */
      /* Conditionally writes to binlog */
      sp_result= sp_update_routine(thd, type, lex->spname, &lex->sp_chistics);
      switch (sp_result)
      {
      case SP_OK:
	my_ok(thd);
	break;
      case SP_KEY_NOT_FOUND:
	my_error(ER_SP_DOES_NOT_EXIST, MYF(0),
                 SP_COM_STRING(lex), lex->spname->m_qname.str);
	goto error;
      default:
	my_error(ER_SP_CANT_ALTER, MYF(0),
                 SP_COM_STRING(lex), lex->spname->m_qname.str);
	goto error;
      }
      break;
    }
  case SQLCOM_DROP_PROCEDURE:
  case SQLCOM_DROP_FUNCTION:
    {
#ifdef HAVE_DLOPEN
      if (lex->sql_command == SQLCOM_DROP_FUNCTION &&
          ! lex->spname->m_explicit_name)
      {
        /* DROP FUNCTION <non qualified name> */
        udf_func *udf = find_udf(lex->spname->m_name.str,
                                 lex->spname->m_name.length);
        if (udf)
        {
          if (check_access(thd, DELETE_ACL, "mysql", NULL, NULL, 1, 0))
            goto error;

          if (!(res = mysql_drop_function(thd, &lex->spname->m_name)))
          {
            my_ok(thd);
            break;
          }
          my_error(ER_SP_DROP_FAILED, MYF(0),
                   "FUNCTION (UDF)", lex->spname->m_name.str);
          goto error;
        }

        if (lex->spname->m_db.str == NULL)
        {
          if (lex->if_exists())
          {
            push_warning_printf(thd, Sql_condition::WARN_LEVEL_NOTE,
                                ER_SP_DOES_NOT_EXIST, ER_THD(thd, ER_SP_DOES_NOT_EXIST),
                                "FUNCTION (UDF)", lex->spname->m_name.str);
            res= FALSE;
            my_ok(thd);
            break;
          }
          my_error(ER_SP_DOES_NOT_EXIST, MYF(0),
                   "FUNCTION (UDF)", lex->spname->m_name.str);
          goto error;
        }
        /* Fall thought to test for a stored function */
      }
#endif

      int sp_result;
      enum stored_procedure_type type;
      type= (lex->sql_command == SQLCOM_DROP_PROCEDURE ?
                 TYPE_ENUM_PROCEDURE : TYPE_ENUM_FUNCTION);
      char *db= lex->spname->m_db.str;
      char *name= lex->spname->m_name.str;

      if (check_routine_access(thd, ALTER_PROC_ACL, db, name,
                               lex->sql_command == SQLCOM_DROP_PROCEDURE, 0))
        goto error;
      WSREP_TO_ISOLATION_BEGIN(WSREP_MYSQL_DB, NULL, NULL)

      /* Conditionally writes to binlog */
      sp_result= sp_drop_routine(thd, type, lex->spname);

#ifndef NO_EMBEDDED_ACCESS_CHECKS
      /*
        We're going to issue an implicit REVOKE statement so we close all
        open tables. We have to keep metadata locks as this ensures that
        this statement is atomic against concurent FLUSH TABLES WITH READ
        LOCK. Deadlocks which can arise due to fact that this implicit
        statement takes metadata locks should be detected by a deadlock
        detector in MDL subsystem and reported as errors.

        No need to commit/rollback statement transaction, it's not started.

        TODO: Long-term we should either ensure that implicit REVOKE statement
              is written into binary log as a separate statement or make both
              dropping of routine and implicit REVOKE parts of one fully atomic
              statement.
      */
      DBUG_ASSERT(thd->transaction.stmt.is_empty());
      close_thread_tables(thd);

      if (sp_result != SP_KEY_NOT_FOUND &&
          sp_automatic_privileges && !opt_noacl &&
          sp_revoke_privileges(thd, db, name,
                               lex->sql_command == SQLCOM_DROP_PROCEDURE))
      {
        push_warning(thd, Sql_condition::WARN_LEVEL_WARN,
                     ER_PROC_AUTO_REVOKE_FAIL,
                     ER_THD(thd, ER_PROC_AUTO_REVOKE_FAIL));
        /* If this happens, an error should have been reported. */
        goto error;
      }
#endif

      res= sp_result;
      switch (sp_result) {
      case SP_OK:
	my_ok(thd);
	break;
      case SP_KEY_NOT_FOUND:
	if (lex->if_exists())
	{
          res= write_bin_log(thd, TRUE, thd->query(), thd->query_length());
	  push_warning_printf(thd, Sql_condition::WARN_LEVEL_NOTE,
			      ER_SP_DOES_NOT_EXIST, ER_THD(thd, ER_SP_DOES_NOT_EXIST),
                              SP_COM_STRING(lex), lex->spname->m_qname.str);
          if (!res)
            my_ok(thd);
	  break;
	}
	my_error(ER_SP_DOES_NOT_EXIST, MYF(0),
                 SP_COM_STRING(lex), lex->spname->m_qname.str);
	goto error;
      default:
	my_error(ER_SP_DROP_FAILED, MYF(0),
                 SP_COM_STRING(lex), lex->spname->m_qname.str);
	goto error;
      }
      break;
    }
  case SQLCOM_SHOW_CREATE_PROC:
    {
      WSREP_SYNC_WAIT(thd, WSREP_SYNC_WAIT_BEFORE_SHOW);
      if (sp_show_create_routine(thd, TYPE_ENUM_PROCEDURE, lex->spname))
        goto error;
      break;
    }
  case SQLCOM_SHOW_CREATE_FUNC:
    {
      WSREP_SYNC_WAIT(thd, WSREP_SYNC_WAIT_BEFORE_SHOW);
      if (sp_show_create_routine(thd, TYPE_ENUM_FUNCTION, lex->spname))
	goto error;
      break;
    }
  case SQLCOM_SHOW_PROC_CODE:
  case SQLCOM_SHOW_FUNC_CODE:
    {
#ifndef DBUG_OFF
      sp_head *sp;
      stored_procedure_type type= (lex->sql_command == SQLCOM_SHOW_PROC_CODE ?
                 TYPE_ENUM_PROCEDURE : TYPE_ENUM_FUNCTION);

      WSREP_SYNC_WAIT(thd, WSREP_SYNC_WAIT_BEFORE_SHOW);
      if (sp_cache_routine(thd, type, lex->spname, FALSE, &sp))
        goto error;
      if (!sp || sp->show_routine_code(thd))
      {
        /* We don't distinguish between errors for now */
        my_error(ER_SP_DOES_NOT_EXIST, MYF(0),
                 SP_COM_STRING(lex), lex->spname->m_name.str);
        goto error;
      }
      break;
#else
      my_error(ER_FEATURE_DISABLED, MYF(0),
               "SHOW PROCEDURE|FUNCTION CODE", "--with-debug");
      goto error;
#endif // ifndef DBUG_OFF
    }
  case SQLCOM_SHOW_CREATE_TRIGGER:
    {
      if (check_ident_length(&lex->spname->m_name))
        goto error;

      WSREP_SYNC_WAIT(thd, WSREP_SYNC_WAIT_BEFORE_SHOW);
      if (show_create_trigger(thd, lex->spname))
        goto error; /* Error has been already logged. */

      break;
    }
  case SQLCOM_CREATE_VIEW:
    {
      /*
        Note: SQLCOM_CREATE_VIEW also handles 'ALTER VIEW' commands
        as specified through the thd->lex->create_view_mode flag.
      */
      WSREP_TO_ISOLATION_BEGIN(WSREP_MYSQL_DB, NULL, NULL)
      res= mysql_create_view(thd, first_table, thd->lex->create_view_mode);
      break;
    }
  case SQLCOM_DROP_VIEW:
    {
      if (check_table_access(thd, DROP_ACL, all_tables, FALSE, UINT_MAX, FALSE))
        goto error;
      /* Conditionally writes to binlog. */
      WSREP_TO_ISOLATION_BEGIN(WSREP_MYSQL_DB, NULL, NULL)
      res= mysql_drop_view(thd, first_table, thd->lex->drop_mode);
      break;
    }
  case SQLCOM_CREATE_TRIGGER:
  {
    /* Conditionally writes to binlog. */
    WSREP_TO_ISOLATION_BEGIN(WSREP_MYSQL_DB, NULL, NULL)
    res= mysql_create_or_drop_trigger(thd, all_tables, 1);

    break;
  }
  case SQLCOM_DROP_TRIGGER:
  {
    /* Conditionally writes to binlog. */
    WSREP_TO_ISOLATION_BEGIN(WSREP_MYSQL_DB, NULL, NULL)
    res= mysql_create_or_drop_trigger(thd, all_tables, 0);
    break;
  }
  case SQLCOM_XA_START:
    if (trans_xa_start(thd))
      goto error;
    my_ok(thd);
    break;
  case SQLCOM_XA_END:
    if (trans_xa_end(thd))
      goto error;
    my_ok(thd);
    break;
  case SQLCOM_XA_PREPARE:
    if (trans_xa_prepare(thd))
      goto error;
    my_ok(thd);
    break;
  case SQLCOM_XA_COMMIT:
  {
    bool commit_failed= trans_xa_commit(thd);
    thd->mdl_context.release_transactional_locks();
    if (commit_failed)
    {
      WSREP_DEBUG("XA commit failed, MDL released: %lld",
                  (longlong) thd->thread_id);
      goto error;
    }
    /*
      We've just done a commit, reset transaction
      isolation level and access mode to the session default.
    */
    trans_reset_one_shot_chistics(thd);
    my_ok(thd);
    break;
  }
  case SQLCOM_XA_ROLLBACK:
  {
    bool rollback_failed= trans_xa_rollback(thd);
    thd->mdl_context.release_transactional_locks();
    if (rollback_failed)
    {
      WSREP_DEBUG("XA rollback failed, MDL released: %lld",
                  (longlong) thd->thread_id);
      goto error;
    }
    /*
      We've just done a rollback, reset transaction
      isolation level and access mode to the session default.
    */
    trans_reset_one_shot_chistics(thd);
    my_ok(thd);
    break;
  }
  case SQLCOM_XA_RECOVER:
    res= mysql_xa_recover(thd);
    break;
  case SQLCOM_ALTER_TABLESPACE:
    if (check_global_access(thd, CREATE_TABLESPACE_ACL))
      break;
    if (!(res= mysql_alter_tablespace(thd, lex->alter_tablespace_info)))
      my_ok(thd);
    break;
  case SQLCOM_INSTALL_PLUGIN:
    WSREP_TO_ISOLATION_BEGIN(WSREP_MYSQL_DB, NULL, NULL)
    if (! (res= mysql_install_plugin(thd, &thd->lex->comment,
                                     &thd->lex->ident)))
      my_ok(thd);
    break;
  case SQLCOM_UNINSTALL_PLUGIN:
    WSREP_TO_ISOLATION_BEGIN(WSREP_MYSQL_DB, NULL, NULL)
    if (! (res= mysql_uninstall_plugin(thd, &thd->lex->comment,
                                       &thd->lex->ident)))
      my_ok(thd);
    break;
  case SQLCOM_BINLOG_BASE64_EVENT:
  {
#ifndef EMBEDDED_LIBRARY
    mysql_client_binlog_statement(thd);
#else /* EMBEDDED_LIBRARY */
    my_error(ER_OPTION_PREVENTS_STATEMENT, MYF(0), "embedded");
#endif /* EMBEDDED_LIBRARY */
    break;
  }
  case SQLCOM_CREATE_SERVER:
  {
    DBUG_PRINT("info", ("case SQLCOM_CREATE_SERVER"));

    if (check_global_access(thd, SUPER_ACL))
      break;

    WSREP_TO_ISOLATION_BEGIN(WSREP_MYSQL_DB, NULL, NULL)

    res= create_server(thd, &lex->server_options);
    break;
  }
  case SQLCOM_ALTER_SERVER:
  {
    int error;
    DBUG_PRINT("info", ("case SQLCOM_ALTER_SERVER"));

    if (check_global_access(thd, SUPER_ACL))
      break;

    WSREP_TO_ISOLATION_BEGIN(WSREP_MYSQL_DB, NULL, NULL)

    if ((error= alter_server(thd, &lex->server_options)))
    {
      DBUG_PRINT("info", ("problem altering server <%s>",
                          lex->server_options.server_name.str));
      my_error(error, MYF(0), lex->server_options.server_name.str);
      break;
    }
    my_ok(thd, 1);
    break;
  }
  case SQLCOM_DROP_SERVER:
  {
    int err_code;
    DBUG_PRINT("info", ("case SQLCOM_DROP_SERVER"));

    if (check_global_access(thd, SUPER_ACL))
      break;

    WSREP_TO_ISOLATION_BEGIN(WSREP_MYSQL_DB, NULL, NULL)

    if ((err_code= drop_server(thd, &lex->server_options)))
    {
      if (! lex->if_exists() && err_code == ER_FOREIGN_SERVER_DOESNT_EXIST)
      {
        DBUG_PRINT("info", ("problem dropping server %s",
                            lex->server_options.server_name.str));
        my_error(err_code, MYF(0), lex->server_options.server_name.str);
      }
      else
      {
        my_ok(thd, 0);
      }
      break;
    }
    my_ok(thd, 1);
    break;
  }
  case SQLCOM_ANALYZE:
  case SQLCOM_CHECK:
  case SQLCOM_OPTIMIZE:
  case SQLCOM_REPAIR:
  case SQLCOM_TRUNCATE:
  case SQLCOM_ALTER_TABLE:
      thd->query_plan_flags|= QPLAN_ADMIN;
      DBUG_ASSERT(first_table == all_tables && first_table != 0);
    /* fall through */
  case SQLCOM_SIGNAL:
  case SQLCOM_RESIGNAL:
  case SQLCOM_GET_DIAGNOSTICS:
    DBUG_ASSERT(lex->m_sql_cmd != NULL);
    res= lex->m_sql_cmd->execute(thd);
    break;
  default:

#ifndef EMBEDDED_LIBRARY
    DBUG_ASSERT(0);                             /* Impossible */
#endif
    my_ok(thd);
    break;
  }
  THD_STAGE_INFO(thd, stage_query_end);
  thd->update_stats();

  goto finish;

error:
  res= TRUE;

finish:

  thd->reset_query_timer();
  DBUG_ASSERT(!thd->in_active_multi_stmt_transaction() ||
               thd->in_multi_stmt_transaction_mode());


  lex->unit.cleanup();

  if (! thd->in_sub_stmt)
  {
    if (thd->killed != NOT_KILLED)
    {
      /* report error issued during command execution */
      if (thd->killed_errno())
      {
        /* If we already sent 'ok', we can ignore any kill query statements */
        if (! thd->get_stmt_da()->is_set())
          thd->send_kill_message();
      }
      thd->reset_kill_query();
    }
    if (thd->is_error() || (thd->variables.option_bits & OPTION_MASTER_SQL_ERROR))
      trans_rollback_stmt(thd);
    else
    {
      /* If commit fails, we should be able to reset the OK status. */
      thd->get_stmt_da()->set_overwrite_status(true);
      trans_commit_stmt(thd);
      thd->get_stmt_da()->set_overwrite_status(false);
    }
#ifdef WITH_ARIA_STORAGE_ENGINE
    ha_maria::implicit_commit(thd, FALSE);
#endif
  }

  /* Free tables */
  close_thread_tables(thd);
#ifdef WITH_WSREP
  thd->wsrep_consistency_check= NO_CONSISTENCY_CHECK;
#endif /* WITH_WSREP */

#ifndef DBUG_OFF
  if (lex->sql_command != SQLCOM_SET_OPTION && ! thd->in_sub_stmt)
    DEBUG_SYNC(thd, "execute_command_after_close_tables");
#endif
  if (!(sql_command_flags[lex->sql_command] &
        (CF_CAN_GENERATE_ROW_EVENTS | CF_FORCE_ORIGINAL_BINLOG_FORMAT |
         CF_STATUS_COMMAND)))
    thd->set_binlog_format(orig_binlog_format,
                           orig_current_stmt_binlog_format);

  if (! thd->in_sub_stmt && thd->transaction_rollback_request)
  {
    /*
      We are not in sub-statement and transaction rollback was requested by
      one of storage engines (e.g. due to deadlock). Rollback transaction in
      all storage engines including binary log.
    */
    trans_rollback_implicit(thd);
    thd->mdl_context.release_transactional_locks();
  }
  else if (stmt_causes_implicit_commit(thd, CF_IMPLICIT_COMMIT_END))
  {
    /* No transaction control allowed in sub-statements. */
    DBUG_ASSERT(! thd->in_sub_stmt);
    if (!(thd->variables.option_bits & OPTION_GTID_BEGIN))
    {
      /* If commit fails, we should be able to reset the OK status. */
      thd->get_stmt_da()->set_overwrite_status(true);
      /* Commit the normal transaction if one is active. */
      trans_commit_implicit(thd);
      thd->get_stmt_da()->set_overwrite_status(false);
      thd->mdl_context.release_transactional_locks();
    }
  }
  else if (! thd->in_sub_stmt && ! thd->in_multi_stmt_transaction_mode())
  {
    /*
      - If inside a multi-statement transaction,
      defer the release of metadata locks until the current
      transaction is either committed or rolled back. This prevents
      other statements from modifying the table for the entire
      duration of this transaction.  This provides commit ordering
      and guarantees serializability across multiple transactions.
      - If in autocommit mode, or outside a transactional context,
      automatically release metadata locks of the current statement.
    */
    thd->mdl_context.release_transactional_locks();
  }
  else if (! thd->in_sub_stmt)
  {
    thd->mdl_context.release_statement_locks();
  }

  TRANSACT_TRACKER(add_trx_state_from_thd(thd));

  WSREP_TO_ISOLATION_END;

#ifdef WITH_WSREP
  /*
    Force release of transactional locks if not in active MST and wsrep is on.
  */
  if (WSREP(thd) &&
      ! thd->in_sub_stmt &&
      ! thd->in_active_multi_stmt_transaction() &&
      thd->mdl_context.has_transactional_locks())
  {
    WSREP_DEBUG("Forcing release of transactional locks for thd: %lld",
                (longlong) thd->thread_id);
    thd->mdl_context.release_transactional_locks();
  }
#endif /* WITH_WSREP */

  DBUG_RETURN(res || thd->is_error());
}


static bool execute_sqlcom_select(THD *thd, TABLE_LIST *all_tables)
{
  LEX	*lex= thd->lex;
  select_result *result=lex->result;
  bool res;
  /* assign global limit variable if limit is not given */
  {
    SELECT_LEX *param= lex->unit.global_parameters();
    if (!param->explicit_limit)
      param->select_limit=
        new (thd->mem_root) Item_int(thd,
                                     (ulonglong) thd->variables.select_limit);
  }
  if (check_dependencies_in_with_clauses(lex->with_clauses_list))
    return 1;

  if (!(res= open_and_lock_tables(thd, all_tables, TRUE, 0)))
  {
    if (lex->describe)
    {
      /*
        We always use select_send for EXPLAIN, even if it's an EXPLAIN
        for SELECT ... INTO OUTFILE: a user application should be able
        to prepend EXPLAIN to any query and receive output for it,
        even if the query itself redirects the output.
      */
      if (!(result= new (thd->mem_root) select_send(thd)))
        return 1;                               /* purecov: inspected */
      thd->send_explain_fields(result, lex->describe, lex->analyze_stmt);
        
      /*
        This will call optimize() for all parts of query. The query plan is
        printed out below.
      */
      res= mysql_explain_union(thd, &lex->unit, result);
      
      /* Print EXPLAIN only if we don't have an error */
      if (!res)
      {
        /* 
          Do like the original select_describe did: remove OFFSET from the
          top-level LIMIT
        */        
        result->reset_offset_limit(); 
        if (lex->explain_json)
        {
          lex->explain->print_explain_json(result, lex->analyze_stmt);
        }
        else
        {
          lex->explain->print_explain(result, thd->lex->describe,
                                      thd->lex->analyze_stmt);
          if (lex->describe & DESCRIBE_EXTENDED)
          {
            char buff[1024];
            String str(buff,(uint32) sizeof(buff), system_charset_info);
            str.length(0);
            /*
              The warnings system requires input in utf8, @see
              mysqld_show_warnings().
            */
            lex->unit.print(&str, QT_EXPLAIN_EXTENDED);
            push_warning(thd, Sql_condition::WARN_LEVEL_NOTE,
                         ER_YES, str.c_ptr_safe());
          }
        }
      }

      if (res)
        result->abort_result_set();
      else
        result->send_eof();
      delete result;
    }
    else
    {
      Protocol *save_protocol= NULL;
      if (lex->analyze_stmt)
      {
        if (result && result->is_result_interceptor())
          ((select_result_interceptor*)result)->disable_my_ok_calls();
        else 
        {
          DBUG_ASSERT(thd->protocol);
          result= new (thd->mem_root) select_send_analyze(thd);
          save_protocol= thd->protocol;
          thd->protocol= new Protocol_discard(thd);
        }
      }
      else
      {
        if (!result && !(result= new (thd->mem_root) select_send(thd)))
          return 1;                               /* purecov: inspected */
      }
      query_cache_store_query(thd, all_tables);
      res= handle_select(thd, lex, result, 0);
      if (result != lex->result)
        delete result;

      if (lex->analyze_stmt)
      {
        if (save_protocol)
        {
          delete thd->protocol;
          thd->protocol= save_protocol;
        }
        if (!res)
          res= thd->lex->explain->send_explain(thd);
      }
    }
  }
  /* Count number of empty select queries */
  if (!thd->get_sent_row_count() && !res)
    status_var_increment(thd->status_var.empty_queries);
  else
    status_var_add(thd->status_var.rows_sent, thd->get_sent_row_count());

  return res;
}


static bool execute_show_status(THD *thd, TABLE_LIST *all_tables)
{
  bool res;
  system_status_var old_status_var= thd->status_var;
  thd->initial_status_var= &old_status_var;
  if (!(res= check_table_access(thd, SELECT_ACL, all_tables, FALSE,
                                UINT_MAX, FALSE)))
    res= execute_sqlcom_select(thd, all_tables);

  /* Don't log SHOW STATUS commands to slow query log */
  thd->server_status&= ~(SERVER_QUERY_NO_INDEX_USED |
                         SERVER_QUERY_NO_GOOD_INDEX_USED);
  /*
    restore status variables, as we don't want 'show status' to cause
    changes
  */
  mysql_mutex_lock(&LOCK_status);
  add_diff_to_status(&global_status_var, &thd->status_var,
                     &old_status_var);
  memcpy(&thd->status_var, &old_status_var,
         offsetof(STATUS_VAR, last_cleared_system_status_var));
  mysql_mutex_unlock(&LOCK_status);
  return res;
}


static bool check_rename_table(THD *thd, TABLE_LIST *first_table,
                               TABLE_LIST *all_tables)
{
  DBUG_ASSERT(first_table == all_tables && first_table != 0);
  TABLE_LIST *table;
  for (table= first_table; table; table= table->next_local->next_local)
  {
    if (check_access(thd, ALTER_ACL | DROP_ACL, table->db,
                     &table->grant.privilege,
                     &table->grant.m_internal,
                     0, 0) ||
        check_access(thd, INSERT_ACL | CREATE_ACL, table->next_local->db,
                     &table->next_local->grant.privilege,
                     &table->next_local->grant.m_internal,
                     0, 0))
      return 1;
    TABLE_LIST old_list, new_list;
    /*
      we do not need initialize old_list and new_list because we will
      come table[0] and table->next[0] there
    */
    old_list= table[0];
    new_list= table->next_local[0];
    if (check_grant(thd, ALTER_ACL | DROP_ACL, &old_list, FALSE, 1, FALSE) ||
       (!test_all_bits(table->next_local->grant.privilege,
                       INSERT_ACL | CREATE_ACL) &&
        check_grant(thd, INSERT_ACL | CREATE_ACL, &new_list, FALSE, 1,
                    FALSE)))
      return 1;
  }

  return 0;
}


/**
  @brief Compare requested privileges with the privileges acquired from the
    User- and Db-tables.
  @param thd          Thread handler
  @param want_access  The requested access privileges.
  @param db           A pointer to the Db name.
  @param[out] save_priv A pointer to the granted privileges will be stored.
  @param grant_internal_info A pointer to the internal grant cache.
  @param dont_check_global_grants True if no global grants are checked.
  @param no_error     True if no errors should be sent to the client.

  'save_priv' is used to save the User-table (global) and Db-table grants for
  the supplied db name. Note that we don't store db level grants if the global
  grants is enough to satisfy the request AND the global grants contains a
  SELECT grant.

  For internal databases (INFORMATION_SCHEMA, PERFORMANCE_SCHEMA),
  additional rules apply, see ACL_internal_schema_access.

  @see check_grant

  @return Status of denial of access by exclusive ACLs.
    @retval FALSE Access can't exclusively be denied by Db- and User-table
      access unless Column- and Table-grants are checked too.
    @retval TRUE Access denied.
*/

bool
check_access(THD *thd, ulong want_access, const char *db, ulong *save_priv,
             GRANT_INTERNAL_INFO *grant_internal_info,
             bool dont_check_global_grants, bool no_errors)
{
#ifdef NO_EMBEDDED_ACCESS_CHECKS
  if (save_priv)
    *save_priv= GLOBAL_ACLS;
  return false;
#else
  Security_context *sctx= thd->security_ctx;
  ulong db_access;

  /*
    GRANT command:
    In case of database level grant the database name may be a pattern,
    in case of table|column level grant the database name can not be a pattern.
    We use 'dont_check_global_grants' as a flag to determine
    if it's database level grant command
    (see SQLCOM_GRANT case, mysql_execute_command() function) and
    set db_is_pattern according to 'dont_check_global_grants' value.
  */
  bool  db_is_pattern= ((want_access & GRANT_ACL) && dont_check_global_grants);
  ulong dummy;
  DBUG_ENTER("check_access");
  DBUG_PRINT("enter",("db: %s  want_access: %lu  master_access: %lu",
                      db ? db : "", want_access, sctx->master_access));

  if (save_priv)
    *save_priv=0;
  else
  {
    save_priv= &dummy;
    dummy= 0;
  }

  THD_STAGE_INFO(thd, stage_checking_permissions);
  if ((!db || !db[0]) && !thd->db && !dont_check_global_grants)
  {
    DBUG_PRINT("error",("No database"));
    if (!no_errors)
      my_message(ER_NO_DB_ERROR, ER_THD(thd, ER_NO_DB_ERROR),
                 MYF(0));                       /* purecov: tested */
    DBUG_RETURN(TRUE);				/* purecov: tested */
  }

  if ((db != NULL) && (db != any_db))
  {
    /*
      Check if this is reserved database, like information schema or
      performance schema
    */
    const ACL_internal_schema_access *access;
    access= get_cached_schema_access(grant_internal_info, db);
    if (access)
    {
      switch (access->check(want_access, save_priv))
      {
      case ACL_INTERNAL_ACCESS_GRANTED:
        /*
          All the privileges requested have been granted internally.
          [out] *save_privileges= Internal privileges.
        */
        DBUG_RETURN(FALSE);
      case ACL_INTERNAL_ACCESS_DENIED:
        if (! no_errors)
        {
          status_var_increment(thd->status_var.access_denied_errors);
          my_error(ER_DBACCESS_DENIED_ERROR, MYF(0),
                   sctx->priv_user, sctx->priv_host, db);
        }
        DBUG_RETURN(TRUE);
      case ACL_INTERNAL_ACCESS_CHECK_GRANT:
        /*
          Only some of the privilege requested have been granted internally,
          proceed with the remaining bits of the request (want_access).
        */
        want_access&= ~(*save_priv);
        break;
      }
    }
  }

  if ((sctx->master_access & want_access) == want_access)
  {
    /*
      1. If we don't have a global SELECT privilege, we have to get the
      database specific access rights to be able to handle queries of type
      UPDATE t1 SET a=1 WHERE b > 0
      2. Change db access if it isn't current db which is being addressed
    */
    if (!(sctx->master_access & SELECT_ACL))
    {
      if (db && (!thd->db || db_is_pattern || strcmp(db, thd->db)))
      {
        db_access= acl_get(sctx->host, sctx->ip, sctx->priv_user, db,
                           db_is_pattern);
        if (sctx->priv_role[0])
          db_access|= acl_get("", "", sctx->priv_role, db, db_is_pattern);
      }
      else
      {
        /* get access for current db */
        db_access= sctx->db_access;
      }
      /*
        The effective privileges are the union of the global privileges
        and the intersection of db- and host-privileges,
        plus the internal privileges.
      */
      *save_priv|= sctx->master_access | db_access;
    }
    else
      *save_priv|= sctx->master_access;
    DBUG_RETURN(FALSE);
  }
  if (((want_access & ~sctx->master_access) & ~DB_ACLS) ||
      (! db && dont_check_global_grants))
  {						// We can never grant this
    DBUG_PRINT("error",("No possible access"));
    if (!no_errors)
    {
      status_var_increment(thd->status_var.access_denied_errors);
      my_error(access_denied_error_code(thd->password), MYF(0),
               sctx->priv_user,
               sctx->priv_host,
               (thd->password ?
                ER_THD(thd, ER_YES) :
                ER_THD(thd, ER_NO)));                    /* purecov: tested */
    }
    DBUG_RETURN(TRUE);				/* purecov: tested */
  }

  if (db == any_db)
  {
    /*
      Access granted; Allow select on *any* db.
      [out] *save_privileges= 0
    */
    DBUG_RETURN(FALSE);
  }

  if (db && (!thd->db || db_is_pattern || strcmp(db,thd->db)))
  {
    db_access= acl_get(sctx->host, sctx->ip, sctx->priv_user, db,
                       db_is_pattern);
    if (sctx->priv_role[0])
    {
      db_access|= acl_get("", "", sctx->priv_role, db, db_is_pattern);
    }
  }
  else
    db_access= sctx->db_access;
  DBUG_PRINT("info",("db_access: %lu  want_access: %lu",
                     db_access, want_access));

  /*
    Save the union of User-table and the intersection between Db-table and
    Host-table privileges, with the already saved internal privileges.
  */
  db_access= (db_access | sctx->master_access);
  *save_priv|= db_access;

  /*
    We need to investigate column- and table access if all requested privileges
    belongs to the bit set of .
  */
  bool need_table_or_column_check=
    (want_access & (TABLE_ACLS | PROC_ACLS | db_access)) == want_access;

  /*
    Grant access if the requested access is in the intersection of
    host- and db-privileges (as retrieved from the acl cache),
    also grant access if all the requested privileges are in the union of
    TABLES_ACLS and PROC_ACLS; see check_grant.
  */
  if ( (db_access & want_access) == want_access ||
      (!dont_check_global_grants &&
       need_table_or_column_check))
  {
    /*
       Ok; but need to check table- and column privileges.
       [out] *save_privileges is (User-priv | (Db-priv & Host-priv) | Internal-priv)
    */
    DBUG_RETURN(FALSE);
  }

  /*
    Access is denied;
    [out] *save_privileges is (User-priv | (Db-priv & Host-priv) | Internal-priv)
  */
  DBUG_PRINT("error",("Access denied"));
  if (!no_errors)
  {
    status_var_increment(thd->status_var.access_denied_errors);
    my_error(ER_DBACCESS_DENIED_ERROR, MYF(0),
             sctx->priv_user, sctx->priv_host,
             (db ? db : (thd->db ?
                         thd->db :
                         "unknown")));
  }
  DBUG_RETURN(TRUE);
#endif // NO_EMBEDDED_ACCESS_CHECKS
}


#ifndef NO_EMBEDDED_ACCESS_CHECKS
/**
  Check grants for commands which work only with one table.

  @param thd                    Thread handler
  @param privilege              requested privilege
  @param all_tables             global table list of query
  @param no_errors              FALSE/TRUE - report/don't report error to
                            the client (using my_error() call).

  @retval
    0   OK
  @retval
    1   access denied, error is sent to client
*/

bool check_single_table_access(THD *thd, ulong privilege, 
                               TABLE_LIST *all_tables, bool no_errors)
{
  Security_context * backup_ctx= thd->security_ctx;

  /* we need to switch to the saved context (if any) */
  if (all_tables->security_ctx)
    thd->security_ctx= all_tables->security_ctx;

  const char *db_name;
  if ((all_tables->view || all_tables->field_translation) &&
      !all_tables->schema_table)
    db_name= all_tables->view_db.str;
  else
    db_name= all_tables->db;

  if (check_access(thd, privilege, db_name,
                   &all_tables->grant.privilege,
                   &all_tables->grant.m_internal,
                   0, no_errors))
    goto deny;

  /* Show only 1 table for check_grant */
  if (!(all_tables->belong_to_view &&
        (thd->lex->sql_command == SQLCOM_SHOW_FIELDS)) &&
      check_grant(thd, privilege, all_tables, FALSE, 1, no_errors))
    goto deny;

  thd->security_ctx= backup_ctx;
  return 0;

deny:
  thd->security_ctx= backup_ctx;
  return 1;
}

/**
  Check grants for commands which work only with one table and all other
  tables belonging to subselects or implicitly opened tables.

  @param thd			Thread handler
  @param privilege		requested privilege
  @param all_tables		global table list of query

  @retval
    0   OK
  @retval
    1   access denied, error is sent to client
*/

bool check_one_table_access(THD *thd, ulong privilege, TABLE_LIST *all_tables)
{
  if (check_single_table_access (thd,privilege,all_tables, FALSE))
    return 1;

  /* Check rights on tables of subselects and implictly opened tables */
  TABLE_LIST *subselects_tables, *view= all_tables->view ? all_tables : 0;
  if ((subselects_tables= all_tables->next_global))
  {
    /*
      Access rights asked for the first table of a view should be the same
      as for the view
    */
    if (view && subselects_tables->belong_to_view == view)
    {
      if (check_single_table_access (thd, privilege, subselects_tables, FALSE))
        return 1;
      subselects_tables= subselects_tables->next_global;
    }
    if (subselects_tables &&
        (check_table_access(thd, SELECT_ACL, subselects_tables, FALSE,
                            UINT_MAX, FALSE)))
      return 1;
  }
  return 0;
}


static bool check_show_access(THD *thd, TABLE_LIST *table)
{
  /*
    This is a SHOW command using an INFORMATION_SCHEMA table.
    check_access() has not been called for 'table',
    and SELECT is currently always granted on the I_S, so we automatically
    grant SELECT on table here, to bypass a call to check_access().
    Note that not calling check_access(table) is an optimization,
    which needs to be revisited if the INFORMATION_SCHEMA does
    not always automatically grant SELECT but use the grant tables.
    See Bug#38837 need a way to disable information_schema for security
  */
  table->grant.privilege= SELECT_ACL;

  switch (get_schema_table_idx(table->schema_table)) {
  case SCH_SCHEMATA:
    return (specialflag & SPECIAL_SKIP_SHOW_DB) &&
      check_global_access(thd, SHOW_DB_ACL);

  case SCH_TABLE_NAMES:
  case SCH_TABLES:
  case SCH_VIEWS:
  case SCH_TRIGGERS:
  case SCH_EVENTS:
  {
    const char *dst_db_name= table->schema_select_lex->db;

    DBUG_ASSERT(dst_db_name);

    if (check_access(thd, SELECT_ACL, dst_db_name,
                     &thd->col_access, NULL, FALSE, FALSE))
      return TRUE;

    if (!thd->col_access && check_grant_db(thd, dst_db_name))
    {
      status_var_increment(thd->status_var.access_denied_errors);
      my_error(ER_DBACCESS_DENIED_ERROR, MYF(0),
               thd->security_ctx->priv_user,
               thd->security_ctx->priv_host,
               dst_db_name);
      return TRUE;
    }

    return FALSE;
  }

  case SCH_COLUMNS:
  case SCH_STATISTICS:
  {
    TABLE_LIST *dst_table;
    dst_table= table->schema_select_lex->table_list.first;

    DBUG_ASSERT(dst_table);

    /*
      Open temporary tables to be able to detect them during privilege check.
    */
    if (thd->open_temporary_tables(dst_table))
      return TRUE;

    if (check_access(thd, SELECT_ACL, dst_table->db,
                     &dst_table->grant.privilege,
                     &dst_table->grant.m_internal,
                     FALSE, FALSE))
          return TRUE; /* Access denied */

    /*
      Check_grant will grant access if there is any column privileges on
      all of the tables thanks to the fourth parameter (bool show_table).
    */
    if (check_grant(thd, SELECT_ACL, dst_table, TRUE, UINT_MAX, FALSE))
      return TRUE; /* Access denied */

    close_thread_tables(thd);
    dst_table->table= NULL;

    /* Access granted */
    return FALSE;
  }
  default:
    break;
  }

  return FALSE;
}



/**
  @brief Check if the requested privileges exists in either User-, Host- or
    Db-tables.
  @param thd          Thread context
  @param want_access  Privileges requested
  @param tables       List of tables to be compared against
  @param no_errors    Don't report error to the client (using my_error() call).
  @param any_combination_of_privileges_will_do TRUE if any privileges on any
    column combination is enough.
  @param number       Only the first 'number' tables in the linked list are
                      relevant.

  The suppled table list contains cached privileges. This functions calls the
  help functions check_access and check_grant to verify the first three steps
  in the privileges check queue:
  1. Global privileges
  2. OR (db privileges AND host privileges)
  3. OR table privileges
  4. OR column privileges (not checked by this function!)
  5. OR routine privileges (not checked by this function!)

  @see check_access
  @see check_grant

  @note This functions assumes that table list used and
  thd->lex->query_tables_own_last value correspond to each other
  (the latter should be either 0 or point to next_global member
  of one of elements of this table list).

  @return
    @retval FALSE OK
    @retval TRUE  Access denied; But column or routine privileges might need to
      be checked also.
*/

bool
check_table_access(THD *thd, ulong requirements,TABLE_LIST *tables,
		   bool any_combination_of_privileges_will_do,
                   uint number, bool no_errors)
{
  TABLE_LIST *org_tables= tables;
  TABLE_LIST *first_not_own_table= thd->lex->first_not_own_table();
  Security_context *sctx= thd->security_ctx, *backup_ctx= thd->security_ctx;
  uint i= 0;
  /*
    The check that first_not_own_table is not reached is for the case when
    the given table list refers to the list for prelocking (contains tables
    of other queries). For simple queries first_not_own_table is 0.
  */
  for (; i < number && tables != first_not_own_table && tables;
       tables= tables->next_global, i++)
  {
    TABLE_LIST *const table_ref= tables->correspondent_table ?
      tables->correspondent_table : tables;

    ulong want_access= requirements;
    if (table_ref->security_ctx)
      sctx= table_ref->security_ctx;
    else
      sctx= backup_ctx;

    /*
       Register access for view underlying table.
       Remove SHOW_VIEW_ACL, because it will be checked during making view
     */
    table_ref->grant.orig_want_privilege= (want_access & ~SHOW_VIEW_ACL);

    if (table_ref->schema_table_reformed)
    {
      if (check_show_access(thd, table_ref))
        goto deny;
      continue;
    }

    DBUG_PRINT("info", ("derived: %d  view: %d", table_ref->derived != 0,
                        table_ref->view != 0));

    if (table_ref->is_anonymous_derived_table())
      continue;

    thd->security_ctx= sctx;

    if (check_access(thd, want_access, table_ref->get_db_name(),
                     &table_ref->grant.privilege,
                     &table_ref->grant.m_internal,
                     0, no_errors))
      goto deny;
  }
  thd->security_ctx= backup_ctx;
  return check_grant(thd,requirements,org_tables,
                     any_combination_of_privileges_will_do,
                     number, no_errors);
deny:
  thd->security_ctx= backup_ctx;
  return TRUE;
}


bool
check_routine_access(THD *thd, ulong want_access,char *db, char *name,
		     bool is_proc, bool no_errors)
{
  TABLE_LIST tables[1];
  
  bzero((char *)tables, sizeof(TABLE_LIST));
  tables->db= db;
  tables->table_name= tables->alias= name;
  
  /*
    The following test is just a shortcut for check_access() (to avoid
    calculating db_access) under the assumption that it's common to
    give persons global right to execute all stored SP (but not
    necessary to create them).
    Note that this effectively bypasses the ACL_internal_schema_access checks
    that are implemented for the INFORMATION_SCHEMA and PERFORMANCE_SCHEMA,
    which are located in check_access().
    Since the I_S and P_S do not contain routines, this bypass is ok,
    as long as this code path is not abused to create routines.
    The assert enforce that.
  */
  DBUG_ASSERT((want_access & CREATE_PROC_ACL) == 0);
  if ((thd->security_ctx->master_access & want_access) == want_access)
    tables->grant.privilege= want_access;
  else if (check_access(thd, want_access, db,
                        &tables->grant.privilege,
                        &tables->grant.m_internal,
                        0, no_errors))
    return TRUE;
  
  return check_grant_routine(thd, want_access, tables, is_proc, no_errors);
}


/**
  Check if the routine has any of the routine privileges.

  @param thd	       Thread handler
  @param db           Database name
  @param name         Routine name

  @retval
    0            ok
  @retval
    1            error
*/

bool check_some_routine_access(THD *thd, const char *db, const char *name,
                               bool is_proc)
{
  ulong save_priv;
  /*
    The following test is just a shortcut for check_access() (to avoid
    calculating db_access)
    Note that this effectively bypasses the ACL_internal_schema_access checks
    that are implemented for the INFORMATION_SCHEMA and PERFORMANCE_SCHEMA,
    which are located in check_access().
    Since the I_S and P_S do not contain routines, this bypass is ok,
    as it only opens SHOW_PROC_ACLS.
  */
  if (thd->security_ctx->master_access & SHOW_PROC_ACLS)
    return FALSE;
  if (!check_access(thd, SHOW_PROC_ACLS, db, &save_priv, NULL, 0, 1) ||
      (save_priv & SHOW_PROC_ACLS))
    return FALSE;
  return check_routine_level_acl(thd, db, name, is_proc);
}


/*
  Check if the given table has any of the asked privileges

  @param thd		 Thread handler
  @param want_access	 Bitmap of possible privileges to check for

  @retval
    0  ok
  @retval
    1  error
*/

bool check_some_access(THD *thd, ulong want_access, TABLE_LIST *table)
{
  ulong access;
  DBUG_ENTER("check_some_access");

  /* This loop will work as long as we have less than 32 privileges */
  for (access= 1; access < want_access ; access<<= 1)
  {
    if (access & want_access)
    {
      if (!check_access(thd, access, table->db,
                        &table->grant.privilege,
                        &table->grant.m_internal,
                        0, 1) &&
           !check_grant(thd, access, table, FALSE, 1, TRUE))
        DBUG_RETURN(0);
    }
  }
  DBUG_PRINT("exit",("no matching access rights"));
  DBUG_RETURN(1);
}

#endif /*NO_EMBEDDED_ACCESS_CHECKS*/


/**
  check for global access and give descriptive error message if it fails.

  @param thd			Thread handler
  @param want_access		Use should have any of these global rights

  @warning
    One gets access right if one has ANY of the rights in want_access.
    This is useful as one in most cases only need one global right,
    but in some case we want to check if the user has SUPER or
    REPL_CLIENT_ACL rights.

  @retval
    0	ok
  @retval
    1	Access denied.  In this case an error is sent to the client
*/

bool check_global_access(THD *thd, ulong want_access, bool no_errors)
{
#ifndef NO_EMBEDDED_ACCESS_CHECKS
  char command[128];
  if ((thd->security_ctx->master_access & want_access))
    return 0;
  if (!no_errors)
  {
    get_privilege_desc(command, sizeof(command), want_access);
    my_error(ER_SPECIFIC_ACCESS_DENIED_ERROR, MYF(0), command);
  }
  status_var_increment(thd->status_var.access_denied_errors);
  return 1;
#else
  return 0;
#endif
}


/**
  Checks foreign key's parent table access.

  @param thd	       [in]	Thread handler
  @param create_info   [in]     Create information (like MAX_ROWS, ENGINE or
                                temporary table flag)
  @param alter_info    [in]     Initial list of columns and indexes for the
                                table to be created
  @param create_db     [in]     Database of the created table

  @retval
   false  ok.
  @retval
   true	  error or access denied. Error is sent to client in this case.
*/
bool check_fk_parent_table_access(THD *thd,
                                  HA_CREATE_INFO *create_info,
                                  Alter_info *alter_info,
                                  const char* create_db)
{
  Key *key;
  List_iterator<Key> key_iterator(alter_info->key_list);

  while ((key= key_iterator++))
  {
    if (key->type == Key::FOREIGN_KEY)
    {
      TABLE_LIST parent_table;
      bool is_qualified_table_name;
      Foreign_key *fk_key= (Foreign_key *)key;
      LEX_STRING db_name;
      LEX_STRING table_name= { fk_key->ref_table.str,
                               fk_key->ref_table.length };
      const ulong privileges= (SELECT_ACL | INSERT_ACL | UPDATE_ACL |
                               DELETE_ACL | REFERENCES_ACL);

      // Check if tablename is valid or not.
      DBUG_ASSERT(table_name.str != NULL);
      if (check_table_name(table_name.str, table_name.length, false))
      {
        my_error(ER_WRONG_TABLE_NAME, MYF(0), table_name.str);
        return true;
      }

      if (fk_key->ref_db.str)
      {
        is_qualified_table_name= true;
        db_name.str= (char *) thd->memdup(fk_key->ref_db.str,
                                          fk_key->ref_db.length+1);
        db_name.length= fk_key->ref_db.length;

        // Check if database name is valid or not.
        if (fk_key->ref_db.str && check_db_name(&db_name))
        {
          my_error(ER_WRONG_DB_NAME, MYF(0), db_name.str);
          return true;
        }
      }
      else
      {
        if (!thd->db)
        {
          db_name.str= (char *) thd->memdup(create_db, strlen(create_db)+1);
          db_name.length= strlen(create_db);
          is_qualified_table_name= true;

          if(create_db && check_db_name(&db_name))
          {
            my_error(ER_WRONG_DB_NAME, MYF(0), db_name.str);
            return true;
          }
        }
        else
        {
          if (thd->lex->copy_db_to(&db_name.str, &db_name.length))
            return true;
          else
           is_qualified_table_name= false;
        }
      }

      // if lower_case_table_names is set then convert tablename to lower case.
      if (lower_case_table_names)
      {
        table_name.str= (char *) thd->memdup(fk_key->ref_table.str,
                                             fk_key->ref_table.length+1);
        table_name.length= my_casedn_str(files_charset_info, table_name.str);
        db_name.length = my_casedn_str(files_charset_info, db_name.str);
      }

      parent_table.init_one_table(db_name.str, db_name.length,
                                  table_name.str, table_name.length,
                                  table_name.str, TL_IGNORE);

      /*
       Check if user has any of the "privileges" at table level on
       "parent_table".
       Having privilege on any of the parent_table column is not
       enough so checking whether user has any of the "privileges"
       at table level only here.
      */
      if (check_some_access(thd, privileges, &parent_table) ||
          parent_table.grant.want_privilege)
      {
        if (is_qualified_table_name)
        {
          const size_t qualified_table_name_len= NAME_LEN + 1 + NAME_LEN + 1;
          char *qualified_table_name= (char *) thd->alloc(qualified_table_name_len);

          my_snprintf(qualified_table_name, qualified_table_name_len, "%s.%s",
                      db_name.str, table_name.str);
          table_name.str= qualified_table_name;
        }

        my_error(ER_TABLEACCESS_DENIED_ERROR, MYF(0),
                 "REFERENCES",
                 thd->security_ctx->priv_user,
                 thd->security_ctx->host_or_ip,
                 table_name.str);

        return true;
      }
    }
  }

  return false;
}


/****************************************************************************
	Check stack size; Send error if there isn't enough stack to continue
****************************************************************************/


#ifndef DBUG_OFF
long max_stack_used;
#endif

/**
  @note
  Note: The 'buf' parameter is necessary, even if it is unused here.
  - fix_fields functions has a "dummy" buffer large enough for the
    corresponding exec. (Thus we only have to check in fix_fields.)
  - Passing to check_stack_overrun() prevents the compiler from removing it.
*/
bool check_stack_overrun(THD *thd, long margin,
			 uchar *buf __attribute__((unused)))
{
  long stack_used;
  DBUG_ASSERT(thd == current_thd);
  if ((stack_used= available_stack_size(thd->thread_stack, &stack_used)) >=
      (long) (my_thread_stack_size - margin))
  {
    thd->is_fatal_error= 1;
    /*
      Do not use stack for the message buffer to ensure correct
      behaviour in cases we have close to no stack left.
    */
    char* ebuff= new char[MYSQL_ERRMSG_SIZE];
    if (ebuff) {
      my_snprintf(ebuff, MYSQL_ERRMSG_SIZE, ER_THD(thd, ER_STACK_OVERRUN_NEED_MORE),
                  stack_used, my_thread_stack_size, margin);
      my_message(ER_STACK_OVERRUN_NEED_MORE, ebuff, MYF(ME_FATALERROR));
      delete [] ebuff;
    }
    return 1;
  }
#ifndef DBUG_OFF
  max_stack_used= MY_MAX(max_stack_used, stack_used);
#endif
  return 0;
}


#define MY_YACC_INIT 1000			// Start with big alloc
#define MY_YACC_MAX  32000			// Because of 'short'

bool my_yyoverflow(short **yyss, YYSTYPE **yyvs, ulong *yystacksize)
{
  Yacc_state *state= & current_thd->m_parser_state->m_yacc;
  ulong old_info=0;
  DBUG_ASSERT(state);
  if ((uint) *yystacksize >= MY_YACC_MAX)
    return 1;
  if (!state->yacc_yyvs)
    old_info= *yystacksize;
  *yystacksize= set_zone((*yystacksize)*2,MY_YACC_INIT,MY_YACC_MAX);
  if (!(state->yacc_yyvs= (uchar*)
        my_realloc(state->yacc_yyvs,
                   *yystacksize*sizeof(**yyvs),
                   MYF(MY_ALLOW_ZERO_PTR | MY_FREE_ON_ERROR))) ||
      !(state->yacc_yyss= (uchar*)
        my_realloc(state->yacc_yyss,
                   *yystacksize*sizeof(**yyss),
                   MYF(MY_ALLOW_ZERO_PTR | MY_FREE_ON_ERROR))))
    return 1;
  if (old_info)
  {
    /*
      Only copy the old stack on the first call to my_yyoverflow(),
      when replacing a static stack (YYINITDEPTH) by a dynamic stack.
      For subsequent calls, my_realloc already did preserve the old stack.
    */
    memcpy(state->yacc_yyss, *yyss, old_info*sizeof(**yyss));
    memcpy(state->yacc_yyvs, *yyvs, old_info*sizeof(**yyvs));
  }
  *yyss= (short*) state->yacc_yyss;
  *yyvs= (YYSTYPE*) state->yacc_yyvs;
  return 0;
}


/**
  Reset the part of THD responsible for the state of command
  processing.

  @param do_clear_error  Set if we should clear errors

  This needs to be called before execution of every statement
  (prepared or conventional).  It is not called by substatements of
  routines.

  @todo Call it after we use THD for queries, not before.
*/

void THD::reset_for_next_command(bool do_clear_error)
{
  THD *thd= this;
  DBUG_ENTER("THD::reset_for_next_command");
  DBUG_ASSERT(!thd->spcont); /* not for substatements of routines */
  DBUG_ASSERT(! thd->in_sub_stmt);

  if (do_clear_error)
    clear_error(1);

  thd->free_list= 0;
  thd->select_number= 1;
  /*
    Those two lines below are theoretically unneeded as
    THD::cleanup_after_query() should take care of this already.
  */
  thd->auto_inc_intervals_in_cur_stmt_for_binlog.empty();
  thd->stmt_depends_on_first_successful_insert_id_in_prev_stmt= 0;

#ifdef WITH_WSREP
  /*
    Autoinc variables should be adjusted only for locally executed
    transactions. Appliers and replayers are either processing ROW
    events or get autoinc variable values from Query_log_event and
    mysql slave may be processing STATEMENT format events, but he should
    use autoinc values passed in binlog events, not the values forced by
    the cluster.
  */
  if (WSREP(thd) && thd->wsrep_exec_mode == LOCAL_STATE &&
      !thd->slave_thread && wsrep_auto_increment_control)
  {
    thd->variables.auto_increment_offset=
      global_system_variables.auto_increment_offset;
    thd->variables.auto_increment_increment=
      global_system_variables.auto_increment_increment;
  }
#endif /* WITH_WSREP */
  thd->query_start_used= 0;
  thd->query_start_sec_part_used= 0;
  thd->is_fatal_error= thd->time_zone_used= 0;
  thd->log_current_statement= 0;

  /*
    Clear the status flag that are expected to be cleared at the
    beginning of each SQL statement.
  */
  thd->server_status&= ~SERVER_STATUS_CLEAR_SET;
  /*
    If in autocommit mode and not in a transaction, reset
    OPTION_STATUS_NO_TRANS_UPDATE | OPTION_KEEP_LOG to not get warnings
    in ha_rollback_trans() about some tables couldn't be rolled back.
  */
  if (!thd->in_multi_stmt_transaction_mode())
  {
    thd->variables.option_bits&= ~OPTION_KEEP_LOG;
    thd->transaction.all.reset();
  }
  DBUG_ASSERT(thd->security_ctx== &thd->main_security_ctx);
  thd->thread_specific_used= FALSE;

  if (opt_bin_log)
  {
    reset_dynamic(&thd->user_var_events);
    thd->user_var_events_alloc= thd->mem_root;
  }
  thd->get_stmt_da()->reset_for_next_command();
  thd->rand_used= 0;
  thd->m_sent_row_count= thd->m_examined_row_count= 0;
  thd->accessed_rows_and_keys= 0;

  thd->query_plan_flags= QPLAN_INIT;
  thd->query_plan_fsort_passes= 0;

  thd->reset_current_stmt_binlog_format_row();
  thd->binlog_unsafe_warning_flags= 0;

  thd->save_prep_leaf_list= false;

  DBUG_PRINT("debug",
             ("is_current_stmt_binlog_format_row(): %d",
              thd->is_current_stmt_binlog_format_row()));

  DBUG_VOID_RETURN;
}


/**
  Resets the lex->current_select object.
  @note It is assumed that lex->current_select != NULL

  This function is a wrapper around select_lex->init_select() with an added
  check for the special situation when using INTO OUTFILE and LOAD DATA.
*/

void
mysql_init_select(LEX *lex)
{
  SELECT_LEX *select_lex= lex->current_select;
  select_lex->init_select();
  lex->wild= 0;
  if (select_lex == &lex->select_lex)
  {
    DBUG_ASSERT(lex->result == 0);
    lex->exchange= 0;
  }
}


/**
  Used to allocate a new SELECT_LEX object on the current thd mem_root and
  link it into the relevant lists.

  This function is always followed by mysql_init_select.

  @see mysql_init_select

  @retval TRUE An error occurred
  @retval FALSE The new SELECT_LEX was successfully allocated.
*/

bool
mysql_new_select(LEX *lex, bool move_down)
{
  SELECT_LEX *select_lex;
  THD *thd= lex->thd;
  DBUG_ENTER("mysql_new_select");

  if (!(select_lex= new (thd->mem_root) SELECT_LEX()))
    DBUG_RETURN(1);
  select_lex->select_number= ++thd->select_number;
  select_lex->parent_lex= lex; /* Used in init_query. */
  select_lex->init_query();
  select_lex->init_select();
  lex->nest_level++;
  if (lex->nest_level > (int) MAX_SELECT_NESTING)
  {
    my_error(ER_TOO_HIGH_LEVEL_OF_NESTING_FOR_SELECT, MYF(0));
    DBUG_RETURN(1);
  }
  select_lex->nest_level= lex->nest_level;
  select_lex->nest_level_base= &thd->lex->unit;
  if (move_down)
  {
    SELECT_LEX_UNIT *unit;
    lex->subqueries= TRUE;
    /* first select_lex of subselect or derived table */
    if (!(unit= new (thd->mem_root) SELECT_LEX_UNIT()))
      DBUG_RETURN(1);

    unit->init_query();
    unit->init_select();
    unit->thd= thd;
    unit->include_down(lex->current_select);
    unit->link_next= 0;
    unit->link_prev= 0;
    unit->return_to= lex->current_select;
    select_lex->include_down(unit);
    /*
      By default we assume that it is usual subselect and we have outer name
      resolution context, if no we will assign it to 0 later
    */
    select_lex->context.outer_context= &select_lex->outer_select()->context;
  }
  else
  {
    bool const outer_most= (lex->current_select->master_unit() == &lex->unit);
    if (outer_most && lex->result)
    {
      my_error(ER_WRONG_USAGE, MYF(0), "UNION", "INTO");
      DBUG_RETURN(TRUE);
    }

    /*
      This type of query is not possible in the grammar:
        SELECT 1 FROM t1 PROCEDURE ANALYSE() UNION ... ;

      But this type of query is still possible:
        (SELECT 1 FROM t1 PROCEDURE ANALYSE()) UNION ... ;
      and it's not easy to disallow this grammatically,
      because there can be any parenthesis nest level:
        (((SELECT 1 FROM t1 PROCEDURE ANALYSE()))) UNION ... ;
    */
    if (lex->proc_list.elements!=0)
    {
      my_error(ER_WRONG_USAGE, MYF(0), "UNION",
               "SELECT ... PROCEDURE ANALYSE()");
      DBUG_RETURN(TRUE);
    }
    // SELECT 1 FROM t1 ORDER BY 1 UNION SELECT 1 FROM t1 -- not possible
    DBUG_ASSERT(!lex->current_select->order_list.first ||
                lex->current_select->braces);
    // SELECT 1 FROM t1 LIMIT 1 UNION SELECT 1 FROM t1;   -- not possible
    DBUG_ASSERT(!lex->current_select->explicit_limit ||
                lex->current_select->braces);

    select_lex->include_neighbour(lex->current_select);
    SELECT_LEX_UNIT *unit= select_lex->master_unit();                              
    if (!unit->fake_select_lex && unit->add_fake_select_lex(lex->thd))
      DBUG_RETURN(1);
    select_lex->context.outer_context= 
                unit->first_select()->context.outer_context;
  }

  select_lex->include_global((st_select_lex_node**)&lex->all_selects_list);
  lex->current_select= select_lex;
  /*
    in subquery is SELECT query and we allow resolution of names in SELECT
    list
  */
  select_lex->context.resolve_in_select_list= TRUE;
  DBUG_RETURN(0);
}

/**
  Create a select to return the same output as 'SELECT @@var_name'.

  Used for SHOW COUNT(*) [ WARNINGS | ERROR].

  This will crash with a core dump if the variable doesn't exists.

  @param var_name		Variable name
*/

void create_select_for_variable(const char *var_name)
{
  THD *thd;
  LEX *lex;
  LEX_STRING tmp;
  Item *var;
  char buff[MAX_SYS_VAR_LENGTH*2+4+8], *end;
  DBUG_ENTER("create_select_for_variable");

  thd= current_thd;
  lex= thd->lex;
  mysql_init_select(lex);
  lex->sql_command= SQLCOM_SELECT;
  tmp.str= (char*) var_name;
  tmp.length=strlen(var_name);
  /*
    We set the name of Item to @@session.var_name because that then is used
    as the column name in the output.
  */
  if ((var= get_system_var(thd, OPT_SESSION, tmp, null_lex_str)))
  {
    end= strxmov(buff, "@@session.", var_name, NullS);
    var->set_name(thd, buff, end-buff, system_charset_info);
    add_item_to_list(thd, var);
  }
  DBUG_VOID_RETURN;
}


void mysql_init_multi_delete(LEX *lex)
{
  lex->sql_command=  SQLCOM_DELETE_MULTI;
  mysql_init_select(lex);
  lex->select_lex.select_limit= 0;
  lex->unit.select_limit_cnt= HA_POS_ERROR;
  lex->select_lex.table_list.save_and_clear(&lex->auxiliary_table_list);
  lex->query_tables= 0;
  lex->query_tables_last= &lex->query_tables;
}

static void wsrep_mysql_parse(THD *thd, char *rawbuf, uint length,
                              Parser_state *parser_state,
                              bool is_com_multi,
                              bool is_next_command)
{
#ifdef WITH_WSREP
  bool is_autocommit=
    !thd->in_multi_stmt_transaction_mode()                  &&
    thd->wsrep_conflict_state == NO_CONFLICT                &&
    !thd->wsrep_applier;

  do
  {
    if (thd->wsrep_conflict_state== RETRY_AUTOCOMMIT)
    {
      thd->wsrep_conflict_state= NO_CONFLICT;
      /* Performance Schema Interface instrumentation, begin */
      thd->m_statement_psi= MYSQL_REFINE_STATEMENT(thd->m_statement_psi,
	      com_statement_info[thd->get_command()].m_key);
      MYSQL_SET_STATEMENT_TEXT(thd->m_statement_psi, thd->query(),
	                       thd->query_length());
    }
    mysql_parse(thd, rawbuf, length, parser_state, is_com_multi,
                is_next_command);

    if (WSREP(thd)) {
      /* wsrep BF abort in query exec phase */
      mysql_mutex_lock(&thd->LOCK_wsrep_thd);
      if (thd->wsrep_conflict_state == MUST_ABORT) {
        wsrep_client_rollback(thd);

        WSREP_DEBUG("abort in exec query state, avoiding autocommit");
      }

      if (thd->wsrep_conflict_state == MUST_REPLAY)
      {
        wsrep_replay_transaction(thd);
      }

      /* setting error code for BF aborted trxs */
      if (thd->wsrep_conflict_state == ABORTED ||
          thd->wsrep_conflict_state == CERT_FAILURE)
      {
        thd->reset_for_next_command();
        thd->reset_killed();
        if (is_autocommit                           &&
            thd->lex->sql_command != SQLCOM_SELECT  &&
            (thd->wsrep_retry_counter < thd->variables.wsrep_retry_autocommit))
        {
          WSREP_DEBUG("wsrep retrying AC query: %s", 
                      (thd->query()) ? thd->query() : "void");

	  /* Performance Schema Interface instrumentation, end */
	  MYSQL_END_STATEMENT(thd->m_statement_psi, thd->get_stmt_da());
	  thd->m_statement_psi= NULL;
          thd->m_digest= NULL;
          close_thread_tables(thd);

          thd->wsrep_conflict_state= RETRY_AUTOCOMMIT;
          thd->wsrep_retry_counter++;            // grow
          wsrep_copy_query(thd);
          thd->set_time();
          parser_state->reset(rawbuf, length);
        }
        else
        {
          WSREP_DEBUG("%s, thd: %lld is_AC: %d, retry: %lu - %lu SQL: %s", 
                      (thd->wsrep_conflict_state == ABORTED) ? 
                      "BF Aborted" : "cert failure",
                      (longlong) thd->thread_id, is_autocommit,
                      thd->wsrep_retry_counter, 
                      thd->variables.wsrep_retry_autocommit, thd->query());
          my_error(ER_LOCK_DEADLOCK, MYF(0), "wsrep aborted transaction");
          thd->reset_killed();
          thd->wsrep_conflict_state= NO_CONFLICT;
          if (thd->wsrep_conflict_state != REPLAYING)
            thd->wsrep_retry_counter= 0;             //  reset
        }
      }
      else
      {
        set_if_smaller(thd->wsrep_retry_counter, 0); // reset; eventually ok
      }
      mysql_mutex_unlock(&thd->LOCK_wsrep_thd);
    }

    /* If retry is requested clean up explain structure */
    if (thd->wsrep_conflict_state == RETRY_AUTOCOMMIT && thd->lex->explain)
        delete_explain_query(thd->lex);

  }  while (thd->wsrep_conflict_state== RETRY_AUTOCOMMIT);

  if (thd->wsrep_retry_query)
  {
    WSREP_DEBUG("releasing retry_query: conf %d sent %d kill %d  errno %d SQL %s",
                thd->wsrep_conflict_state,
	    thd->get_stmt_da()->is_sent(),
                thd->killed,
	    thd->get_stmt_da()->is_error() ? thd->get_stmt_da()->sql_errno() : 0,
                thd->wsrep_retry_query);
    my_free(thd->wsrep_retry_query);
    thd->wsrep_retry_query      = NULL;
    thd->wsrep_retry_query_len  = 0;
    thd->wsrep_retry_command    = COM_CONNECT;
  }
#endif /* WITH_WSREP */
}

/*
  When you modify mysql_parse(), you may need to modify
  mysql_test_parse_for_slave() in this same file.
*/

/**
  Parse a query.

  @param       thd     Current thread
  @param       rawbuf  Begining of the query text
  @param       length  Length of the query text
  @param[out]  found_semicolon For multi queries, position of the character of
                               the next query in the query text.
  @param is_next_command there will be more command in the COM_MULTI batch
*/

void mysql_parse(THD *thd, char *rawbuf, uint length,
                 Parser_state *parser_state,
                 bool is_com_multi,
                 bool is_next_command)
{
  int error __attribute__((unused));
  DBUG_ENTER("mysql_parse");
  DBUG_EXECUTE_IF("parser_debug", turn_parser_debug_on(););

  /*
    Warning.
    The purpose of query_cache_send_result_to_client() is to lookup the
    query in the query cache first, to avoid parsing and executing it.
    So, the natural implementation would be to:
    - first, call query_cache_send_result_to_client,
    - second, if caching failed, initialise the lexical and syntactic parser.
    The problem is that the query cache depends on a clean initialization
    of (among others) lex->safe_to_cache_query and thd->server_status,
    which are reset respectively in
    - lex_start()
    - THD::reset_for_next_command()
    So, initializing the lexical analyser *before* using the query cache
    is required for the cache to work properly.
    FIXME: cleanup the dependencies in the code to simplify this.
  */
  lex_start(thd);
  thd->reset_for_next_command();
  if (is_next_command)
  {
    thd->server_status|= SERVER_MORE_RESULTS_EXISTS;
    if (is_com_multi)
      thd->get_stmt_da()->set_skip_flush();
  }

  if (query_cache_send_result_to_client(thd, rawbuf, length) <= 0)
  {
    LEX *lex= thd->lex;

    bool err= parse_sql(thd, parser_state, NULL, true);

    if (!err)
    {
      thd->m_statement_psi=
        MYSQL_REFINE_STATEMENT(thd->m_statement_psi,
                               sql_statement_info[thd->lex->sql_command].
                               m_key);
#ifndef NO_EMBEDDED_ACCESS_CHECKS
      if (mqh_used && thd->user_connect &&
	  check_mqh(thd, lex->sql_command))
      {
	thd->net.error = 0;
      }
      else
#endif
      {
	if (! thd->is_error())
	{
          const char *found_semicolon= parser_state->m_lip.found_semicolon;
          /*
            Binlog logs a string starting from thd->query and having length
            thd->query_length; so we set thd->query_length correctly (to not
            log several statements in one event, when we executed only first).
            We set it to not see the ';' (otherwise it would get into binlog
            and Query_log_event::print() would give ';;' output).
            This also helps display only the current query in SHOW
            PROCESSLIST.
          */
          if (found_semicolon && (ulong) (found_semicolon - thd->query()))
            thd->set_query(thd->query(),
                           (uint32) (found_semicolon - thd->query() - 1),
                           thd->charset());
          /* Actually execute the query */
          if (found_semicolon)
          {
            lex->safe_to_cache_query= 0;
            thd->server_status|= SERVER_MORE_RESULTS_EXISTS;
          }
          lex->set_trg_event_type_for_tables();
          MYSQL_QUERY_EXEC_START(thd->query(),
                                 thd->thread_id,
                                 (char *) (thd->db ? thd->db : ""),
                                 &thd->security_ctx->priv_user[0],
                                 (char *) thd->security_ctx->host_or_ip,
                                 0);

          error= mysql_execute_command(thd);
          MYSQL_QUERY_EXEC_DONE(error);
	}
      }
    }
    else
    {
      /* Instrument this broken statement as "statement/sql/error" */
      thd->m_statement_psi=
        MYSQL_REFINE_STATEMENT(thd->m_statement_psi,
                               sql_statement_info[SQLCOM_END].m_key);
      DBUG_ASSERT(thd->is_error());
      DBUG_PRINT("info",("Command aborted. Fatal_error: %d",
			 thd->is_fatal_error));

      query_cache_abort(thd, &thd->query_cache_tls);
    }
    THD_STAGE_INFO(thd, stage_freeing_items);
    sp_cache_enforce_limit(thd->sp_proc_cache, stored_program_cache_size);
    sp_cache_enforce_limit(thd->sp_func_cache, stored_program_cache_size);
    thd->end_statement();
    thd->cleanup_after_query();
    DBUG_ASSERT(thd->change_list.is_empty());
  }
  else
  {
    /* Update statistics for getting the query from the cache */
    thd->lex->sql_command= SQLCOM_SELECT;
    thd->m_statement_psi=
      MYSQL_REFINE_STATEMENT(thd->m_statement_psi,
                             sql_statement_info[SQLCOM_SELECT].m_key);
    status_var_increment(thd->status_var.com_stat[SQLCOM_SELECT]);
    thd->update_stats();
#ifdef WITH_WSREP
    if (WSREP_CLIENT(thd))
    {
      thd->wsrep_sync_wait_gtid= WSREP_GTID_UNDEFINED;
    }
#endif /* WITH_WSREP */
  }
  DBUG_VOID_RETURN;
}


#ifdef HAVE_REPLICATION
/*
  Usable by the replication SQL thread only: just parse a query to know if it
  can be ignored because of replicate-*-table rules.

  @retval
    0	cannot be ignored
  @retval
    1	can be ignored
*/

bool mysql_test_parse_for_slave(THD *thd, char *rawbuf, uint length)
{
  LEX *lex= thd->lex;
  bool error= 0;
  DBUG_ENTER("mysql_test_parse_for_slave");

  Parser_state parser_state;
  if (!(error= parser_state.init(thd, rawbuf, length)))
  {
    lex_start(thd);
    thd->reset_for_next_command();

    if (!parse_sql(thd, & parser_state, NULL, true) &&
        all_tables_not_ok(thd, lex->select_lex.table_list.first))
      error= 1;                  /* Ignore question */
    thd->end_statement();
  }
  thd->cleanup_after_query();
  DBUG_RETURN(error);
}
#endif


bool
add_proc_to_list(THD* thd, Item *item)
{
  ORDER *order;
  Item	**item_ptr;

  if (!(order = (ORDER *) thd->alloc(sizeof(ORDER)+sizeof(Item*))))
    return 1;
  item_ptr = (Item**) (order+1);
  *item_ptr= item;
  order->item=item_ptr;
  thd->lex->proc_list.link_in_list(order, &order->next);
  return 0;
}


/**
  save order by and tables in own lists.
*/

bool add_to_list(THD *thd, SQL_I_List<ORDER> &list, Item *item,bool asc)
{
  ORDER *order;
  DBUG_ENTER("add_to_list");
  if (!(order = (ORDER *) thd->alloc(sizeof(ORDER))))
    DBUG_RETURN(1);
  order->item_ptr= item;
  order->item= &order->item_ptr;
  order->direction= (asc ? ORDER::ORDER_ASC : ORDER::ORDER_DESC);
  order->used=0;
  order->counter_used= 0;
  order->fast_field_copier_setup= 0; 
  list.link_in_list(order, &order->next);
  DBUG_RETURN(0);
}


/**
  Add a table to list of used tables.

  @param table		Table to add
  @param alias		alias for table (or null if no alias)
  @param table_options	A set of the following bits:
                         - TL_OPTION_UPDATING : Table will be updated
                         - TL_OPTION_FORCE_INDEX : Force usage of index
                         - TL_OPTION_ALIAS : an alias in multi table DELETE
  @param lock_type	How table should be locked
  @param mdl_type       Type of metadata lock to acquire on the table.
  @param use_index	List of indexed used in USE INDEX
  @param ignore_index	List of indexed used in IGNORE INDEX

  @retval
      0		Error
  @retval
    \#	Pointer to TABLE_LIST element added to the total table list
*/

TABLE_LIST *st_select_lex::add_table_to_list(THD *thd,
					     Table_ident *table,
					     LEX_STRING *alias,
					     ulong table_options,
					     thr_lock_type lock_type,
					     enum_mdl_type mdl_type,
					     List<Index_hint> *index_hints_arg,
                                             List<String> *partition_names,
                                             LEX_STRING *option)
{
  register TABLE_LIST *ptr;
  TABLE_LIST *UNINIT_VAR(previous_table_ref); /* The table preceding the current one. */
  char *alias_str;
  LEX *lex= thd->lex;
  DBUG_ENTER("add_table_to_list");

  if (!table)
    DBUG_RETURN(0);				// End of memory
  alias_str= alias ? alias->str : table->table.str;
  if (!MY_TEST(table_options & TL_OPTION_ALIAS) &&
      check_table_name(table->table.str, table->table.length, FALSE))
  {
    my_error(ER_WRONG_TABLE_NAME, MYF(0), table->table.str);
    DBUG_RETURN(0);
  }

  if (table->is_derived_table() == FALSE && table->db.str &&
      check_db_name(&table->db))
  {
    my_error(ER_WRONG_DB_NAME, MYF(0), table->db.str);
    DBUG_RETURN(0);
  }

  if (!alias)					/* Alias is case sensitive */
  {
    if (table->sel)
    {
      my_message(ER_DERIVED_MUST_HAVE_ALIAS,
                 ER_THD(thd, ER_DERIVED_MUST_HAVE_ALIAS), MYF(0));
      DBUG_RETURN(0);
    }
    if (!(alias_str= (char*) thd->memdup(alias_str,table->table.length+1)))
      DBUG_RETURN(0);
  }
  if (!(ptr = (TABLE_LIST *) thd->calloc(sizeof(TABLE_LIST))))
    DBUG_RETURN(0);				/* purecov: inspected */
  if (table->db.str)
  {
    ptr->is_fqtn= TRUE;
    ptr->db= table->db.str;
    ptr->db_length= table->db.length;
  }
  else if (lex->copy_db_to(&ptr->db, &ptr->db_length))
    DBUG_RETURN(0);
  else
    ptr->is_fqtn= FALSE;

  ptr->alias= alias_str;
  ptr->is_alias= alias ? TRUE : FALSE;
  if (lower_case_table_names)
  {
    if (table->table.length)
      table->table.length= my_casedn_str(files_charset_info, table->table.str);
    if (ptr->db_length && ptr->db != any_db)
      ptr->db_length= my_casedn_str(files_charset_info, ptr->db);
  }
      
  ptr->table_name=table->table.str;
  ptr->table_name_length=table->table.length;
  ptr->lock_type=   lock_type;
  ptr->updating=    MY_TEST(table_options & TL_OPTION_UPDATING);
  /* TODO: remove TL_OPTION_FORCE_INDEX as it looks like it's not used */
  ptr->force_index= MY_TEST(table_options & TL_OPTION_FORCE_INDEX);
  ptr->ignore_leaves= MY_TEST(table_options & TL_OPTION_IGNORE_LEAVES);
  ptr->derived=	    table->sel;
  if (!ptr->derived && is_infoschema_db(ptr->db, ptr->db_length))
  {
    ST_SCHEMA_TABLE *schema_table;
    if (ptr->updating &&
        /* Special cases which are processed by commands itself */
        lex->sql_command != SQLCOM_CHECK &&
        lex->sql_command != SQLCOM_CHECKSUM)
    {
      my_error(ER_DBACCESS_DENIED_ERROR, MYF(0),
               thd->security_ctx->priv_user,
               thd->security_ctx->priv_host,
               INFORMATION_SCHEMA_NAME.str);
      DBUG_RETURN(0);
    }
    schema_table= find_schema_table(thd, ptr->table_name);
    if (!schema_table ||
        (schema_table->hidden && 
         ((sql_command_flags[lex->sql_command] & CF_STATUS_COMMAND) == 0 || 
          /*
            this check is used for show columns|keys from I_S hidden table
          */
          lex->sql_command == SQLCOM_SHOW_FIELDS ||
          lex->sql_command == SQLCOM_SHOW_KEYS)))
    {
      my_error(ER_UNKNOWN_TABLE, MYF(0),
               ptr->table_name, INFORMATION_SCHEMA_NAME.str);
      DBUG_RETURN(0);
    }
    ptr->schema_table_name= ptr->table_name;
    ptr->schema_table= schema_table;
  }
  ptr->select_lex=  lex->current_select;
  /*
    We can't cache internal temporary tables between prepares as the
    table may be deleted before next exection.
 */
  ptr->cacheable_table= !table->is_derived_table();
  ptr->index_hints= index_hints_arg;
  ptr->option= option ? option->str : 0;
  /* check that used name is unique */
  if (lock_type != TL_IGNORE)
  {
    TABLE_LIST *first_table= table_list.first;
    if (lex->sql_command == SQLCOM_CREATE_VIEW)
      first_table= first_table ? first_table->next_local : NULL;
    for (TABLE_LIST *tables= first_table ;
	 tables ;
	 tables=tables->next_local)
    {
      if (!my_strcasecmp(table_alias_charset, alias_str, tables->alias) &&
	  !strcmp(ptr->db, tables->db))
      {
	my_error(ER_NONUNIQ_TABLE, MYF(0), alias_str); /* purecov: tested */
	DBUG_RETURN(0);				/* purecov: tested */
      }
    }
  }
  /* Store the table reference preceding the current one. */
  if (table_list.elements > 0)
  {
    /*
      table_list.next points to the last inserted TABLE_LIST->next_local'
      element
      We don't use the offsetof() macro here to avoid warnings from gcc
    */
    previous_table_ref= (TABLE_LIST*) ((char*) table_list.next -
                                       ((char*) &(ptr->next_local) -
                                        (char*) ptr));
    /*
      Set next_name_resolution_table of the previous table reference to point
      to the current table reference. In effect the list
      TABLE_LIST::next_name_resolution_table coincides with
      TABLE_LIST::next_local. Later this may be changed in
      store_top_level_join_columns() for NATURAL/USING joins.
    */
    previous_table_ref->next_name_resolution_table= ptr;
  }

  /*
    Link the current table reference in a local list (list for current select).
    Notice that as a side effect here we set the next_local field of the
    previous table reference to 'ptr'. Here we also add one element to the
    list 'table_list'.
  */
  table_list.link_in_list(ptr, &ptr->next_local);
  ptr->next_name_resolution_table= NULL;
#ifdef WITH_PARTITION_STORAGE_ENGINE
  ptr->partition_names= partition_names;
#endif /* WITH_PARTITION_STORAGE_ENGINE */
  /* Link table in global list (all used tables) */
  lex->add_to_query_tables(ptr);

  // Pure table aliases do not need to be locked:
  if (!MY_TEST(table_options & TL_OPTION_ALIAS))
  {
    ptr->mdl_request.init(MDL_key::TABLE, ptr->db, ptr->table_name, mdl_type,
                          MDL_TRANSACTION);
  }
  DBUG_RETURN(ptr);
}


/**
  Initialize a new table list for a nested join.

    The function initializes a structure of the TABLE_LIST type
    for a nested join. It sets up its nested join list as empty.
    The created structure is added to the front of the current
    join list in the st_select_lex object. Then the function
    changes the current nest level for joins to refer to the newly
    created empty list after having saved the info on the old level
    in the initialized structure.

  @param thd         current thread

  @retval
    0   if success
  @retval
    1   otherwise
*/

bool st_select_lex::init_nested_join(THD *thd)
{
  TABLE_LIST *ptr;
  NESTED_JOIN *nested_join;
  DBUG_ENTER("init_nested_join");

  if (!(ptr= (TABLE_LIST*) thd->calloc(ALIGN_SIZE(sizeof(TABLE_LIST))+
                                       sizeof(NESTED_JOIN))))
    DBUG_RETURN(1);
  nested_join= ptr->nested_join=
    ((NESTED_JOIN*) ((uchar*) ptr + ALIGN_SIZE(sizeof(TABLE_LIST))));

  join_list->push_front(ptr, thd->mem_root);
  ptr->embedding= embedding;
  ptr->join_list= join_list;
  ptr->alias= (char*) "(nested_join)";
  embedding= ptr;
  join_list= &nested_join->join_list;
  join_list->empty();
  DBUG_RETURN(0);
}


/**
  End a nested join table list.

    The function returns to the previous join nest level.
    If the current level contains only one member, the function
    moves it one level up, eliminating the nest.

  @param thd         current thread

  @return
    - Pointer to TABLE_LIST element added to the total table list, if success
    - 0, otherwise
*/

TABLE_LIST *st_select_lex::end_nested_join(THD *thd)
{
  TABLE_LIST *ptr;
  NESTED_JOIN *nested_join;
  DBUG_ENTER("end_nested_join");

  DBUG_ASSERT(embedding);
  ptr= embedding;
  join_list= ptr->join_list;
  embedding= ptr->embedding;
  nested_join= ptr->nested_join;
  if (nested_join->join_list.elements == 1)
  {
    TABLE_LIST *embedded= nested_join->join_list.head();
    join_list->pop();
    embedded->join_list= join_list;
    embedded->embedding= embedding;
    join_list->push_front(embedded, thd->mem_root);
    ptr= embedded;
    embedded->lifted= 1;
  }
  else if (nested_join->join_list.elements == 0)
  {
    join_list->pop();
    ptr= 0;                                     // return value
  }
  DBUG_RETURN(ptr);
}


/**
  Nest last join operation.

    The function nest last join operation as if it was enclosed in braces.

  @param thd         current thread

  @retval
    0  Error
  @retval
    \#  Pointer to TABLE_LIST element created for the new nested join
*/

TABLE_LIST *st_select_lex::nest_last_join(THD *thd)
{
  TABLE_LIST *ptr;
  NESTED_JOIN *nested_join;
  List<TABLE_LIST> *embedded_list;
  DBUG_ENTER("nest_last_join");

  if (!(ptr= (TABLE_LIST*) thd->calloc(ALIGN_SIZE(sizeof(TABLE_LIST))+
                                       sizeof(NESTED_JOIN))))
    DBUG_RETURN(0);
  nested_join= ptr->nested_join=
    ((NESTED_JOIN*) ((uchar*) ptr + ALIGN_SIZE(sizeof(TABLE_LIST))));

  ptr->embedding= embedding;
  ptr->join_list= join_list;
  ptr->alias= (char*) "(nest_last_join)";
  embedded_list= &nested_join->join_list;
  embedded_list->empty();

  for (uint i=0; i < 2; i++)
  {
    TABLE_LIST *table= join_list->pop();
    if (!table)
      DBUG_RETURN(NULL);
    table->join_list= embedded_list;
    table->embedding= ptr;
    embedded_list->push_back(table);
    if (table->natural_join)
    {
      ptr->is_natural_join= TRUE;
      /*
        If this is a JOIN ... USING, move the list of joined fields to the
        table reference that describes the join.
      */
      if (prev_join_using)
        ptr->join_using_fields= prev_join_using;
    }
  }
  join_list->push_front(ptr, thd->mem_root);
  nested_join->used_tables= nested_join->not_null_tables= (table_map) 0;
  DBUG_RETURN(ptr);
}


/**
  Add a table to the current join list.

    The function puts a table in front of the current join list
    of st_select_lex object.
    Thus, joined tables are put into this list in the reverse order
    (the most outer join operation follows first).

  @param table       the table to add

  @return
    None
*/

void st_select_lex::add_joined_table(TABLE_LIST *table)
{
  DBUG_ENTER("add_joined_table");
  join_list->push_front(table, parent_lex->thd->mem_root);
  table->join_list= join_list;
  table->embedding= embedding;
  DBUG_VOID_RETURN;
}


/**
  Convert a right join into equivalent left join.

    The function takes the current join list t[0],t[1] ... and
    effectively converts it into the list t[1],t[0] ...
    Although the outer_join flag for the new nested table contains
    JOIN_TYPE_RIGHT, it will be handled as the inner table of a left join
    operation.

  EXAMPLES
  @verbatim
    SELECT * FROM t1 RIGHT JOIN t2 ON on_expr =>
      SELECT * FROM t2 LEFT JOIN t1 ON on_expr

    SELECT * FROM t1,t2 RIGHT JOIN t3 ON on_expr =>
      SELECT * FROM t1,t3 LEFT JOIN t2 ON on_expr

    SELECT * FROM t1,t2 RIGHT JOIN (t3,t4) ON on_expr =>
      SELECT * FROM t1,(t3,t4) LEFT JOIN t2 ON on_expr

    SELECT * FROM t1 LEFT JOIN t2 ON on_expr1 RIGHT JOIN t3  ON on_expr2 =>
      SELECT * FROM t3 LEFT JOIN (t1 LEFT JOIN t2 ON on_expr2) ON on_expr1
   @endverbatim

  @param thd         current thread

  @return
    - Pointer to the table representing the inner table, if success
    - 0, otherwise
*/

TABLE_LIST *st_select_lex::convert_right_join()
{
  TABLE_LIST *tab2= join_list->pop();
  TABLE_LIST *tab1= join_list->pop();
  DBUG_ENTER("convert_right_join");

  join_list->push_front(tab2, parent_lex->thd->mem_root);
  join_list->push_front(tab1, parent_lex->thd->mem_root);
  tab1->outer_join|= JOIN_TYPE_RIGHT;

  DBUG_RETURN(tab1);
}


void st_select_lex::prepare_add_window_spec(THD *thd)
{
  LEX *lex= thd->lex;
  lex->save_group_list= group_list;
  lex->save_order_list= order_list;
  lex->win_ref= NULL;
  lex->win_frame= NULL;
  lex->frame_top_bound= NULL;
  lex->frame_bottom_bound= NULL;
  group_list.empty();
  order_list.empty();
}

bool st_select_lex::add_window_def(THD *thd,
                                   LEX_STRING *win_name,
                                   LEX_STRING *win_ref,
                                   SQL_I_List<ORDER> win_partition_list,
                                   SQL_I_List<ORDER> win_order_list,
                                   Window_frame *win_frame)
{
  SQL_I_List<ORDER> *win_part_list_ptr=
    new (thd->mem_root) SQL_I_List<ORDER> (win_partition_list);
  SQL_I_List<ORDER> *win_order_list_ptr=
    new (thd->mem_root) SQL_I_List<ORDER> (win_order_list);
  if (!(win_part_list_ptr && win_order_list_ptr))
    return true;
  Window_def *win_def= new (thd->mem_root) Window_def(win_name,
                                                      win_ref,
                                                      win_part_list_ptr,
                                                      win_order_list_ptr,
                                                      win_frame);
  group_list= thd->lex->save_group_list;
  order_list= thd->lex->save_order_list;
  return (win_def == NULL || window_specs.push_back(win_def));
}

bool st_select_lex::add_window_spec(THD *thd, 
                                    LEX_STRING *win_ref,
                                    SQL_I_List<ORDER> win_partition_list,
                                    SQL_I_List<ORDER> win_order_list,
                                    Window_frame *win_frame)
{
  SQL_I_List<ORDER> *win_part_list_ptr=
    new (thd->mem_root) SQL_I_List<ORDER> (win_partition_list);
  SQL_I_List<ORDER> *win_order_list_ptr=
    new (thd->mem_root) SQL_I_List<ORDER> (win_order_list);
  if (!(win_part_list_ptr && win_order_list_ptr))
    return true;
  Window_spec *win_spec= new (thd->mem_root) Window_spec(win_ref,
                                                         win_part_list_ptr,
                                                         win_order_list_ptr,
                                                         win_frame);
  group_list= thd->lex->save_group_list;
  order_list= thd->lex->save_order_list;
  thd->lex->win_spec= win_spec;
  return (win_spec == NULL || window_specs.push_back(win_spec));
}

/**
  Set lock for all tables in current select level.

  @param lock_type			Lock to set for tables

  @note
    If lock is a write lock, then tables->updating is set 1
    This is to get tables_ok to know that the table is updated by the
    query
*/

void st_select_lex::set_lock_for_tables(thr_lock_type lock_type)
{
  bool for_update= lock_type >= TL_READ_NO_INSERT;
  DBUG_ENTER("set_lock_for_tables");
  DBUG_PRINT("enter", ("lock_type: %d  for_update: %d", lock_type,
		       for_update));
  for (TABLE_LIST *tables= table_list.first;
       tables;
       tables= tables->next_local)
  {
    tables->lock_type= lock_type;
    tables->updating=  for_update;
    tables->mdl_request.set_type((lock_type >= TL_WRITE_ALLOW_WRITE) ?
                                 MDL_SHARED_WRITE : MDL_SHARED_READ);
  }
  DBUG_VOID_RETURN;
}


/**
  Create a fake SELECT_LEX for a unit.

    The method create a fake SELECT_LEX object for a unit.
    This object is created for any union construct containing a union
    operation and also for any single select union construct of the form
    @verbatim
    (SELECT ... ORDER BY order_list [LIMIT n]) ORDER BY ... 
    @endvarbatim
    or of the form
    @varbatim
    (SELECT ... ORDER BY LIMIT n) ORDER BY ...
    @endvarbatim
  
  @param thd_arg		   thread handle

  @note
    The object is used to retrieve rows from the temporary table
    where the result on the union is obtained.

  @retval
    1     on failure to create the object
  @retval
    0     on success
*/

bool st_select_lex_unit::add_fake_select_lex(THD *thd_arg)
{
  SELECT_LEX *first_sl= first_select();
  DBUG_ENTER("add_fake_select_lex");
  DBUG_ASSERT(!fake_select_lex);

  if (!(fake_select_lex= new (thd_arg->mem_root) SELECT_LEX()))
      DBUG_RETURN(1);
  fake_select_lex->include_standalone(this, 
                                      (SELECT_LEX_NODE**)&fake_select_lex);
  fake_select_lex->select_number= INT_MAX;
  fake_select_lex->parent_lex= thd_arg->lex; /* Used in init_query. */
  fake_select_lex->make_empty_select();
  fake_select_lex->linkage= GLOBAL_OPTIONS_TYPE;
  fake_select_lex->select_limit= 0;

  fake_select_lex->context.outer_context=first_sl->context.outer_context;
  /* allow item list resolving in fake select for ORDER BY */
  fake_select_lex->context.resolve_in_select_list= TRUE;
  fake_select_lex->context.select_lex= fake_select_lex;  

  fake_select_lex->nest_level_base= first_select()->nest_level_base;
  fake_select_lex->nest_level=first_select()->nest_level;

  if (!is_union())
  {
    /* 
      This works only for 
      (SELECT ... ORDER BY list [LIMIT n]) ORDER BY order_list [LIMIT m],
      (SELECT ... LIMIT n) ORDER BY order_list [LIMIT m]
      just before the parser starts processing order_list
    */ 
    fake_select_lex->no_table_names_allowed= 1;
    thd_arg->lex->current_select= fake_select_lex;
  }
  thd_arg->lex->pop_context();
  DBUG_RETURN(0);
}


/**
  Push a new name resolution context for a JOIN ... ON clause to the
  context stack of a query block.

    Create a new name resolution context for a JOIN ... ON clause,
    set the first and last leaves of the list of table references
    to be used for name resolution, and push the newly created
    context to the stack of contexts of the query.

  @param thd       pointer to current thread
  @param left_op   left  operand of the JOIN
  @param right_op  rigth operand of the JOIN

  @retval
    FALSE  if all is OK
  @retval
    TRUE   if a memory allocation error occurred
*/

bool
push_new_name_resolution_context(THD *thd,
                                 TABLE_LIST *left_op, TABLE_LIST *right_op)
{
  Name_resolution_context *on_context;
  if (!(on_context= new (thd->mem_root) Name_resolution_context))
    return TRUE;
  on_context->init();
  on_context->first_name_resolution_table=
    left_op->first_leaf_for_name_resolution();
  on_context->last_name_resolution_table=
    right_op->last_leaf_for_name_resolution();
  return thd->lex->push_context(on_context, thd->mem_root);
}


/**
  Fix condition which contains only field (f turns to  f <> 0 )

  @param cond            The condition to fix

  @return fixed condition
*/

Item *normalize_cond(THD *thd, Item *cond)
{
  if (cond)
  {
    Item::Type type= cond->type();
    if (type == Item::FIELD_ITEM || type == Item::REF_ITEM)
    {
      cond= new (thd->mem_root) Item_func_ne(thd, cond, new (thd->mem_root) Item_int(thd, 0));
    }
  }
  return cond;
}


/**
  Add an ON condition to the second operand of a JOIN ... ON.

    Add an ON condition to the right operand of a JOIN ... ON clause.

  @param b     the second operand of a JOIN ... ON
  @param expr  the condition to be added to the ON clause

  @retval
    FALSE  if there was some error
  @retval
    TRUE   if all is OK
*/

void add_join_on(THD *thd, TABLE_LIST *b, Item *expr)
{
  if (expr)
  {
    expr= normalize_cond(thd, expr);
    if (!b->on_expr)
      b->on_expr= expr;
    else
    {
      /*
        If called from the parser, this happens if you have both a
        right and left join. If called later, it happens if we add more
        than one condition to the ON clause.
      */
      b->on_expr= new (thd->mem_root) Item_cond_and(thd, b->on_expr,expr);
    }
    b->on_expr->top_level_item();
  }
}


/**
  Mark that there is a NATURAL JOIN or JOIN ... USING between two
  tables.

    This function marks that table b should be joined with a either via
    a NATURAL JOIN or via JOIN ... USING. Both join types are special
    cases of each other, so we treat them together. The function
    setup_conds() creates a list of equal condition between all fields
    of the same name for NATURAL JOIN or the fields in 'using_fields'
    for JOIN ... USING. The list of equality conditions is stored
    either in b->on_expr, or in JOIN::conds, depending on whether there
    was an outer join.

  EXAMPLE
  @verbatim
    SELECT * FROM t1 NATURAL LEFT JOIN t2
     <=>
    SELECT * FROM t1 LEFT JOIN t2 ON (t1.i=t2.i and t1.j=t2.j ... )

    SELECT * FROM t1 NATURAL JOIN t2 WHERE <some_cond>
     <=>
    SELECT * FROM t1, t2 WHERE (t1.i=t2.i and t1.j=t2.j and <some_cond>)

    SELECT * FROM t1 JOIN t2 USING(j) WHERE <some_cond>
     <=>
    SELECT * FROM t1, t2 WHERE (t1.j=t2.j and <some_cond>)
   @endverbatim

  @param a		  Left join argument
  @param b		  Right join argument
  @param using_fields    Field names from USING clause
*/

void add_join_natural(TABLE_LIST *a, TABLE_LIST *b, List<String> *using_fields,
                      SELECT_LEX *lex)
{
  b->natural_join= a;
  lex->prev_join_using= using_fields;
}


/**
  Find a thread by id and return it, locking it LOCK_thd_data

  @param id  Identifier of the thread we're looking for
  @param query_id If true, search by query_id instead of thread_id

  @return NULL    - not found
          pointer - thread found, and its LOCK_thd_data is locked.
*/

THD *find_thread_by_id(longlong id, bool query_id)
{
  THD *tmp;
  mysql_mutex_lock(&LOCK_thread_count); // For unlink from list
  I_List_iterator<THD> it(threads);
  while ((tmp=it++))
  {
    if (tmp->get_command() == COM_DAEMON)
      continue;
    if (id == (query_id ? tmp->query_id : (longlong) tmp->thread_id))
    {
      mysql_mutex_lock(&tmp->LOCK_thd_data);    // Lock from delete
      break;
    }
  }
  mysql_mutex_unlock(&LOCK_thread_count);
  return tmp;
}


/**
  kill one thread.

  @param thd			Thread class
  @param id                     Thread id or query id
  @param kill_signal            Should it kill the query or the connection
  @param type                   Type of id: thread id or query id

  @note
    This is written such that we have a short lock on LOCK_thread_count
*/

uint
kill_one_thread(THD *thd, longlong id, killed_state kill_signal, killed_type type)
{
  THD *tmp;
  uint error= (type == KILL_TYPE_QUERY ? ER_NO_SUCH_QUERY : ER_NO_SUCH_THREAD);
  DBUG_ENTER("kill_one_thread");
  DBUG_PRINT("enter", ("id: %lld  signal: %u", id, (uint) kill_signal));

  if (id && (tmp= find_thread_by_id(id, type == KILL_TYPE_QUERY)))
  {
    /*
      If we're SUPER, we can KILL anything, including system-threads.
      No further checks.

      KILLer: thd->security_ctx->user could in theory be NULL while
      we're still in "unauthenticated" state. This is a theoretical
      case (the code suggests this could happen, so we play it safe).

      KILLee: tmp->security_ctx->user will be NULL for system threads.
      We need to check so Jane Random User doesn't crash the server
      when trying to kill a) system threads or b) unauthenticated users'
      threads (Bug#43748).

      If user of both killer and killee are non-NULL, proceed with
      slayage if both are string-equal.

      It's ok to also kill DELAYED threads with KILL_CONNECTION instead of
      KILL_SYSTEM_THREAD; The difference is that KILL_CONNECTION may be
      faster and do a harder kill than KILL_SYSTEM_THREAD;
    */

    if (((thd->security_ctx->master_access & SUPER_ACL) ||
        thd->security_ctx->user_matches(tmp->security_ctx)) &&
	!wsrep_thd_is_BF(tmp, true))
    {
      tmp->awake(kill_signal);
      error=0;
    }
    else
      error= (type == KILL_TYPE_QUERY ? ER_KILL_QUERY_DENIED_ERROR :
                                        ER_KILL_DENIED_ERROR);
    mysql_mutex_unlock(&tmp->LOCK_thd_data);
  }
  DBUG_PRINT("exit", ("%d", error));
  DBUG_RETURN(error);
}


/**
  kill all threads from one user

  @param thd			Thread class
  @param user_name		User name for threads we should kill
  @param only_kill_query        Should it kill the query or the connection

  @note
    This is written such that we have a short lock on LOCK_thread_count

    If we can't kill all threads because of security issues, no threads
    are killed.
*/

static uint kill_threads_for_user(THD *thd, LEX_USER *user,
                                  killed_state kill_signal, ha_rows *rows)
{
  THD *tmp;
  List<THD> threads_to_kill;
  DBUG_ENTER("kill_threads_for_user");

  *rows= 0;

  if (thd->is_fatal_error)                       // If we run out of memory
    DBUG_RETURN(ER_OUT_OF_RESOURCES);

  DBUG_PRINT("enter", ("user: %s  signal: %u", user->user.str,
                       (uint) kill_signal));

  mysql_mutex_lock(&LOCK_thread_count); // For unlink from list
  I_List_iterator<THD> it(threads);
  while ((tmp=it++))
  {
    if (!tmp->security_ctx->user)
      continue;
    /*
      Check that hostname (if given) and user name matches.

      host.str[0] == '%' means that host name was not given. See sql_yacc.yy
    */
    if (((user->host.str[0] == '%' && !user->host.str[1]) ||
         !strcmp(tmp->security_ctx->host_or_ip, user->host.str)) &&
        !strcmp(tmp->security_ctx->user, user->user.str))
    {
      if (!(thd->security_ctx->master_access & SUPER_ACL) &&
          !thd->security_ctx->user_matches(tmp->security_ctx))
      {
        mysql_mutex_unlock(&LOCK_thread_count);
        DBUG_RETURN(ER_KILL_DENIED_ERROR);
      }
      if (!threads_to_kill.push_back(tmp, thd->mem_root))
        mysql_mutex_lock(&tmp->LOCK_thd_data); // Lock from delete
    }
  }
  mysql_mutex_unlock(&LOCK_thread_count);
  if (!threads_to_kill.is_empty())
  {
    List_iterator_fast<THD> it2(threads_to_kill);
    THD *next_ptr;
    THD *ptr= it2++;
    do
    {
      ptr->awake(kill_signal);
      /*
        Careful here: The list nodes are allocated on the memroots of the
        THDs to be awakened.
        But those THDs may be terminated and deleted as soon as we release
        LOCK_thd_data, which will make the list nodes invalid.
        Since the operation "it++" dereferences the "next" pointer of the
        previous list node, we need to do this while holding LOCK_thd_data.
      */
      next_ptr= it2++;
      mysql_mutex_unlock(&ptr->LOCK_thd_data);
      (*rows)++;
    } while ((ptr= next_ptr));
  }
  DBUG_RETURN(0);
}


/**
  kills a thread and sends response.

  @param thd                    Thread class
  @param id                     Thread id or query id
  @param state                  Should it kill the query or the connection
  @param type                   Type of id: thread id or query id
*/

static
void sql_kill(THD *thd, longlong id, killed_state state, killed_type type)
{
  uint error;
  if (!(error= kill_one_thread(thd, id, state, type)))
  {
    if (!thd->killed)
      my_ok(thd);
    else
      thd->send_kill_message();
  }
  else
    my_error(error, MYF(0), id);
}


static
void sql_kill_user(THD *thd, LEX_USER *user, killed_state state)
{
  uint error;
  ha_rows rows;
  if (!(error= kill_threads_for_user(thd, user, state, &rows)))
    my_ok(thd, rows);
  else
  {
    /*
      This is probably ER_OUT_OF_RESOURCES, but in the future we may
      want to write the name of the user we tried to kill
    */
    my_error(error, MYF(0), user->host.str, user->user.str);
  }
}


/** If pointer is not a null pointer, append filename to it. */

bool append_file_to_dir(THD *thd, const char **filename_ptr,
                        const char *table_name)
{
  char buff[FN_REFLEN],*ptr, *end;
  if (!*filename_ptr)
    return 0;					// nothing to do

  /* Check that the filename is not too long and it's a hard path */
  if (strlen(*filename_ptr)+strlen(table_name) >= FN_REFLEN-1 ||
      !test_if_hard_path(*filename_ptr))
  {
    my_error(ER_WRONG_TABLE_NAME, MYF(0), *filename_ptr);
    return 1;
  }
  /* Fix is using unix filename format on dos */
  strmov(buff,*filename_ptr);
  end=convert_dirname(buff, *filename_ptr, NullS);
  if (!(ptr= (char*) thd->alloc((size_t) (end-buff) + strlen(table_name)+1)))
    return 1;					// End of memory
  *filename_ptr=ptr;
  strxmov(ptr,buff,table_name,NullS);
  return 0;
}


/**
  Check if the select is a simple select (not an union).

  @retval
    0	ok
  @retval
    1	error	; In this case the error messege is sent to the client
*/

bool check_simple_select()
{
  THD *thd= current_thd;
  LEX *lex= thd->lex;
  if (lex->current_select != &lex->select_lex)
  {
    char command[80];
    Lex_input_stream *lip= & thd->m_parser_state->m_lip;
    strmake(command, lip->yylval->symbol.str,
	    MY_MIN(lip->yylval->symbol.length, sizeof(command)-1));
    my_error(ER_CANT_USE_OPTION_HERE, MYF(0), command);
    return 1;
  }
  return 0;
}


Comp_creator *comp_eq_creator(bool invert)
{
  return invert?(Comp_creator *)&ne_creator:(Comp_creator *)&eq_creator;
}


Comp_creator *comp_ge_creator(bool invert)
{
  return invert?(Comp_creator *)&lt_creator:(Comp_creator *)&ge_creator;
}


Comp_creator *comp_gt_creator(bool invert)
{
  return invert?(Comp_creator *)&le_creator:(Comp_creator *)&gt_creator;
}


Comp_creator *comp_le_creator(bool invert)
{
  return invert?(Comp_creator *)&gt_creator:(Comp_creator *)&le_creator;
}


Comp_creator *comp_lt_creator(bool invert)
{
  return invert?(Comp_creator *)&ge_creator:(Comp_creator *)&lt_creator;
}


Comp_creator *comp_ne_creator(bool invert)
{
  return invert?(Comp_creator *)&eq_creator:(Comp_creator *)&ne_creator;
}


/**
  Construct ALL/ANY/SOME subquery Item.

  @param left_expr   pointer to left expression
  @param cmp         compare function creator
  @param all         true if we create ALL subquery
  @param select_lex  pointer on parsed subquery structure

  @return
    constructed Item (or 0 if out of memory)
*/
Item * all_any_subquery_creator(THD *thd, Item *left_expr,
				chooser_compare_func_creator cmp,
				bool all,
				SELECT_LEX *select_lex)
{
  if ((cmp == &comp_eq_creator) && !all)       //  = ANY <=> IN
    return new (thd->mem_root) Item_in_subselect(thd, left_expr, select_lex);

  if ((cmp == &comp_ne_creator) && all)        // <> ALL <=> NOT IN
    return new (thd->mem_root) Item_func_not(thd,
             new (thd->mem_root) Item_in_subselect(thd, left_expr, select_lex));

  Item_allany_subselect *it=
    new (thd->mem_root) Item_allany_subselect(thd, left_expr, cmp, select_lex,
                                              all);
  if (all) /* ALL */
    return it->upper_item= new (thd->mem_root) Item_func_not_all(thd, it);

  /* ANY/SOME */
  return it->upper_item= new (thd->mem_root) Item_func_nop_all(thd, it);
}


/**
  Multi update query pre-check.

  @param thd		Thread handler
  @param tables	Global/local table list (have to be the same)

  @retval
    FALSE OK
  @retval
    TRUE  Error
*/

bool multi_update_precheck(THD *thd, TABLE_LIST *tables)
{
  const char *msg= 0;
  TABLE_LIST *table;
  LEX *lex= thd->lex;
  SELECT_LEX *select_lex= &lex->select_lex;
  DBUG_ENTER("multi_update_precheck");

  if (select_lex->item_list.elements != lex->value_list.elements)
  {
    my_message(ER_WRONG_VALUE_COUNT, ER_THD(thd, ER_WRONG_VALUE_COUNT), MYF(0));
    DBUG_RETURN(TRUE);
  }
  /*
    Ensure that we have UPDATE or SELECT privilege for each table
    The exact privilege is checked in mysql_multi_update()
  */
  for (table= tables; table; table= table->next_local)
  {
    if (table->is_jtbm())
      continue;
    if (table->derived)
      table->grant.privilege= SELECT_ACL;
    else if ((check_access(thd, UPDATE_ACL, table->db,
                           &table->grant.privilege,
                           &table->grant.m_internal,
                           0, 1) ||
              check_grant(thd, UPDATE_ACL, table, FALSE, 1, TRUE)) &&
             (check_access(thd, SELECT_ACL, table->db,
                           &table->grant.privilege,
                           &table->grant.m_internal,
                           0, 0) ||
              check_grant(thd, SELECT_ACL, table, FALSE, 1, FALSE)))
      DBUG_RETURN(TRUE);

    table->grant.orig_want_privilege= 0;
    table->table_in_first_from_clause= 1;
  }
  /*
    Is there tables of subqueries?
  */
  if (&lex->select_lex != lex->all_selects_list)
  {
    DBUG_PRINT("info",("Checking sub query list"));
    for (table= tables; table; table= table->next_global)
    {
      if (!table->table_in_first_from_clause)
      {
	if (check_access(thd, SELECT_ACL, table->db,
                         &table->grant.privilege,
                         &table->grant.m_internal,
                         0, 0) ||
	    check_grant(thd, SELECT_ACL, table, FALSE, 1, FALSE))
	  DBUG_RETURN(TRUE);
      }
    }
  }

  if (select_lex->order_list.elements)
    msg= "ORDER BY";
  else if (select_lex->select_limit)
    msg= "LIMIT";
  if (msg)
  {
    my_error(ER_WRONG_USAGE, MYF(0), "UPDATE", msg);
    DBUG_RETURN(TRUE);
  }
  DBUG_RETURN(FALSE);
}

/**
  Multi delete query pre-check.

  @param thd			Thread handler
  @param tables		Global/local table list

  @retval
    FALSE OK
  @retval
    TRUE  error
*/

bool multi_delete_precheck(THD *thd, TABLE_LIST *tables)
{
  SELECT_LEX *select_lex= &thd->lex->select_lex;
  TABLE_LIST *aux_tables= thd->lex->auxiliary_table_list.first;
  TABLE_LIST **save_query_tables_own_last= thd->lex->query_tables_own_last;
  DBUG_ENTER("multi_delete_precheck");

  /*
    Temporary tables are pre-opened in 'tables' list only. Here we need to
    initialize TABLE instances in 'aux_tables' list.
  */
  for (TABLE_LIST *tl= aux_tables; tl; tl= tl->next_global)
  {
    if (tl->table)
      continue;

    if (tl->correspondent_table)
      tl->table= tl->correspondent_table->table;
  }

  /* sql_yacc guarantees that tables and aux_tables are not zero */
  DBUG_ASSERT(aux_tables != 0);
  if (check_table_access(thd, SELECT_ACL, tables, FALSE, UINT_MAX, FALSE))
    DBUG_RETURN(TRUE);

  /*
    Since aux_tables list is not part of LEX::query_tables list we
    have to juggle with LEX::query_tables_own_last value to be able
    call check_table_access() safely.
  */
  thd->lex->query_tables_own_last= 0;
  if (check_table_access(thd, DELETE_ACL, aux_tables, FALSE, UINT_MAX, FALSE))
  {
    thd->lex->query_tables_own_last= save_query_tables_own_last;
    DBUG_RETURN(TRUE);
  }
  thd->lex->query_tables_own_last= save_query_tables_own_last;

  if ((thd->variables.option_bits & OPTION_SAFE_UPDATES) && !select_lex->where)
  {
    my_message(ER_UPDATE_WITHOUT_KEY_IN_SAFE_MODE,
               ER_THD(thd, ER_UPDATE_WITHOUT_KEY_IN_SAFE_MODE), MYF(0));
    DBUG_RETURN(TRUE);
  }
  DBUG_RETURN(FALSE);
}


/*
  Given a table in the source list, find a correspondent table in the
  table references list.

  @param lex Pointer to LEX representing multi-delete.
  @param src Source table to match.
  @param ref Table references list.

  @remark The source table list (tables listed before the FROM clause
  or tables listed in the FROM clause before the USING clause) may
  contain table names or aliases that must match unambiguously one,
  and only one, table in the target table list (table references list,
  after FROM/USING clause).

  @return Matching table, NULL otherwise.
*/

static TABLE_LIST *multi_delete_table_match(LEX *lex, TABLE_LIST *tbl,
                                            TABLE_LIST *tables)
{
  TABLE_LIST *match= NULL;
  DBUG_ENTER("multi_delete_table_match");

  for (TABLE_LIST *elem= tables; elem; elem= elem->next_local)
  {
    int cmp;

    if (tbl->is_fqtn && elem->is_alias)
      continue; /* no match */
    if (tbl->is_fqtn && elem->is_fqtn)
      cmp= my_strcasecmp(table_alias_charset, tbl->table_name, elem->table_name) ||
           strcmp(tbl->db, elem->db);
    else if (elem->is_alias)
      cmp= my_strcasecmp(table_alias_charset, tbl->alias, elem->alias);
    else
      cmp= my_strcasecmp(table_alias_charset, tbl->table_name, elem->table_name) ||
           strcmp(tbl->db, elem->db);

    if (cmp)
      continue;

    if (match)
    {
      my_error(ER_NONUNIQ_TABLE, MYF(0), elem->alias);
      DBUG_RETURN(NULL);
    }

    match= elem;
  }

  if (!match)
    my_error(ER_UNKNOWN_TABLE, MYF(0), tbl->table_name, "MULTI DELETE");

  DBUG_RETURN(match);
}


/**
  Link tables in auxilary table list of multi-delete with corresponding
  elements in main table list, and set proper locks for them.

  @param lex   pointer to LEX representing multi-delete

  @retval
    FALSE   success
  @retval
    TRUE    error
*/

bool multi_delete_set_locks_and_link_aux_tables(LEX *lex)
{
  TABLE_LIST *tables= lex->select_lex.table_list.first;
  TABLE_LIST *target_tbl;
  DBUG_ENTER("multi_delete_set_locks_and_link_aux_tables");

  lex->table_count= 0;

  for (target_tbl= lex->auxiliary_table_list.first;
       target_tbl; target_tbl= target_tbl->next_local)
  {
    lex->table_count++;
    /* All tables in aux_tables must be found in FROM PART */
    TABLE_LIST *walk= multi_delete_table_match(lex, target_tbl, tables);
    if (!walk)
      DBUG_RETURN(TRUE);
    if (!walk->derived)
    {
      target_tbl->table_name= walk->table_name;
      target_tbl->table_name_length= walk->table_name_length;
    }
    walk->updating= target_tbl->updating;
    walk->lock_type= target_tbl->lock_type;
    /* We can assume that tables to be deleted from are locked for write. */
    DBUG_ASSERT(walk->lock_type >= TL_WRITE_ALLOW_WRITE);
    walk->mdl_request.set_type(MDL_SHARED_WRITE);
    target_tbl->correspondent_table= walk;	// Remember corresponding table
  }
  DBUG_RETURN(FALSE);
}


/**
  simple UPDATE query pre-check.

  @param thd		Thread handler
  @param tables	Global table list

  @retval
    FALSE OK
  @retval
    TRUE  Error
*/

bool update_precheck(THD *thd, TABLE_LIST *tables)
{
  DBUG_ENTER("update_precheck");
  if (thd->lex->select_lex.item_list.elements != thd->lex->value_list.elements)
  {
    my_message(ER_WRONG_VALUE_COUNT, ER_THD(thd, ER_WRONG_VALUE_COUNT), MYF(0));
    DBUG_RETURN(TRUE);
  }
  DBUG_RETURN(check_one_table_access(thd, UPDATE_ACL, tables));
}


/**
  simple DELETE query pre-check.

  @param thd		Thread handler
  @param tables	Global table list

  @retval
    FALSE  OK
  @retval
    TRUE   error
*/

bool delete_precheck(THD *thd, TABLE_LIST *tables)
{
  DBUG_ENTER("delete_precheck");
  if (check_one_table_access(thd, DELETE_ACL, tables))
    DBUG_RETURN(TRUE);
  /* Set privilege for the WHERE clause */
  tables->grant.want_privilege=(SELECT_ACL & ~tables->grant.privilege);
  DBUG_RETURN(FALSE);
}


/**
  simple INSERT query pre-check.

  @param thd		Thread handler
  @param tables	Global table list

  @retval
    FALSE  OK
  @retval
    TRUE   error
*/

bool insert_precheck(THD *thd, TABLE_LIST *tables)
{
  LEX *lex= thd->lex;
  DBUG_ENTER("insert_precheck");

  /*
    Check that we have modify privileges for the first table and
    select privileges for the rest
  */
  ulong privilege= (INSERT_ACL |
                    (lex->duplicates == DUP_REPLACE ? DELETE_ACL : 0) |
                    (lex->value_list.elements ? UPDATE_ACL : 0));

  if (check_one_table_access(thd, privilege, tables))
    DBUG_RETURN(TRUE);

  if (lex->update_list.elements != lex->value_list.elements)
  {
    my_message(ER_WRONG_VALUE_COUNT, ER_THD(thd, ER_WRONG_VALUE_COUNT), MYF(0));
    DBUG_RETURN(TRUE);
  }
  DBUG_RETURN(FALSE);
}


/**
   Set proper open mode and table type for element representing target table
   of CREATE TABLE statement, also adjust statement table list if necessary.
*/

void create_table_set_open_action_and_adjust_tables(LEX *lex)
{
  TABLE_LIST *create_table= lex->query_tables;

  if (lex->tmp_table())
    create_table->open_type= OT_TEMPORARY_ONLY;
  else
    create_table->open_type= OT_BASE_ONLY;

  if (!lex->select_lex.item_list.elements)
  {
    /*
      Avoid opening and locking target table for ordinary CREATE TABLE
      or CREATE TABLE LIKE for write (unlike in CREATE ... SELECT we
      won't do any insertions in it anyway). Not doing this causes
      problems when running CREATE TABLE IF NOT EXISTS for already
      existing log table.
    */
    create_table->lock_type= TL_READ;
  }
}


/**
  CREATE TABLE query pre-check.

  @param thd			Thread handler
  @param tables		Global table list
  @param create_table	        Table which will be created

  @retval
    FALSE   OK
  @retval
    TRUE   Error
*/

bool create_table_precheck(THD *thd, TABLE_LIST *tables,
                           TABLE_LIST *create_table)
{
  LEX *lex= thd->lex;
  SELECT_LEX *select_lex= &lex->select_lex;
  ulong want_priv;
  bool error= TRUE;                                 // Error message is given
  DBUG_ENTER("create_table_precheck");

  /*
    Require CREATE [TEMPORARY] privilege on new table; for
    CREATE TABLE ... SELECT, also require INSERT.
  */

  want_priv= lex->tmp_table() ?  CREATE_TMP_ACL :
             (CREATE_ACL | (select_lex->item_list.elements ? INSERT_ACL : 0));

  /* CREATE OR REPLACE on not temporary tables require DROP_ACL */
  if (lex->create_info.or_replace() && !lex->tmp_table())
    want_priv|= DROP_ACL;
                          
  if (check_access(thd, want_priv, create_table->db,
                   &create_table->grant.privilege,
                   &create_table->grant.m_internal,
                   0, 0))
    goto err;

  /* If it is a merge table, check privileges for merge children. */
  if (lex->create_info.merge_list.first)
  {
    /*
      The user must have (SELECT_ACL | UPDATE_ACL | DELETE_ACL) on the
      underlying base tables, even if there are temporary tables with the same
      names.

      From user's point of view, it might look as if the user must have these
      privileges on temporary tables to create a merge table over them. This is
      one of two cases when a set of privileges is required for operations on
      temporary tables (see also CREATE TABLE).

      The reason for this behavior stems from the following facts:

        - For merge tables, the underlying table privileges are checked only
          at CREATE TABLE / ALTER TABLE time.

          In other words, once a merge table is created, the privileges of
          the underlying tables can be revoked, but the user will still have
          access to the merge table (provided that the user has privileges on
          the merge table itself). 

        - Temporary tables shadow base tables.

          I.e. there might be temporary and base tables with the same name, and
          the temporary table takes the precedence in all operations.

        - For temporary MERGE tables we do not track if their child tables are
          base or temporary. As result we can't guarantee that privilege check
          which was done in presence of temporary child will stay relevant
          later as this temporary table might be removed.

      If SELECT_ACL | UPDATE_ACL | DELETE_ACL privileges were not checked for
      the underlying *base* tables, it would create a security breach as in
      Bug#12771903.
    */

    if (check_table_access(thd, SELECT_ACL | UPDATE_ACL | DELETE_ACL,
                           lex->create_info.merge_list.first,
                           FALSE, UINT_MAX, FALSE))
      goto err;
  }

  if (want_priv != CREATE_TMP_ACL &&
      check_grant(thd, want_priv, create_table, FALSE, 1, FALSE))
    goto err;

  if (select_lex->item_list.elements)
  {
    /* Check permissions for used tables in CREATE TABLE ... SELECT */
    if (tables && check_table_access(thd, SELECT_ACL, tables, FALSE,
                                     UINT_MAX, FALSE))
      goto err;
  }
  else if (lex->create_info.like())
  {
    if (check_table_access(thd, SELECT_ACL, tables, FALSE, UINT_MAX, FALSE))
      goto err;
  }

  if (check_fk_parent_table_access(thd, &lex->create_info, &lex->alter_info, create_table->db))
    goto err;

  error= FALSE;

err:
  DBUG_RETURN(error);
}


/**
  Check privileges for LOCK TABLES statement.

  @param thd     Thread context.
  @param tables  List of tables to be locked.

  @retval FALSE - Success.
  @retval TRUE  - Failure.
*/

static bool lock_tables_precheck(THD *thd, TABLE_LIST *tables)
{
  TABLE_LIST *first_not_own_table= thd->lex->first_not_own_table();

  for (TABLE_LIST *table= tables; table != first_not_own_table && table;
       table= table->next_global)
  {
    if (is_temporary_table(table))
      continue;

    if (check_table_access(thd, LOCK_TABLES_ACL | SELECT_ACL, table,
                           FALSE, 1, FALSE))
      return TRUE;
  }

  return FALSE;
}


/**
  negate given expression.

  @param thd  thread handler
  @param expr expression for negation

  @return
    negated expression
*/

Item *negate_expression(THD *thd, Item *expr)
{
  Item *negated;
  if (expr->type() == Item::FUNC_ITEM &&
      ((Item_func *) expr)->functype() == Item_func::NOT_FUNC)
  {
    /* it is NOT(NOT( ... )) */
    Item *arg= ((Item_func *) expr)->arguments()[0];
    enum_parsing_place place= thd->lex->current_select->parsing_place;
    if (arg->is_bool_type() || place == IN_WHERE || place == IN_HAVING)
      return arg;
    /*
      if it is not boolean function then we have to emulate value of
      not(not(a)), it will be a != 0
    */
    return new (thd->mem_root) Item_func_ne(thd, arg, new (thd->mem_root) Item_int(thd, (char*) "0", 0, 1));
  }

  if ((negated= expr->neg_transformer(thd)) != 0)
    return negated;
  return new (thd->mem_root) Item_func_not(thd, expr);
}

/**
  Set the specified definer to the default value, which is the
  current user in the thread.
 
  @param[in]  thd       thread handler
  @param[out] definer   definer
*/
 
void get_default_definer(THD *thd, LEX_USER *definer, bool role)
{
  const Security_context *sctx= thd->security_ctx;

  if (role)
  {
    definer->user.str= const_cast<char*>(sctx->priv_role);
    definer->host= empty_lex_str;
  }
  else
  {
    definer->user.str= const_cast<char*>(sctx->priv_user);
    definer->host.str= const_cast<char*>(sctx->priv_host);
    definer->host.length= strlen(definer->host.str);
  }
  definer->user.length= strlen(definer->user.str);

  definer->reset_auth();
}


/**
  Create default definer for the specified THD.

  @param[in] thd         thread handler

  @return
    - On success, return a valid pointer to the created and initialized
    LEX_USER, which contains definer information.
    - On error, return 0.
*/

LEX_USER *create_default_definer(THD *thd, bool role)
{
  LEX_USER *definer;

  if (! (definer= (LEX_USER*) thd->alloc(sizeof(LEX_USER))))
    return 0;

  thd->get_definer(definer, role);

  if (role && definer->user.length == 0)
  {
    my_error(ER_MALFORMED_DEFINER, MYF(0));
    return 0;
  }
  else
    return definer;
}


/**
  Create definer with the given user and host names.

  @param[in] thd          thread handler
  @param[in] user_name    user name
  @param[in] host_name    host name

  @return
    - On success, return a valid pointer to the created and initialized
    LEX_USER, which contains definer information.
    - On error, return 0.
*/

LEX_USER *create_definer(THD *thd, LEX_STRING *user_name, LEX_STRING *host_name)
{
  LEX_USER *definer;

  /* Create and initialize. */

  if (! (definer= (LEX_USER*) thd->alloc(sizeof(LEX_USER))))
    return 0;

  definer->user= *user_name;
  definer->host= *host_name;
  definer->reset_auth();

  return definer;
}


/**
  Check that byte length of a string does not exceed some limit.

  @param str         string to be checked
  @param err_msg     Number of error message to be displayed if the string
		     is too long.  0 if empty error message.
  @param max_length  max length

  @retval
    FALSE   the passed string is not longer than max_length
  @retval
    TRUE    the passed string is longer than max_length

  NOTE
    The function is not used in existing code but can be useful later?
*/

bool check_string_byte_length(LEX_STRING *str, uint err_msg,
                              uint max_byte_length)
{
  if (str->length <= max_byte_length)
    return FALSE;

  my_error(ER_WRONG_STRING_LENGTH, MYF(0), str->str,
           err_msg ? ER(err_msg) : "", max_byte_length);

  return TRUE;
}


/*
  Check that char length of a string does not exceed some limit.

  SYNOPSIS
  check_string_char_length()
      str              string to be checked
      err_msg          Number of error message to be displayed if the string
		       is too long.  0 if empty error message.
      max_char_length  max length in symbols
      cs               string charset

  RETURN
    FALSE   the passed string is not longer than max_char_length
    TRUE    the passed string is longer than max_char_length
*/


bool check_string_char_length(LEX_STRING *str, uint err_msg,
                              uint max_char_length, CHARSET_INFO *cs,
                              bool no_error)
{
  Well_formed_prefix prefix(cs, str->str, str->length, max_char_length);
  if (!prefix.well_formed_error_pos() && str->length == prefix.length())
    return FALSE;

  if (!no_error)
  {
    ErrConvString err(str->str, str->length, cs);
    my_error(ER_WRONG_STRING_LENGTH, MYF(0), err.ptr(),
             err_msg ? ER(err_msg) : "",
             max_char_length);
  }
  return TRUE;
}


bool check_ident_length(LEX_STRING *ident)
{
  if (check_string_char_length(ident, 0, NAME_CHAR_LEN, system_charset_info, 1))
  {
    my_error(ER_TOO_LONG_IDENT, MYF(0), ident->str);
    return 1;
  }
  return 0;
}


/*
  Check if path does not contain mysql data home directory

  SYNOPSIS
    path_starts_from_data_home_dir()
    dir                     directory, with all symlinks resolved

  RETURN VALUES
    0	ok
    1	error ;  Given path contains data directory
*/
extern "C" {

int path_starts_from_data_home_dir(const char *path)
{
  int dir_len= strlen(path);
  DBUG_ENTER("path_starts_from_data_home_dir");

  if (mysql_unpacked_real_data_home_len<= dir_len)
  {
    if (dir_len > mysql_unpacked_real_data_home_len &&
        path[mysql_unpacked_real_data_home_len] != FN_LIBCHAR)
      DBUG_RETURN(0);

    if (lower_case_file_system)
    {
      if (!my_strnncoll(default_charset_info, (const uchar*) path,
                        mysql_unpacked_real_data_home_len,
                        (const uchar*) mysql_unpacked_real_data_home,
                        mysql_unpacked_real_data_home_len))
      {
        DBUG_PRINT("error", ("Path is part of mysql_real_data_home"));
        DBUG_RETURN(1);
      }
    }
    else if (!memcmp(path, mysql_unpacked_real_data_home,
                     mysql_unpacked_real_data_home_len))
    {
      DBUG_PRINT("error", ("Path is part of mysql_real_data_home"));
      DBUG_RETURN(1);
    }
  }
  DBUG_RETURN(0);
}

}

/*
  Check if path does not contain mysql data home directory

  SYNOPSIS
    test_if_data_home_dir()
    dir                     directory

  RETURN VALUES
    0	ok
    1	error ;  Given path contains data directory
*/

int test_if_data_home_dir(const char *dir)
{
  char path[FN_REFLEN];
  DBUG_ENTER("test_if_data_home_dir");

  if (!dir)
    DBUG_RETURN(0);

  (void) fn_format(path, dir, "", "", MY_RETURN_REAL_PATH);
  DBUG_RETURN(path_starts_from_data_home_dir(path));
}


int error_if_data_home_dir(const char *path, const char *what)
{
  size_t dirlen;
  char   dirpath[FN_REFLEN];
  if (path)
  {
    dirname_part(dirpath, path, &dirlen);
    if (test_if_data_home_dir(dirpath))
    {
      my_error(ER_WRONG_ARGUMENTS, MYF(0), what);
      return 1;
    }
  }
  return 0;
}

/**
  Check that host name string is valid.

  @param[in] str string to be checked

  @return             Operation status
    @retval  FALSE    host name is ok
    @retval  TRUE     host name string is longer than max_length or
                      has invalid symbols
*/

bool check_host_name(LEX_STRING *str)
{
  const char *name= str->str;
  const char *end= str->str + str->length;
  if (check_string_byte_length(str, ER_HOSTNAME, HOSTNAME_LENGTH))
    return TRUE;

  while (name != end)
  {
    if (*name == '@')
    {
      my_printf_error(ER_UNKNOWN_ERROR, 
                      "Malformed hostname (illegal symbol: '%c')", MYF(0),
                      *name);
      return TRUE;
    }
    name++;
  }
  return FALSE;
}


extern int MYSQLparse(THD *thd); // from sql_yacc.cc


/**
  This is a wrapper of MYSQLparse(). All the code should call parse_sql()
  instead of MYSQLparse().

  @param thd Thread context.
  @param parser_state Parser state.
  @param creation_ctx Object creation context.

  @return Error status.
    @retval FALSE on success.
    @retval TRUE on parsing error.
*/

bool parse_sql(THD *thd, Parser_state *parser_state,
               Object_creation_ctx *creation_ctx, bool do_pfs_digest)
{
  bool ret_value;
  DBUG_ENTER("parse_sql");
  DBUG_ASSERT(thd->m_parser_state == NULL);
  DBUG_ASSERT(thd->lex->m_sql_cmd == NULL);

  MYSQL_QUERY_PARSE_START(thd->query());
  /* Backup creation context. */

  Object_creation_ctx *backup_ctx= NULL;

  if (creation_ctx)
    backup_ctx= creation_ctx->set_n_backup(thd);

  /* Set parser state. */

  thd->m_parser_state= parser_state;

  parser_state->m_digest_psi= NULL;
  parser_state->m_lip.m_digest= NULL;

  if (do_pfs_digest)
  {
    /* Start Digest */
    parser_state->m_digest_psi= MYSQL_DIGEST_START(thd->m_statement_psi);

    if (parser_state->m_input.m_compute_digest ||
       (parser_state->m_digest_psi != NULL))
    {
      /*
        If either:
        - the caller wants to compute a digest
        - the performance schema wants to compute a digest
        set the digest listener in the lexer.
      */
      parser_state->m_lip.m_digest= thd->m_digest;
      parser_state->m_lip.m_digest->m_digest_storage.m_charset_number= thd->charset()->number;
    }
  }

  /* Parse the query. */

  bool mysql_parse_status= MYSQLparse(thd) != 0;

  /*
    Check that if MYSQLparse() failed either thd->is_error() is set, or an
    internal error handler is set.

    The assert will not catch a situation where parsing fails without an
    error reported if an error handler exists. The problem is that the
    error handler might have intercepted the error, so thd->is_error() is
    not set. However, there is no way to be 100% sure here (the error
    handler might be for other errors than parsing one).
  */

  DBUG_ASSERT(!mysql_parse_status ||
              thd->is_error() ||
              thd->get_internal_handler());

  /* Reset parser state. */

  thd->m_parser_state= NULL;

  /* Restore creation context. */

  if (creation_ctx)
    creation_ctx->restore_env(thd, backup_ctx);

  /* That's it. */

  ret_value= mysql_parse_status || thd->is_fatal_error;

  if ((ret_value == 0) && (parser_state->m_digest_psi != NULL))
  {
    /*
      On parsing success, record the digest in the performance schema.
    */
    DBUG_ASSERT(do_pfs_digest);
    DBUG_ASSERT(thd->m_digest != NULL);
    MYSQL_DIGEST_END(parser_state->m_digest_psi,
                     & thd->m_digest->m_digest_storage);
  }

  MYSQL_QUERY_PARSE_DONE(ret_value);
  DBUG_RETURN(ret_value);
}

/**
  @} (end of group Runtime_Environment)
*/



/**
  Check and merge "CHARACTER SET cs [ COLLATE cl ]" clause

  @param cs character set pointer.
  @param cl collation pointer.

  Check if collation "cl" is applicable to character set "cs".

  If "cl" is NULL (e.g. when COLLATE clause is not specified),
  then simply "cs" is returned.
  
  @return Error status.
    @retval NULL, if "cl" is not applicable to "cs".
    @retval pointer to merged CHARSET_INFO on success.
*/


CHARSET_INFO*
merge_charset_and_collation(CHARSET_INFO *cs, CHARSET_INFO *cl)
{
  if (cl)
  {
    if (!my_charset_same(cs, cl))
    {
      my_error(ER_COLLATION_CHARSET_MISMATCH, MYF(0), cl->name, cs->csname);
      return NULL;
    }
    return cl;
  }
  return cs;
}

/** find a collation with binary comparison rules
*/
CHARSET_INFO *find_bin_collation(CHARSET_INFO *cs)
{
  const char *csname= cs->csname;
  cs= get_charset_by_csname(csname, MY_CS_BINSORT, MYF(0));
  if (!cs)
  {
    char tmp[65];
    strxnmov(tmp, sizeof(tmp)-1, csname, "_bin", NULL);
    my_error(ER_UNKNOWN_COLLATION, MYF(0), tmp);
  }
  return cs;
}<|MERGE_RESOLUTION|>--- conflicted
+++ resolved
@@ -4710,22 +4710,6 @@
       /* So that DROP TEMPORARY TABLE gets to binlog at commit/rollback */
       thd->variables.option_bits|= OPTION_KEEP_LOG;
     }
-<<<<<<< HEAD
-   if (WSREP(thd))
-   {
-     for (TABLE_LIST *table= all_tables; table; table= table->next_global)
-     {
-       if (!lex->tmp_table() &&
-          (!thd->is_current_stmt_binlog_format_row() ||
-	   !thd->find_temporary_table(table)))
-       {
-         WSREP_TO_ISOLATION_BEGIN(NULL, NULL, all_tables);
-         break;
-       }
-     }
-   }
-=======
->>>>>>> b29f26d7
     /*
       If we are a slave, we should add IF EXISTS if the query executed
       on the master without an error. This will help a slave to
@@ -4742,7 +4726,7 @@
       {
         if (!lex->tmp_table() &&
            (!thd->is_current_stmt_binlog_format_row() ||
-	    !find_temporary_table(thd, table)))
+	    !thd->find_temporary_table(table)))
         {
           WSREP_TO_ISOLATION_BEGIN(NULL, NULL, all_tables);
           break;

--- conflicted
+++ resolved
@@ -1613,9 +1613,6 @@
   int  store(longlong nr, bool unsigned_val)=0;
   int  store_decimal(const my_decimal *);
   int  store(const char *to,uint length,CHARSET_INFO *cs)=0;
-<<<<<<< HEAD
-  uint repertoire(void) const { return field_repertoire; }
-=======
   int  store_hex_hybrid(const char *str, uint length)
   {
     return store(str, length, &my_charset_bin);
@@ -1624,7 +1621,7 @@
   {
     return my_charset_repertoire(field_charset);
   }
->>>>>>> c0a59b46
+
   CHARSET_INFO *charset(void) const { return field_charset; }
   enum Derivation derivation(void) const { return field_derivation; }
   void set_derivation(enum Derivation derivation_arg,

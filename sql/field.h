--- conflicted
+++ resolved
@@ -1904,12 +1904,8 @@
                 unireg_check_arg, field_name_arg,
                 dec_arg, zero_arg, unsigned_arg)
     {}
-<<<<<<< HEAD
+  Field *make_new_field(MEM_ROOT *root, TABLE *new_table, bool keep_type);
   const Type_handler *type_handler() const { return &type_handler_olddecimal; }
-=======
-  Field *make_new_field(MEM_ROOT *root, TABLE *new_table, bool keep_type);
-  enum_field_types type() const { return MYSQL_TYPE_DECIMAL;}
->>>>>>> 1dd3c8f8
   enum ha_base_keytype key_type() const
   { return zerofill ? HA_KEYTYPE_BINARY : HA_KEYTYPE_NUM; }
   Information_schema_numeric_attributes
@@ -4364,7 +4360,7 @@
     length*= charset->mbmaxlen;
     if (real_field_type() == MYSQL_TYPE_VARCHAR && compression_method())
       length++;
-    DBUG_ASSERT(length <= UINT_MAX32);
+    set_if_smaller(length, UINT_MAX32);
     key_length= (uint) length;
     pack_length= type_handler()->calc_pack_length((uint32) length);
   }

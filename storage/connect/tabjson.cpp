/************* tabjson C++ Program Source Code File (.CPP) *************/
<<<<<<< HEAD
/* PROGRAM NAME: tabjson     Version 1.6                               */
/*  (C) Copyright to the author Olivier BERTRAND          2014 - 2018  */
=======
/* PROGRAM NAME: tabjson     Version 1.7                               */
/*  (C) Copyright to the author Olivier BERTRAND          2014 - 2019  */
>>>>>>> a0e26599
/*  This program are the JSON class DB execution routines.             */
/***********************************************************************/

/***********************************************************************/
/*  Include relevant sections of the MariaDB header file.              */
/***********************************************************************/
#include <my_global.h>

/***********************************************************************/
/*  Include application header files:                                  */
/*  global.h    is header containing all global declarations.          */
/*  plgdbsem.h  is header containing the DB application declarations.  */
/*  tdbdos.h    is header containing the TDBDOS declarations.          */
/*  json.h      is header containing the JSON classes declarations.    */
/***********************************************************************/
#include "global.h"
#include "plgdbsem.h"
//#include "xtable.h"
#include "maputil.h"
#include "filamtxt.h"
#include "tabdos.h"
//#include "resource.h"                        // for IDS_COLUMNS
#include "tabjson.h"
#include "filamap.h"
#if defined(GZ_SUPPORT)
#include "filamgz.h"
#endif   // GZ_SUPPORT
#if defined(ZIP_SUPPORT)
#include "filamzip.h"
#endif   // ZIP_SUPPORT
#if defined(JAVA_SUPPORT)
#include "jmgfam.h"
#endif   // JAVA_SUPPORT
#if defined(CMGO_SUPPORT)
#include "cmgfam.h"
#endif   // CMGO_SUPPORT
#include "tabmul.h"
#include "checklvl.h"
#include "resource.h"
#include "mycat.h"                             // for FNC_COL

/***********************************************************************/
/*  This should be an option.                                          */
/***********************************************************************/
#define MAXCOL          200        /* Default max column nb in result  */
#define TYPE_UNKNOWN     12        /* Must be greater than other types */

/***********************************************************************/
/*  External functions.                                                */
/***********************************************************************/
USETEMP UseTemp(void);
char   *GetJsonNull(void);

//typedef struct _jncol {
//  struct _jncol *Next;
//  char *Name;
//  char *Fmt;
//  int   Type;
//  int   Len;
//  int   Scale;
//  bool  Cbn;
//  bool  Found;
//} JCOL, *PJCL;

/***********************************************************************/
/* JSONColumns: construct the result blocks containing the description */
/* of all the columns of a table contained inside a JSON file.         */
/***********************************************************************/
PQRYRES JSONColumns(PGLOBAL g, PCSZ db, PCSZ dsn, PTOS topt, bool info)
{
  static int  buftyp[] = {TYPE_STRING, TYPE_SHORT, TYPE_STRING, TYPE_INT, 
                          TYPE_INT, TYPE_SHORT, TYPE_SHORT, TYPE_STRING};
  static XFLD fldtyp[] = {FLD_NAME, FLD_TYPE, FLD_TYPENAME, FLD_PREC, 
                          FLD_LENGTH, FLD_SCALE, FLD_NULL, FLD_FORMAT};
  static unsigned int length[] = {0, 6, 8, 10, 10, 6, 6, 0};
	int     i, n = 0;
  int     ncol = sizeof(buftyp) / sizeof(int);
	PJCL    jcp;
	JSONDISC *pjdc = NULL;
  PQRYRES qrp;
  PCOLRES crp;

  if (info) {
    length[0] = 128;
    length[7] = 256;
    goto skipit;
    } // endif info

	if (GetIntegerTableOption(g, topt, "Multiple", 0)) {
		strcpy(g->Message, "Cannot find column definition for multiple table");
		return NULL;
	}	// endif Multiple

	pjdc = new(g) JSONDISC(g, length);

	if (!(n = pjdc->GetColumns(g, db, dsn, topt)))
		return NULL;

 skipit:
  if (trace(1))
    htrc("JSONColumns: n=%d len=%d\n", n, length[0]);

  /*********************************************************************/
  /*  Allocate the structures used to refer to the result set.         */
  /*********************************************************************/
  qrp = PlgAllocResult(g, ncol, n, IDS_COLUMNS + 3,
                          buftyp, fldtyp, length, false, false);

  crp = qrp->Colresp->Next->Next->Next->Next->Next->Next;
	crp->Name = PlugDup(g, "Nullable");
	crp->Next->Name = PlugDup(g, "Jpath");

  if (info || !qrp)
    return qrp;

  qrp->Nblin = n;

  /*********************************************************************/
  /*  Now get the results into blocks.                                 */
  /*********************************************************************/
  for (i = 0, jcp = pjdc->fjcp; jcp; i++, jcp = jcp->Next) {
		if (jcp->Type == TYPE_UNKNOWN)
			jcp->Type = TYPE_STRING;             // Void column

    crp = qrp->Colresp;                    // Column Name
    crp->Kdata->SetValue(jcp->Name, i);
    crp = crp->Next;                       // Data Type
    crp->Kdata->SetValue(jcp->Type, i);
    crp = crp->Next;                       // Type Name
    crp->Kdata->SetValue(GetTypeName(jcp->Type), i);
    crp = crp->Next;                       // Precision
    crp->Kdata->SetValue(jcp->Len, i);
    crp = crp->Next;                       // Length
    crp->Kdata->SetValue(jcp->Len, i);
    crp = crp->Next;                       // Scale (precision)
    crp->Kdata->SetValue(jcp->Scale, i);
    crp = crp->Next;                       // Nullable
    crp->Kdata->SetValue(jcp->Cbn ? 1 : 0, i);
    crp = crp->Next;                       // Field format

    if (crp->Kdata)
      crp->Kdata->SetValue(jcp->Fmt, i);

    } // endfor i

  /*********************************************************************/
  /*  Return the result pointer.                                       */
  /*********************************************************************/
  return qrp;
  } // end of JSONColumns

/* -------------------------- Class JSONDISC ------------------------- */

/***********************************************************************/
/*  Class used to get the columns of a JSON table.                     */
/***********************************************************************/
JSONDISC::JSONDISC(PGLOBAL g, uint *lg)
{
	length = lg;
	jcp = fjcp = pjcp = NULL;
	tjnp = NULL;
	jpp = NULL;
	tjsp = NULL;
	jsp = NULL;
	row = NULL;
	sep = NULL;
	i = n = bf = ncol = lvl = 0;
	all = false;
}	// end of JSONDISC constructor

int JSONDISC::GetColumns(PGLOBAL g, PCSZ db, PCSZ dsn, PTOS topt)
{
	char filename[_MAX_PATH];
	bool mgo = (GetTypeID(topt->type) == TAB_MONGO);
	PCSZ level = GetStringTableOption(g, topt, "Level", NULL);

	if (level) {
		lvl = atoi(level);
		lvl = (lvl > 16) ? 16 : lvl;
	}	else
		lvl = 0;

	sep = GetStringTableOption(g, topt, "Separator", ".");

	/*********************************************************************/
	/*  Open the input file.                                             */
	/*********************************************************************/
	tdp = new(g) JSONDEF;
#if defined(ZIP_SUPPORT)
	tdp->Entry = GetStringTableOption(g, topt, "Entry", NULL);
	tdp->Zipped = GetBooleanTableOption(g, topt, "Zipped", false);
#endif   // ZIP_SUPPORT
	tdp->Fn = GetStringTableOption(g, topt, "Filename", NULL);

	if (!(tdp->Database = SetPath(g, db)))
		return 0;

	tdp->Objname = GetStringTableOption(g, topt, "Object", NULL);
	tdp->Base = GetIntegerTableOption(g, topt, "Base", 0) ? 1 : 0;
	tdp->Pretty = GetIntegerTableOption(g, topt, "Pretty", 2);
	tdp->Xcol = GetStringTableOption(g, topt, "Expand", NULL);
	tdp->Accept = GetBooleanTableOption(g, topt, "Accept", false);
	tdp->Uri = (dsn && *dsn ? dsn : NULL);

	if (!tdp->Fn && !tdp->Uri) {
		strcpy(g->Message, MSG(MISSING_FNAME));
		return 0;
	} // endif Fn

	if (tdp->Fn) {
		//  We used the file name relative to recorded datapath
		PlugSetPath(filename, tdp->Fn, tdp->GetPath());
		tdp->Fn = PlugDup(g, filename);
	} // endif Fn

	if (trace(1))
		htrc("File %s objname=%s pretty=%d lvl=%d\n",
			tdp->Fn, tdp->Objname, tdp->Pretty, lvl);

	if (tdp->Uri) {
#if defined(JAVA_SUPPORT) || defined(CMGO_SUPPORT)
		tdp->Collname = GetStringTableOption(g, topt, "Name", NULL);
		tdp->Collname = GetStringTableOption(g, topt, "Tabname", tdp->Collname);
		tdp->Schema = GetStringTableOption(g, topt, "Dbname", "test");
		tdp->Options = (PSZ)GetStringTableOption(g, topt, "Colist", "all");
		tdp->Pipe = GetBooleanTableOption(g, topt, "Pipeline", false);
		tdp->Driver = (PSZ)GetStringTableOption(g, topt, "Driver", NULL);
		tdp->Version = GetIntegerTableOption(g, topt, "Version", 3);
		tdp->Wrapname = (PSZ)GetStringTableOption(g, topt, "Wrapper",
			(tdp->Version == 2) ? "Mongo2Interface" : "Mongo3Interface");
		tdp->Pretty = 0;
#else   // !MONGO_SUPPORT
		sprintf(g->Message, MSG(NO_FEAT_SUPPORT), "MONGO");
		return 0;
#endif  // !MONGO_SUPPORT
	}	// endif Uri

	if (tdp->Pretty == 2) {
		if (tdp->Zipped) {
#if defined(ZIP_SUPPORT)
			tjsp = new(g) TDBJSON(tdp, new(g) UNZFAM(tdp));
#else   // !ZIP_SUPPORT
			sprintf(g->Message, MSG(NO_FEAT_SUPPORT), "ZIP");
			return 0;
#endif  // !ZIP_SUPPORT
		}	else
			tjsp = new(g) TDBJSON(tdp, new(g) MAPFAM(tdp));

		if (tjsp->MakeDocument(g))
			return 0;

		jsp = (tjsp->GetDoc()) ? tjsp->GetDoc()->GetValue(0) : NULL;
	}	else {
		if (!(tdp->Lrecl = GetIntegerTableOption(g, topt, "Lrecl", 0)))
			if (!mgo) {
				sprintf(g->Message, "LRECL must be specified for pretty=%d", tdp->Pretty);
				return 0;
			}	else
				tdp->Lrecl = 8192;			 // Should be enough

		tdp->Ending = GetIntegerTableOption(g, topt, "Ending", CRLF);

		if (tdp->Zipped) {
#if defined(ZIP_SUPPORT)
			tjnp = new(g)TDBJSN(tdp, new(g) UNZFAM(tdp));
#else   // !ZIP_SUPPORT
			sprintf(g->Message, MSG(NO_FEAT_SUPPORT), "ZIP");
			return NULL;
#endif  // !ZIP_SUPPORT
		}	else if (tdp->Uri) {
			if (tdp->Driver && toupper(*tdp->Driver) == 'C') {
#if defined(CMGO_SUPPORT)
				tjnp = new(g) TDBJSN(tdp, new(g) CMGFAM(tdp));
#else
				sprintf(g->Message, "Mongo %s Driver not available", "C");
				return 0;
#endif
			}	else if (tdp->Driver && toupper(*tdp->Driver) == 'J') {
#if defined(JAVA_SUPPORT)
				tjnp = new(g) TDBJSN(tdp, new(g) JMGFAM(tdp));
#else
				sprintf(g->Message, "Mongo %s Driver not available", "Java");
				return 0;
#endif
			}	else {						 // Driver not specified
#if defined(CMGO_SUPPORT)
				tjnp = new(g) TDBJSN(tdp, new(g) CMGFAM(tdp));
#elif defined(JAVA_SUPPORT)
				tjnp = new(g) TDBJSN(tdp, new(g) JMGFAM(tdp));
#else
				sprintf(g->Message, MSG(NO_FEAT_SUPPORT), "MONGO");
				return 0;
#endif
			}	// endif Driver

		}	else
			tjnp = new(g) TDBJSN(tdp, new(g) DOSFAM(tdp));

		tjnp->SetMode(MODE_READ);

		// Allocate the parse work memory
		PGLOBAL G = (PGLOBAL)PlugSubAlloc(g, NULL, sizeof(GLOBAL));
		memset(G, 0, sizeof(GLOBAL));
		G->Sarea_Size = tdp->Lrecl * 10;
		G->Sarea = PlugSubAlloc(g, NULL, G->Sarea_Size);
		PlugSubSet(G->Sarea, G->Sarea_Size);
		G->jump_level = 0;
		tjnp->SetG(G);

		if (tjnp->OpenDB(g))
			return 0;

		switch (tjnp->ReadDB(g)) {
		case RC_EF:
			strcpy(g->Message, "Void json table");
		case RC_FX:
			goto err;
		default:
			jsp = tjnp->GetRow();
		} // endswitch ReadDB

	} // endif pretty

	if (!(row = (jsp) ? jsp->GetObject() : NULL)) {
		strcpy(g->Message, "Can only retrieve columns from object rows");
		goto err;
	} // endif row

	all = GetBooleanTableOption(g, topt, "Fullarray", false);
	jcol.Name = jcol.Fmt = NULL;
	jcol.Next = NULL;
	jcol.Found = true;
	colname[0] = 0;

	if (!tdp->Uri) {
		fmt[0] = '$';
		fmt[1] = '.';
		bf = 2;
	}	// endif Uri

	/*********************************************************************/
	/*  Analyse the JSON tree and define columns.                        */
	/*********************************************************************/
	for (i = 1; ; i++) {
		for (jpp = row->GetFirst(); jpp; jpp = jpp->GetNext()) {
			strncpy(colname, jpp->GetKey(), 64);
			fmt[bf] = 0;

			if (Find(g, jpp->GetVal(), colname, MY_MIN(lvl, 0)))
				goto err;

		} // endfor jpp

		// Missing column can be null
		for (jcp = fjcp; jcp; jcp = jcp->Next) {
			jcp->Cbn |= !jcp->Found;
			jcp->Found = false;
		} // endfor jcp

		if (tdp->Pretty != 2) {
			// Read next record
			switch (tjnp->ReadDB(g)) {
			case RC_EF:
				jsp = NULL;
				break;
			case RC_FX:
				goto err;
			default:
				jsp = tjnp->GetRow();
			} // endswitch ReadDB

		}	else
			jsp = tjsp->GetDoc()->GetValue(i);

		if (!(row = (jsp) ? jsp->GetObject() : NULL))
			break;

	} // endfor i

	if (tdp->Pretty != 2)
		tjnp->CloseDB(g);

	return n;

err:
	if (tdp->Pretty != 2)
		tjnp->CloseDB(g);

	return 0;
}	// end of GetColumns

bool JSONDISC::Find(PGLOBAL g, PJVAL jvp, PCSZ key, int j)
{
	char *p, *pc = colname + strlen(colname);
	int   ars;
	PJOB  job;
	PJAR  jar;

	if ((valp = jvp ? jvp->GetValue() : NULL)) {
		jcol.Type = valp->GetType();
		jcol.Len = valp->GetValLen();
		jcol.Scale = valp->GetValPrec();
		jcol.Cbn = valp->IsNull();
	} else if (!jvp || jvp->IsNull()) {
		jcol.Type = TYPE_UNKNOWN;
		jcol.Len = jcol.Scale = 0;
		jcol.Cbn = true;
	} else  if (j < lvl) {
		if (!fmt[bf])
			strcat(fmt, colname);

		p = fmt + strlen(fmt);
		jsp = jvp->GetJson();

		switch (jsp->GetType()) {
			case TYPE_JOB:
				job = (PJOB)jsp;

				for (PJPR jrp = job->GetFirst(); jrp; jrp = jrp->GetNext()) {
					PCSZ k = jrp->GetKey();

					if (*k != '$') {
						strncat(strncat(fmt, sep, 128), k, 128);
						strncat(strncat(colname, "_", 64), k, 64);
					} // endif Key

					if (Find(g, jrp->GetVal(), k, j + 1))
						return true;

					*p = *pc = 0;
				} // endfor jrp

				return false;
			case TYPE_JAR:
				jar = (PJAR)jsp;

				if (all || (tdp->Xcol && !stricmp(tdp->Xcol, key)))
					ars = jar->GetSize(false);
				else
					ars = MY_MIN(jar->GetSize(false), 1);

				for (int k = 0; k < ars; k++) {
					if (!tdp->Xcol || stricmp(tdp->Xcol, key)) {
						sprintf(buf, "%d", k);

						if (tdp->Uri)
							strncat(strncat(fmt, sep, 128), buf, 128);
						else
							strncat(strncat(strncat(fmt, "[", 128), buf, 128), "]", 128);

						if (all)
							strncat(strncat(colname, "_", 64), buf, 64);

					} else
						strncat(fmt, (tdp->Uri ? sep : "[*]"), 128);

					if (Find(g, jar->GetValue(k), "", j))
						return true;

					*p = *pc = 0;
				} // endfor k

				return false;
			default:
				sprintf(g->Message, "Logical error after %s", fmt);
				return true;
		} // endswitch Type

	} else if (lvl >= 0) {
		jcol.Type = TYPE_STRING;
		jcol.Len = 256;
		jcol.Scale = 0;
		jcol.Cbn = true;
	} else
		return false;

	AddColumn(g);
	return false;
}	// end of Find

void JSONDISC::AddColumn(PGLOBAL g)
{
	bool b = fmt[bf] != 0;		 // True if formatted

	// Check whether this column was already found
	for (jcp = fjcp; jcp; jcp = jcp->Next)
		if (!strcmp(colname, jcp->Name))
			break;

	if (jcp) {
		if (jcp->Type != jcol.Type) {
			if (jcp->Type == TYPE_UNKNOWN)
				jcp->Type = jcol.Type;
			else if (jcol.Type != TYPE_UNKNOWN)
				jcp->Type = TYPE_STRING;

		} // endif Type

		if (b && (!jcp->Fmt || strlen(jcp->Fmt) < strlen(fmt))) {
			jcp->Fmt = PlugDup(g, fmt);
			length[7] = MY_MAX(length[7], strlen(fmt));
		} // endif fmt

		jcp->Len = MY_MAX(jcp->Len, jcol.Len);
		jcp->Scale = MY_MAX(jcp->Scale, jcol.Scale);
		jcp->Cbn |= jcol.Cbn;
		jcp->Found = true;
	} else if (jcol.Type != TYPE_UNKNOWN || tdp->Accept) {
		// New column
		jcp = (PJCL)PlugSubAlloc(g, NULL, sizeof(JCOL));
		*jcp = jcol;
		jcp->Cbn |= (i > 1);
		jcp->Name = PlugDup(g, colname);
		length[0] = MY_MAX(length[0], strlen(colname));

		if (b) {
			jcp->Fmt = PlugDup(g, fmt);
			length[7] = MY_MAX(length[7], strlen(fmt));
		} else
			jcp->Fmt = NULL;

		if (pjcp) {
			jcp->Next = pjcp->Next;
			pjcp->Next = jcp;
		} else
			fjcp = jcp;

		n++;
	} // endif jcp

	if (jcp)
	  pjcp = jcp;

} // end of AddColumn


/* -------------------------- Class JSONDEF -------------------------- */

JSONDEF::JSONDEF(void)
{
  Jmode = MODE_OBJECT;
  Objname = NULL;
  Xcol = NULL;
  Pretty = 2;
  Limit = 1;
  Base = 0;
  Strict = false;
	Sep = '.';
	Uri = NULL;
	Collname = Options = Filter = NULL;
	Pipe = false;
	Driver = NULL;
	Version = 0;
	Wrapname = NULL;
} // end of JSONDEF constructor

/***********************************************************************/
/*  DefineAM: define specific AM block values.                         */
/***********************************************************************/
bool JSONDEF::DefineAM(PGLOBAL g, LPCSTR am, int poff)
{
	Schema = GetStringCatInfo(g, "DBname", Schema);
	Jmode = (JMODE)GetIntCatInfo("Jmode", MODE_OBJECT);
  Objname = GetStringCatInfo(g, "Object", NULL);
  Xcol = GetStringCatInfo(g, "Expand", NULL);
  Pretty = GetIntCatInfo("Pretty", 2);
  Limit = GetIntCatInfo("Limit", 10);
  Base = GetIntCatInfo("Base", 0) ? 1 : 0;
	Sep = *GetStringCatInfo(g, "Separator", ".");
	Accept = GetBoolCatInfo("Accept", false);

	// Don't use url as uri when called from REST OEM module
	if (stricmp(am, "REST") && (Uri = GetStringCatInfo(g, "Connect", NULL))) {
#if defined(JAVA_SUPPORT) || defined(CMGO_SUPPORT)
		Collname = GetStringCatInfo(g, "Name",
			(Catfunc & (FNC_TABLE | FNC_COL)) ? NULL : Name);
		Collname = GetStringCatInfo(g, "Tabname", Collname);
		Options = GetStringCatInfo(g, "Colist", NULL);
		Filter = GetStringCatInfo(g, "Filter", NULL);
		Pipe = GetBoolCatInfo("Pipeline", false);
		Driver = GetStringCatInfo(g, "Driver", NULL);
		Version = GetIntCatInfo("Version", 3);
		Pretty = 0;
#if defined(JAVA_SUPPORT)
		if (Version == 2)
			Wrapname = GetStringCatInfo(g, "Wrapper", "Mongo2Interface");
		else
			Wrapname = GetStringCatInfo(g, "Wrapper", "Mongo3Interface");
#endif   // JAVA_SUPPORT
#else   // !MONGO_SUPPORT
		sprintf(g->Message, MSG(NO_FEAT_SUPPORT), "MONGO");
		return true;
#endif  // !MONGO_SUPPORT
	}	// endif Uri

	return DOSDEF::DefineAM(g, (Uri ? "XMGO" : "DOS"), poff);
} // end of DefineAM

/***********************************************************************/
/*  GetTable: makes a new Table Description Block.                     */
/***********************************************************************/
PTDB JSONDEF::GetTable(PGLOBAL g, MODE m)
{
  if (Catfunc == FNC_COL)
    return new(g)TDBJCL(this);

  PTDBASE tdbp;
  PTXF    txfp = NULL;

  // JSN not used for pretty=1 for insert or delete
  if (!Pretty || (Pretty == 1 && (m == MODE_READ || m == MODE_UPDATE))) {
    USETEMP tmp = UseTemp();
    bool    map = Mapped && m != MODE_INSERT &&
                !(tmp != TMP_NO && m == MODE_UPDATE) &&
                !(tmp == TMP_FORCE &&
                (m == MODE_UPDATE || m == MODE_DELETE));

		if (Uri) {
			if (Driver && toupper(*Driver) == 'C') {
#if defined(CMGO_SUPPORT)
			txfp = new(g) CMGFAM(this);
#else
			sprintf(g->Message, "Mongo %s Driver not available", "C");
			return NULL;
#endif
			} else if (Driver && toupper(*Driver) == 'J') {
#if defined(JAVA_SUPPORT)
				txfp = new(g) JMGFAM(this);
#else
				sprintf(g->Message, "Mongo %s Driver not available", "Java");
				return NULL;
#endif
			} else {						 // Driver not specified
#if defined(CMGO_SUPPORT)
				txfp = new(g) CMGFAM(this);
#elif defined(JAVA_SUPPORT)
				txfp = new(g) JMGFAM(this);
#else		// !MONGO_SUPPORT
				sprintf(g->Message, MSG(NO_FEAT_SUPPORT), "MONGO");
				return NULL;
#endif  // !MONGO_SUPPORT
			}	// endif Driver

		} else if (Zipped) {
#if defined(ZIP_SUPPORT)
			if (m == MODE_READ || m == MODE_ANY || m == MODE_ALTER) {
				txfp = new(g) UNZFAM(this);
			} else if (m == MODE_INSERT) {
				txfp = new(g) ZIPFAM(this);
			} else {
				strcpy(g->Message, "UPDATE/DELETE not supported for ZIP");
				return NULL;
			}	// endif's m
#else   // !ZIP_SUPPORT
			sprintf(g->Message, MSG(NO_FEAT_SUPPORT), "ZIP");
			return NULL;
#endif  // !ZIP_SUPPORT
		} else if (Compressed) {
#if defined(GZ_SUPPORT)
      if (Compressed == 1)
        txfp = new(g) GZFAM(this);
      else
        txfp = new(g) ZLBFAM(this);
#else   // !GZ_SUPPORT
      sprintf(g->Message, MSG(NO_FEAT_SUPPORT), "GZ");
      return NULL;
#endif  // !GZ_SUPPORT
		} else if (map)
      txfp = new(g) MAPFAM(this);
    else
      txfp = new(g) DOSFAM(this);

    // Txfp must be set for TDBDOS
    tdbp = new(g) TDBJSN(this, txfp);

		if (Lrecl) {
			// Allocate the parse work memory
			PGLOBAL G = (PGLOBAL)PlugSubAlloc(g, NULL, sizeof(GLOBAL));
			memset(G, 0, sizeof(GLOBAL));
			G->Sarea_Size = Lrecl * 10;
			G->Sarea = PlugSubAlloc(g, NULL, G->Sarea_Size);
			PlugSubSet(G->Sarea, G->Sarea_Size);
			G->jump_level = 0;
			((TDBJSN*)tdbp)->G = G;
		} else {
			strcpy(g->Message, "LRECL is not defined");
			return NULL;
		}	// endif Lrecl

	} else {
		if (Zipped)	{
#if defined(ZIP_SUPPORT)
			if (m == MODE_READ || m == MODE_ANY || m == MODE_ALTER) {
				txfp = new(g) UNZFAM(this);
			} else if (m == MODE_INSERT) {
				strcpy(g->Message, "INSERT supported only for zipped JSON when pretty=0");
				return NULL;
			} else {
				strcpy(g->Message, "UPDATE/DELETE not supported for ZIP");
				return NULL;
			}	// endif's m
#else   // !ZIP_SUPPORT
			sprintf(g->Message, MSG(NO_FEAT_SUPPORT), "ZIP");
			return NULL;
#endif  // !ZIP_SUPPORT
		} else
			txfp = new(g) MAPFAM(this);

    tdbp = new(g) TDBJSON(this, txfp);
		((TDBJSON*)tdbp)->G = g;
  } // endif Pretty

  if (Multiple)
    tdbp = new(g) TDBMUL(tdbp);

  return tdbp;
} // end of GetTable

/* --------------------------- Class TDBJSN -------------------------- */

/***********************************************************************/
/*  Implementation of the TDBJSN class.                                */
/***********************************************************************/
TDBJSN::TDBJSN(PJDEF tdp, PTXF txfp) : TDBDOS(tdp, txfp)
  {
  Top = NULL;
  Row = NULL;
  Val = NULL;
  Colp = NULL;

  if (tdp) {
    Jmode = tdp->Jmode;
    Objname = tdp->Objname;
    Xcol = tdp->Xcol;
    Limit = tdp->Limit;
    Pretty = tdp->Pretty;
    B = tdp->Base ? 1 : 0;
		Sep = tdp->Sep;
    Strict = tdp->Strict;
  } else {
    Jmode = MODE_OBJECT;
    Objname = NULL;
		Xcol = NULL;
    Limit = 1;
    Pretty = 0;
    B = 0;
		Sep = '.';
    Strict = false;
  } // endif tdp

  Fpos = -1;
  N = M = 0;
  NextSame = 0;
  SameRow = 0;
  Xval = -1;
  Comma = false;
  } // end of TDBJSN standard constructor

TDBJSN::TDBJSN(TDBJSN *tdbp) : TDBDOS(NULL, tdbp)
  {
	G = NULL;
  Top = tdbp->Top;
  Row = tdbp->Row;
  Val = tdbp->Val;
  Colp = tdbp->Colp;
  Jmode = tdbp->Jmode;
  Objname = tdbp->Objname;
  Xcol = tdbp->Xcol;
  Fpos = tdbp->Fpos;
  N = tdbp->N;
  M = tdbp->M;
  Limit = tdbp->Limit;
  NextSame = tdbp->NextSame;
  SameRow = tdbp->SameRow;
  Xval = tdbp->Xval;
  B = tdbp->B;
	Sep = tdbp->Sep;
  Pretty = tdbp->Pretty;
  Strict = tdbp->Strict;
  Comma = tdbp->Comma;
  } // end of TDBJSN copy constructor

// Used for update
PTDB TDBJSN::Clone(PTABS t)
  {
	G = NULL;
  PTDB    tp;
  PJCOL   cp1, cp2;
  PGLOBAL g = t->G;

  tp = new(g) TDBJSN(this);

  for (cp1 = (PJCOL)Columns; cp1; cp1 = (PJCOL)cp1->GetNext()) {
    cp2 = new(g) JSONCOL(cp1, tp);  // Make a copy
    NewPointer(t, cp1, cp2);
    } // endfor cp1

  return tp;
  } // end of Clone

/***********************************************************************/
/*  Allocate JSN column description block.                             */
/***********************************************************************/
PCOL TDBJSN::MakeCol(PGLOBAL g, PCOLDEF cdp, PCOL cprec, int n)
  {
  PJCOL colp = new(g) JSONCOL(g, cdp, this, cprec, n);

  return (colp->ParseJpath(g)) ? NULL : colp;
  } // end of MakeCol

/***********************************************************************/
/*  InsertSpecialColumn: Put a special column ahead of the column list.*/
/***********************************************************************/
PCOL TDBJSN::InsertSpecialColumn(PCOL colp)
  {
  if (!colp->IsSpecial())
    return NULL;

//if (Xcol && ((SPCBLK*)colp)->GetRnm())
//  colp->SetKey(0);               // Rownum is no more a key

  colp->SetNext(Columns);
  Columns = colp;
  return colp;
  } // end of InsertSpecialColumn

/***********************************************************************/
/*  JSON Cardinality: returns table size in number of rows.            */
/***********************************************************************/
int TDBJSN::Cardinality(PGLOBAL g)
  {
  if (!g)
    return 0;
  else if (Cardinal < 0)
    Cardinal = TDBDOS::Cardinality(g);

  return Cardinal;
  } // end of Cardinality

/***********************************************************************/
/*  JSON GetMaxSize: returns file size estimate in number of lines.    */
/***********************************************************************/
int TDBJSN::GetMaxSize(PGLOBAL g)
  {
  if (MaxSize < 0)
    MaxSize = TDBDOS::GetMaxSize(g) * ((Xcol) ? Limit : 1);

  return MaxSize;
  } // end of GetMaxSize

/***********************************************************************/
/*  Find the row in the tree structure.                                */
/***********************************************************************/
PJSON TDBJSN::FindRow(PGLOBAL g)
{
  char *p, *objpath;
  PJSON jsp = Row;
  PJVAL val = NULL;

	for (objpath = PlugDup(g, Objname); jsp && objpath; objpath = p) {
		if ((p = strchr(objpath, Sep)))
			*p++ = 0;

		if (*objpath != '[' && !IsNum(objpath)) {	// objpass is a key
			val = (jsp->GetType() == TYPE_JOB) ?
				jsp->GetObject()->GetValue(objpath) : NULL;
		} else {
			if (*objpath == '[') {
				if (objpath[strlen(objpath) - 1] == ']')
					objpath++;
				else
					return NULL;
			} // endif [

			val = (jsp->GetType() == TYPE_JAR) ?
				jsp->GetArray()->GetValue(atoi(objpath) - B) : NULL;
		} // endif objpath

		jsp = (val) ? val->GetJson() : NULL;
	} // endfor objpath

  return jsp;
} // end of FindRow

/***********************************************************************/
/*  OpenDB: Data Base open routine for JSN access method.              */									 
/***********************************************************************/
bool TDBJSN::OpenDB(PGLOBAL g)
  {
  if (Use == USE_OPEN) {
    /*******************************************************************/
    /*  Table already open replace it at its beginning.                */
    /*******************************************************************/
    Fpos= -1;
    NextSame = 0;
    SameRow = 0;
  } else {
    /*******************************************************************/
    /*  First opening.                                                 */
    /*******************************************************************/
    if (Mode == MODE_INSERT)
      switch (Jmode) {
        case MODE_OBJECT: Row = new(g) JOBJECT; break;
        case MODE_ARRAY:  Row = new(g) JARRAY;  break;
        case MODE_VALUE:  Row = new(g) JVALUE;  break;
        default:
          sprintf(g->Message, "Invalid Jmode %d", Jmode);
          return true;
        } // endswitch Jmode

	} // endif Use

	if (TDBDOS::OpenDB(g))
		return true;

	if (Xcol)
		To_Filter = NULL;							 // Imcompatible

	return false;
} // end of OpenDB

/***********************************************************************/
/*  SkipHeader: Physically skip first header line if applicable.       */
/*  This is called from TDBDOS::OpenDB and must be executed before     */
/*  Kindex construction if the file is accessed using an index.        */
/***********************************************************************/
bool TDBJSN::SkipHeader(PGLOBAL g)
  {
  int  len = GetFileLength(g);
  bool rc = false;

#if defined(_DEBUG)
  if (len < 0)
    return true;
#endif   // _DEBUG

#if defined(__WIN__)
#define  Ending  2
#else   // !__WIN__
#define  Ending  1
#endif  // !__WIN__

  if (Pretty == 1) {
    if (Mode == MODE_INSERT || Mode == MODE_DELETE) {
      // Mode Insert and delete are no more handled here
      assert(false);
    } else if (len) // !Insert && !Delete
      rc = (Txfp->SkipRecord(g, false) == RC_FX || Txfp->RecordPos(g));

    } // endif Pretty

  return rc;
  } // end of SkipHeader

/***********************************************************************/
/*  ReadDB: Data Base read routine for JSN access method.              */
/***********************************************************************/
int TDBJSN::ReadDB(PGLOBAL g)
  {
  int   rc;

  N++;

  if (NextSame) {
    SameRow = NextSame;
    NextSame = 0;
    M++;
    return RC_OK;
	} else if ((rc = TDBDOS::ReadDB(g)) == RC_OK) {
		if (!IsRead() && ((rc = ReadBuffer(g)) != RC_OK))
			// Deferred reading failed
			return rc;

		// Recover the memory used for parsing
		PlugSubSet(G->Sarea, G->Sarea_Size);

		if ((Row = ParseJson(G, To_Line, strlen(To_Line), &Pretty, &Comma))) {
			Row = FindRow(g);
			SameRow = 0;
			Fpos++;
			M = 1;
			rc = RC_OK;
		} else if (Pretty != 1 || strcmp(To_Line, "]")) {
			strcpy(g->Message, G->Message);
			rc = RC_FX;
		} else
			rc = RC_EF;

	} // endif ReadDB

  return rc;
  } // end of ReadDB

/***********************************************************************/
/*  Make the top tree from the object path.                            */
/***********************************************************************/
int TDBJSN::MakeTopTree(PGLOBAL g, PJSON jsp)
{
	if (Objname) {
		if (!Val) {
			// Parse and allocate Objname item(s)
			char *p;
			char *objpath = PlugDup(g, Objname);
			int   i;
			PJOB  objp;
			PJAR  arp;
			PJVAL val = NULL;

			Top = NULL;

			for (; objpath; objpath = p) {
				if ((p = strchr(objpath, Sep)))
					*p++ = 0;

				if (*objpath != '[' && !IsNum(objpath)) {
					objp = new(g) JOBJECT;

					if (!Top)
						Top = objp;

					if (val)
						val->SetValue(objp);

					val = new(g) JVALUE;
					objp->SetValue(g, val, objpath);
				} else {
					if (*objpath == '[') {
						// Old style
						if (objpath[strlen(objpath) - 1] != ']') {
							sprintf(g->Message, "Invalid Table path %s", Objname);
							return RC_FX;
						} else
							objpath++;

					} // endif objpath

					arp = new(g) JARRAY;

					if (!Top)
						Top = arp;

					if (val)
						val->SetValue(arp);

					val = new(g) JVALUE;
					i = atoi(objpath) - B;
					arp->SetValue(g, val, i);
					arp->InitArray(g);
				} // endif objpath

			} // endfor p

			Val = val;
		} // endif Val

		Val->SetValue(jsp);
	} else
		Top = jsp;

	return RC_OK;
} // end of MakeTopTree

/***********************************************************************/
/*  PrepareWriting: Prepare the line for WriteDB.                      */
/***********************************************************************/
  bool TDBJSN::PrepareWriting(PGLOBAL g)
  {
  PSZ s;

  if (MakeTopTree(g, Row))
    return true;

  if ((s = Serialize(G, Top, NULL, Pretty))) {
    if (Comma)
      strcat(s, ",");

    if ((signed)strlen(s) > Lrecl) {
      strncpy(To_Line, s, Lrecl);
      sprintf(g->Message, "Line truncated (lrecl=%d)", Lrecl);
      return PushWarning(g, this);
    } else
      strcpy(To_Line, s);

    return false;
  } else
    return true;

  } // end of PrepareWriting

/***********************************************************************/
/*  WriteDB: Data Base write routine for JSON access method.           */
/***********************************************************************/
int TDBJSN::WriteDB(PGLOBAL g)
{
	int rc = TDBDOS::WriteDB(g);

	PlugSubSet(G->Sarea, G->Sarea_Size);
	Row->Clear();
	return rc;
} // end of WriteDB

/* ---------------------------- JSONCOL ------------------------------ */

/***********************************************************************/
/*  JSONCOL public constructor.                                        */
/***********************************************************************/
JSONCOL::JSONCOL(PGLOBAL g, PCOLDEF cdp, PTDB tdbp, PCOL cprec, int i)
       : DOSCOL(g, cdp, tdbp, cprec, i, "DOS")
{
  Tjp = (TDBJSN *)(tdbp->GetOrig() ? tdbp->GetOrig() : tdbp);
	G = Tjp->G;
  Jpath = cdp->GetFmt();
  MulVal = NULL;
  Nodes = NULL;
  Nod = 0;
	Sep = Tjp->Sep;
  Xnod = -1;
  Xpd = false;
  Parsed = false;
} // end of JSONCOL constructor

/***********************************************************************/
/*  JSONCOL constructor used for copying columns.                      */
/*  tdbp is the pointer to the new table descriptor.                   */
/***********************************************************************/
JSONCOL::JSONCOL(JSONCOL *col1, PTDB tdbp) : DOSCOL(col1, tdbp)
{
	G = col1->G;
  Tjp = col1->Tjp;
  Jpath = col1->Jpath;
  MulVal = col1->MulVal;
  Nodes = col1->Nodes;
  Nod = col1->Nod;
	Sep = col1->Sep;
	Xnod = col1->Xnod;
  Xpd = col1->Xpd;
  Parsed = col1->Parsed;
} // end of JSONCOL copy constructor

/***********************************************************************/
/*  SetBuffer: prepare a column block for write operation.             */
/***********************************************************************/
bool JSONCOL::SetBuffer(PGLOBAL g, PVAL value, bool ok, bool check)
  {
  if (DOSCOL::SetBuffer(g, value, ok, check))
    return true;

  // Parse the json path
  if (ParseJpath(g))
    return true;

  Tjp = (TDBJSN*)To_Tdb;
	G = Tjp->G;
  return false;
  } // end of SetBuffer

/***********************************************************************/
/*  Check whether this object is expanded.                             */
/***********************************************************************/
bool JSONCOL::CheckExpand(PGLOBAL g, int i, PSZ nm, bool b)
  {
  if ((Tjp->Xcol && nm && !strcmp(nm, Tjp->Xcol) &&
      (Tjp->Xval < 0 || Tjp->Xval == i)) || Xpd) {
    Xpd = true;              // Expandable object
    Nodes[i].Op = OP_EXP;
  } else if (b) {
    strcpy(g->Message, "Cannot expand more than one branch");
    return true;
  } // endif Xcol

  return false;
  } // end of CheckExpand

/***********************************************************************/
/*  Analyse array processing options.                                  */
/***********************************************************************/
bool JSONCOL::SetArrayOptions(PGLOBAL g, char *p, int i, PSZ nm)
{
	int    n;
	bool   dg = true, b = false;
	PJNODE jnp = &Nodes[i];

	//if (*p == '[') p++;		 // Old syntax .[	or :[
	n = (int)strlen(p);

	if (*p) {
		if (p[n - 1] == ']') {
			p[--n] = 0;
		} else if (!IsNum(p)) {
			// Wrong array specification
			sprintf(g->Message, "Invalid array specification %s for %s", p, Name);
			return true;
		} // endif p

	} else
		b = true;

	// To check whether a numeric Rank was specified
	dg = IsNum(p);

	if (!n) {
		// Default specifications
		if (CheckExpand(g, i, nm, false))
			return true;
		else if (jnp->Op != OP_EXP) {
			if (b) {
				// Return 1st value (B is the index base)
				jnp->Rank = Tjp->B;
				jnp->Op = OP_EQ;
			} else if (!Value->IsTypeNum()) {
				jnp->CncVal = AllocateValue(g, (void*)", ", TYPE_STRING);
				jnp->Op = OP_CNC;
			} else
				jnp->Op = OP_ADD;

		} // endif OP

	} else if (dg) {
		// Return nth value
		jnp->Rank = atoi(p) - Tjp->B;
		jnp->Op = OP_EQ;
	} else if (n == 1) {
		// Set the Op value;
		if (Sep == ':')
			switch (*p) {
				case '*': *p = 'x'; break;
				case 'x':
				case 'X': *p = '*'; break; // Expand this array
				default: break;
			} // endswitch p

		switch (*p) {
			case '+': jnp->Op = OP_ADD;  break;
			case 'x': jnp->Op = OP_MULT; break;
			case '>': jnp->Op = OP_MAX;  break;
			case '<': jnp->Op = OP_MIN;  break;
			case '!': jnp->Op = OP_SEP;  break; // Average
			case '#': jnp->Op = OP_NUM;  break;
			case '*': // Expand this array
				if (!Tjp->Xcol && nm) {
					Xpd = true;
					jnp->Op = OP_EXP;
					Tjp->Xval = i;
					Tjp->Xcol = nm;
				} else if (CheckExpand(g, i, nm, true))
					return true;

				break;
			default:
				sprintf(g->Message,
					"Invalid function specification %c for %s", *p, Name);
				return true;
		} // endswitch *p

	} else if (*p == '"' && p[n - 1] == '"') {
		// This is a concat specification
		jnp->Op = OP_CNC;

		if (n > 2) {
			// Set concat intermediate string
			p[n - 1] = 0;
			jnp->CncVal = AllocateValue(g, p + 1, TYPE_STRING);
		} // endif n

	} else {
		sprintf(g->Message, "Wrong array specification for %s", Name);
		return true;
	} // endif's

	// For calculated arrays, a local Value must be used
	switch (jnp->Op) {
		case OP_NUM:
			jnp->Valp = AllocateValue(g, TYPE_INT);
			break;
		case OP_ADD:
		case OP_MULT:
		case OP_SEP:
			if (!IsTypeChar(Buf_Type))
				jnp->Valp = AllocateValue(g, Buf_Type, 0, GetPrecision());
			else
				jnp->Valp = AllocateValue(g, TYPE_DOUBLE, 0, 2);

			break;
		case OP_MIN:
		case OP_MAX:
			jnp->Valp = AllocateValue(g, Buf_Type, Long, GetPrecision());
			break;
		case OP_CNC:
			if (IsTypeChar(Buf_Type))
				jnp->Valp = AllocateValue(g, TYPE_STRING, Long, GetPrecision());
			else
				jnp->Valp = AllocateValue(g, TYPE_STRING, 512);

			break;
		default:
			break;
	} // endswitch Op

	if (jnp->Valp)
		MulVal = AllocateValue(g, jnp->Valp);

	return false;
} // end of SetArrayOptions

/***********************************************************************/
/*  Parse the eventual passed Jpath information.                       */
/*  This information can be specified in the Fieldfmt column option    */
/*  when creating the table. It permits to indicate the position of    */
/*  the node corresponding to that column.                             */
/***********************************************************************/
bool JSONCOL::ParseJpath(PGLOBAL g)
{
	char *p, *p1 = NULL, *p2 = NULL, *pbuf = NULL;
	int   i;
	bool  a, mul = false;

	if (Parsed)
		return false;                       // Already done
	else if (InitValue(g))
		return true;
	else if (!Jpath)
		Jpath = Name;

	if (To_Tdb->GetOrig()) {
		// This is an updated column, get nodes from origin
		for (PJCOL colp = (PJCOL)Tjp->GetColumns(); colp;
			         colp = (PJCOL)colp->GetNext())
			if (!stricmp(Name, colp->GetName())) {
				Nod = colp->Nod;
				Nodes = colp->Nodes;
				Xpd = colp->Xpd;
				goto fin;
			} // endif Name

		sprintf(g->Message, "Cannot parse updated column %s", Name);
		return true;
	} // endif To_Orig

	pbuf = PlugDup(g, Jpath);
	if (*pbuf == '$') pbuf++;
	if (*pbuf == Sep) pbuf++;
	if (*pbuf == '[') p1 = pbuf++;

	// Estimate the required number of nodes
	for (i = 0, p = pbuf; (p = NextChr(p, Sep)); i++, p++)
		Nod++;                         // One path node found

	Nodes = (PJNODE)PlugSubAlloc(g, NULL, (++Nod) * sizeof(JNODE));
	memset(Nodes, 0, (Nod) * sizeof(JNODE));

	// Analyze the Jpath for this column
	for (i = 0, p = pbuf; p && i < Nod; i++, p = (p2 ? p2 : NULL)) {
		a = (p1 != NULL);
		p1 = strchr(p, '[');
		p2 = strchr(p, Sep);

		if (!p2)
			p2 = p1;
		else if (p1) {
			if (p1 < p2)
				p2 = p1;
			else if (p1 == p2 + 1)
				*p2++ = 0;		 // Old syntax .[	or :[
			else
				p1 = NULL;

		}	// endif p1

		if (p2)
			*p2++ = 0;

		// Jpath must be explicit
		if (a || *p == 0 || *p == '[' || IsNum(p)) {
			// Analyse intermediate array processing
			if (SetArrayOptions(g, p, i, Nodes[i - 1].Key))
				return true;

		} else if (*p == '*') {
			// Return JSON
			Nodes[i].Op = OP_XX;
		} else {
			Nodes[i].Key = p;
			Nodes[i].Op = OP_EXIST;
		} // endif's

	} // endfor i, p

	Nod = i;

fin:
	MulVal = AllocateValue(g, Value);
	Parsed = true;
	return false;
} // end of ParseJpath

/***********************************************************************/
/*  Get Jpath converted to Mongo path.                                 */
/***********************************************************************/
PSZ JSONCOL::GetJpath(PGLOBAL g, bool proj)
{
	if (Jpath) {
		char *p1, *p2, *mgopath;
		int   i = 0;

		if (strcmp(Jpath, "*")) {
			p1 = Jpath;
			if (*p1 == '$') p1++;
			if (*p1 == '.')	p1++;
			mgopath = PlugDup(g, p1);
		} else
			return NULL;

		for (p1 = p2 = mgopath; *p1; p1++)
			if (i) {								 // Inside []
				if (isdigit(*p1)) {
					if (!proj)
					  *p2++ = *p1;

				} else if (*p1 == ']' && i == 1) {
					if (proj && p1[1] == '.')
						p1++;

					i = 0;
				} else if (*p1 == '.' && i == 2) {
					if (!proj)
						*p2++ = '.';

					i = 0;
				} else if (!proj)
					return NULL;
			
			} else switch (*p1) {
				case ':':
				case '.':
					if (isdigit(p1[1]))
						i = 2;

					*p2++ = '.';
					break;
				case '[':
					if (*(p2 - 1) != '.')
						*p2++ = '.';

					i = 1;
					break;
				case '*':
					if (*(p2 - 1) == '.' && !*(p1 + 1)) {
						p2--;							 // Suppress last :*
						break;
					} // endif p2

				default:
					*p2++ = *p1;
					break;
		  } // endswitch p1;

			*p2 = 0;
			return mgopath;
	} else
		return NULL;

} // end of GetJpath

/***********************************************************************/
/*  MakeJson: Serialize the json item and set value to it.             */
/***********************************************************************/
PVAL JSONCOL::MakeJson(PGLOBAL g, PJSON jsp)
{
	if (Value->IsTypeNum()) {
    strcpy(g->Message, "Cannot make Json for a numeric column");
    Value->Reset();
  } else
    Value->SetValue_psz(Serialize(g, jsp, NULL, 0));

  return Value;
  } // end of MakeJson

/***********************************************************************/
/*  SetValue: Set a value from a JVALUE contains.                      */
/***********************************************************************/
void JSONCOL::SetJsonValue(PGLOBAL g, PVAL vp, PJVAL val, int n)
  {
  if (val) {
		vp->SetNull(false);

    switch (val->GetValType()) {
      case TYPE_STRG:
      case TYPE_INTG:
			case TYPE_BINT:
			case TYPE_DBL:
			case TYPE_DTM:
				vp->SetValue_pval(val->GetValue());
        break;
      case TYPE_BOOL:
        if (vp->IsTypeNum())
          vp->SetValue(val->GetInteger() ? 1 : 0);
        else
          vp->SetValue_psz((PSZ)(val->GetInteger() ? "true" : "false"));
    
        break;
      case TYPE_JAR:
        SetJsonValue(g, vp, val->GetArray()->GetValue(0), n);
        break;
      case TYPE_JOB:
//      if (!vp->IsTypeNum() || !Strict) {
          vp->SetValue_psz(val->GetObject()->GetText(g, NULL));
          break;
//        } // endif Type
     
      default:
				vp->Reset();
				vp->SetNull(true);
		} // endswitch Type

	} else {
		vp->Reset();
		vp->SetNull(true);
	} // endif val

  } // end of SetJsonValue

/***********************************************************************/
/*  ReadColumn:                                                        */
/***********************************************************************/
void JSONCOL::ReadColumn(PGLOBAL g)
  {
  if (!Tjp->SameRow || Xnod >= Tjp->SameRow)
    Value->SetValue_pval(GetColumnValue(g, Tjp->Row, 0));

	if (Xpd && Value->IsNull() && !((PJDEF)Tjp->To_Def)->Accept)
		throw("Null expandable JSON value");

  // Set null when applicable
  if (!Nullable)
    Value->SetNull(false);

  } // end of ReadColumn

/***********************************************************************/
/*  GetColumnValue:                                                    */
/***********************************************************************/
PVAL JSONCOL::GetColumnValue(PGLOBAL g, PJSON row, int i)
  {
  int   n = Nod - 1;
  bool  expd = false;
  PJAR  arp;
  PJVAL val = NULL;

  for (; i < Nod && row; i++) {
    if (Nodes[i].Op == OP_NUM) {
      Value->SetValue(row->GetType() == TYPE_JAR ? row->size() : 1);
      return(Value);
    } else if (Nodes[i].Op == OP_XX) {
      return MakeJson(G, row);
    } else switch (row->GetType()) {
      case TYPE_JOB:
        if (!Nodes[i].Key) {
          // Expected Array was not there, wrap the value
          if (i < Nod-1)
            continue;
          else
            val = new(G) JVALUE(row);

        } else
          val = ((PJOB)row)->GetValue(Nodes[i].Key);

        break;
      case TYPE_JAR:
        arp = (PJAR)row;

        if (!Nodes[i].Key) {
          if (Nodes[i].Op == OP_EQ)
            val = arp->GetValue(Nodes[i].Rank);
          else if (Nodes[i].Op == OP_EXP)
            return ExpandArray(g, arp, i);
          else
            return CalculateArray(g, arp, i);

				} else {
					// Unexpected array, unwrap it as [0]
					val = arp->GetValue(0);
					i--;
				}	// endif's

        break;
      case TYPE_JVAL:
        val = (PJVAL)row;
        break;
      default:
        sprintf(g->Message, "Invalid row JSON type %d", row->GetType());
        val = NULL;
      } // endswitch Type

    if (i < Nod-1)
      row = (val) ? val->GetJson() : NULL;

    } // endfor i

  SetJsonValue(g, Value, val, n);
  return Value;
  } // end of GetColumnValue

/***********************************************************************/
/*  ExpandArray:                                                       */
/***********************************************************************/
PVAL JSONCOL::ExpandArray(PGLOBAL g, PJAR arp, int n)
  {
  int    ars = MY_MIN(Tjp->Limit, arp->size());
  PJVAL  jvp;
  JVALUE jval;

	if (!ars) {
		Value->Reset();
		Value->SetNull(true);
		Tjp->NextSame = 0;
		return Value;
	} // endif ars

  if (!(jvp = arp->GetValue((Nodes[n].Rx = Nodes[n].Nx)))) {
    strcpy(g->Message, "Logical error expanding array");
		throw 666;
	} // endif jvp

  if (n < Nod - 1 && jvp->GetJson()) {
    jval.SetValue(GetColumnValue(g, jvp->GetJson(), n + 1));
    jvp = &jval;
    } // endif n

  if (n >= Tjp->NextSame) {
    if (++Nodes[n].Nx == ars) {
      Nodes[n].Nx = 0;
      Xnod = 0;
    } else
      Xnod = n;

    Tjp->NextSame = Xnod;
    } // endif NextSame 

  SetJsonValue(g, Value, jvp, n);
  return Value;
  } // end of ExpandArray

/***********************************************************************/
/*  CalculateArray:                                                    */
/***********************************************************************/
PVAL JSONCOL::CalculateArray(PGLOBAL g, PJAR arp, int n)
  {
	int    i, ars, nv = 0, nextsame = Tjp->NextSame;
	bool   err;
  OPVAL  op = Nodes[n].Op;
  PVAL   val[2], vp = Nodes[n].Valp;
  PJVAL  jvrp, jvp;
  JVALUE jval;

  vp->Reset();
	ars = MY_MIN(Tjp->Limit, arp->size());

	if (trace(1))
		htrc("CalculateArray: size=%d op=%d nextsame=%d\n",
			ars, op, nextsame);

	for (i = 0; i < ars; i++) {
		jvrp = arp->GetValue(i);

		if (trace(1))
			htrc("i=%d nv=%d\n", i, nv);

		if (!jvrp->IsNull() || (op == OP_CNC && GetJsonNull())) do {
			if (jvrp->IsNull()) {
				jvrp->Value = AllocateValue(g, GetJsonNull(), TYPE_STRING);
				jvp = jvrp;
			} else if (n < Nod - 1 && jvrp->GetJson()) {
        Tjp->NextSame = nextsame;
        jval.SetValue(GetColumnValue(g, jvrp->GetJson(), n + 1));
        jvp = &jval;
      } else
        jvp = jvrp;
  
			if (trace(1))
				htrc("jvp=%s null=%d\n",
					jvp->GetString(g), jvp->IsNull() ? 1 : 0);

			if (!nv++) {
        SetJsonValue(g, vp, jvp, n);
        continue;
      } else
        SetJsonValue(g, MulVal, jvp, n);

			if (!MulVal->IsNull()) {
				switch (op) {
          case OP_CNC:
            if (Nodes[n].CncVal) {
              val[0] = Nodes[n].CncVal;
              err = vp->Compute(g, val, 1, op);
              } // endif CncVal
  
            val[0] = MulVal;
            err = vp->Compute(g, val, 1, op);
						break;
//        case OP_NUM:
          case OP_SEP:
            val[0] = Nodes[n].Valp;
            val[1] = MulVal;
            err = vp->Compute(g, val, 2, OP_ADD);
            break;
          default:
            val[0] = Nodes[n].Valp;
            val[1] = MulVal;
            err = vp->Compute(g, val, 2, op);
          } // endswitch Op

        if (err)
          vp->Reset();
    
				if (trace(1)) {
					char buf(32);

					htrc("vp='%s' err=%d\n",
						vp->GetCharString(&buf), err ? 1 : 0);

				} // endif trace

			} // endif Null

      } while (Tjp->NextSame > nextsame);

    } // endfor i

  if (op == OP_SEP) {
    // Calculate average
    MulVal->SetValue(nv);
    val[0] = vp;
    val[1] = MulVal;

    if (vp->Compute(g, val, 2, OP_DIV))
      vp->Reset();

    } // endif Op

  Tjp->NextSame = nextsame;
  return vp;
  } // end of CalculateArray

/***********************************************************************/
/*  GetRow: Get the object containing this column.                     */
/***********************************************************************/
PJSON JSONCOL::GetRow(PGLOBAL g)
  {
  PJVAL val = NULL;
  PJAR  arp;
  PJSON nwr, row = Tjp->Row;

	for (int i = 0; i < Nod && row; i++) {
		if (Nodes[i+1].Op == OP_XX)
      break;
    else switch (row->GetType()) {
      case TYPE_JOB:
        if (!Nodes[i].Key)
          // Expected Array was not there, wrap the value
          continue;

        val = ((PJOB)row)->GetValue(Nodes[i].Key);
        break;
      case TYPE_JAR:
				arp = (PJAR)row;

				if (!Nodes[i].Key) {
          if (Nodes[i].Op == OP_EQ)
            val = arp->GetValue(Nodes[i].Rank);
          else
            val = arp->GetValue(Nodes[i].Rx);

        } else {
					// Unexpected array, unwrap it as [0]
					val = arp->GetValue(0);
					i--;
				} // endif Nodes

        break;
      case TYPE_JVAL:
        val = (PJVAL)row;
        break;
      default:
        sprintf(g->Message, "Invalid row JSON type %d", row->GetType());
        val = NULL;
      } // endswitch Type

    if (val) {
      row = val->GetJson();
    } else {
      // Construct missing objects
      for (i++; row && i < Nod; i++) {
        if (Nodes[i].Op == OP_XX)
          break;
        else if (!Nodes[i].Key)
          // Construct intermediate array
          nwr = new(G) JARRAY;
        else
          nwr = new(G) JOBJECT;

        if (row->GetType() == TYPE_JOB) {
          ((PJOB)row)->SetValue(G, new(G) JVALUE(nwr), Nodes[i-1].Key);
        } else if (row->GetType() == TYPE_JAR) {
          ((PJAR)row)->AddValue(G, new(G) JVALUE(nwr));
          ((PJAR)row)->InitArray(G);
        } else {
          strcpy(g->Message, "Wrong type when writing new row");
          nwr = NULL;
        } // endif's

        row = nwr;
        } // endfor i

      break;
    } // endelse

    } // endfor i

  return row;
  } // end of GetRow

/***********************************************************************/
/*  WriteColumn:                                                       */
/***********************************************************************/
void JSONCOL::WriteColumn(PGLOBAL g)
  {
	if (Xpd && Tjp->Pretty < 2) {
		strcpy(g->Message, "Cannot write expanded column when Pretty is not 2");
		throw 666;
	}	// endif Xpd

  /*********************************************************************/
  /*  Check whether this node must be written.                         */
  /*********************************************************************/
  if (Value != To_Val)
    Value->SetValue_pval(To_Val, FALSE);    // Convert the updated value

  /*********************************************************************/
  /*  On INSERT Null values are represented by no node.                */
  /*********************************************************************/
  if (Value->IsNull() && Tjp->Mode == MODE_INSERT)
    return;

  char *s;
  PJOB  objp = NULL;
  PJAR  arp = NULL;
  PJVAL jvp = NULL;
  PJSON jsp, row = GetRow(g);

  switch (row->GetType()) {
    case TYPE_JOB:  objp = (PJOB)row;  break;
    case TYPE_JAR:  arp  = (PJAR)row;  break;
    case TYPE_JVAL: jvp  = (PJVAL)row; break;
    default: row = NULL;     // ???????????????????????????
    } // endswitch Type

  if (row) switch (Buf_Type) {
    case TYPE_STRING:
      if (Nodes[Nod-1].Op == OP_XX) {
        s = Value->GetCharValue();

        if (!(jsp = ParseJson(G, s, (int)strlen(s)))) {
          strcpy(g->Message, s);
					throw 666;
				} // endif jsp

        if (arp) {
          if (Nod > 1 && Nodes[Nod-2].Op == OP_EQ)
            arp->SetValue(G, new(G) JVALUE(jsp), Nodes[Nod-2].Rank);
          else
            arp->AddValue(G, new(G) JVALUE(jsp));

          arp->InitArray(G);
        } else if (objp) {
          if (Nod > 1 && Nodes[Nod-2].Key)
            objp->SetValue(G, new(G) JVALUE(jsp), Nodes[Nod-2].Key);

        } else if (jvp)
          jvp->SetValue(jsp);

        break;
        } // endif Op

      // fall through
    case TYPE_DATE:
    case TYPE_INT:
		case TYPE_TINY:
		case TYPE_SHORT:
		case TYPE_BIGINT:
		case TYPE_DOUBLE:
      if (arp) {
        if (Nodes[Nod-1].Op == OP_EQ)
          arp->SetValue(G, new(G) JVALUE(G, Value), Nodes[Nod-1].Rank);
        else
          arp->AddValue(G, new(G) JVALUE(G, Value));

        arp->InitArray(G);
      } else if (objp) {
        if (Nodes[Nod-1].Key)
          objp->SetValue(G, new(G) JVALUE(G, Value), Nodes[Nod-1].Key);

      } else if (jvp)
        jvp->SetValue(Value);

      break;
    default:                  // ??????????
      sprintf(g->Message, "Invalid column type %d", Buf_Type);
    } // endswitch Type

  } // end of WriteColumn

/* -------------------------- Class TDBJSON -------------------------- */

/***********************************************************************/
/*  Implementation of the TDBJSON class.                               */
/***********************************************************************/
TDBJSON::TDBJSON(PJDEF tdp, PTXF txfp) : TDBJSN(tdp, txfp)
  {
  Doc = NULL;
  Multiple = tdp->Multiple;
  Done = Changed = false;
  } // end of TDBJSON standard constructor

TDBJSON::TDBJSON(PJTDB tdbp) : TDBJSN(tdbp)
  {
  Doc = tdbp->Doc;
  Multiple = tdbp->Multiple;
  Done = tdbp->Done;
  Changed = tdbp->Changed;
  } // end of TDBJSON copy constructor

// Used for update
PTDB TDBJSON::Clone(PTABS t)
  {
  PTDB    tp;
  PJCOL   cp1, cp2;
  PGLOBAL g = t->G;

  tp = new(g) TDBJSON(this);

  for (cp1 = (PJCOL)Columns; cp1; cp1 = (PJCOL)cp1->GetNext()) {
    cp2 = new(g) JSONCOL(cp1, tp);  // Make a copy
    NewPointer(t, cp1, cp2);
    } // endfor cp1

  return tp;
  } // end of Clone

/***********************************************************************/
/*  Make the document tree from the object path.                       */
/***********************************************************************/
int TDBJSON::MakeNewDoc(PGLOBAL g)
  {
  // Create a void table that will be populated
  Doc = new(g) JARRAY;

  if (MakeTopTree(g, Doc))
    return RC_FX;

  Done = true;
  return RC_OK;
  } // end of MakeNewDoc

/***********************************************************************/
/*  Make the document tree from a file.                                */
/***********************************************************************/
int TDBJSON::MakeDocument(PGLOBAL g)
  {
  char   *p, *memory, *objpath, *key = NULL;
  int     len, i = 0;
  MODE    mode = Mode;
  PJSON   jsp;
  PJOB    objp = NULL;
  PJAR    arp = NULL;
  PJVAL   val = NULL;

  if (Done)
    return RC_OK;

  /*********************************************************************/
	/*  Create the mapping file object in mode read.                     */
  /*********************************************************************/
  Mode = MODE_READ;

  if (!Txfp->OpenTableFile(g)) {
    PFBLOCK fp = Txfp->GetTo_Fb();

    if (fp) {
      len = fp->Length;
      memory = fp->Memory;
    } else {
      Mode = mode;         // Restore saved Mode
      return MakeNewDoc(g);
    } // endif fp

  } else
    return RC_FX;

  /*********************************************************************/
  /*  Parse the json file and allocate its tree structure.             */
  /*********************************************************************/
  g->Message[0] = 0;
  jsp = Top = ParseJson(g, memory, len, &Pretty);
  Txfp->CloseTableFile(g, false);
  Mode = mode;             // Restore saved Mode

  if (!jsp && g->Message[0])
    return RC_FX;

	if ((objpath = PlugDup(g, Objname))) {
		if (*objpath == '$') objpath++;
		if (*objpath == '.') objpath++;

		/*********************************************************************/
		/*  Find the table in the tree structure.                            */
		/*********************************************************************/
		for (; jsp && objpath; objpath = p) {
			if ((p = strchr(objpath, Sep)))
				*p++ = 0;

			if (*objpath != '[' && !IsNum(objpath)) {
				// objpass is a key
				if (jsp->GetType() != TYPE_JOB) {
					strcpy(g->Message, "Table path does not match the json file");
					return RC_FX;
				} // endif Type

				key = objpath;
				objp = jsp->GetObject();
				arp = NULL;
				val = objp->GetValue(key);

				if (!val || !(jsp = val->GetJson())) {
					sprintf(g->Message, "Cannot find object key %s", key);
					return RC_FX;
				} // endif val

			} else {
				if (*objpath == '[') {
					// Old style
					if (objpath[strlen(objpath) - 1] != ']') {
						sprintf(g->Message, "Invalid Table path %s", Objname);
						return RC_FX;
					} else
						objpath++;

				} // endif objpath

				if (jsp->GetType() != TYPE_JAR) {
					strcpy(g->Message, "Table path does not match the json file");
					return RC_FX;
				} // endif Type

				arp = jsp->GetArray();
				objp = NULL;
				i = atoi(objpath) - B;
				val = arp->GetValue(i);

				if (!val) {
					sprintf(g->Message, "Cannot find array value %d", i);
					return RC_FX;
				} // endif val

			} // endif

			jsp = val->GetJson();
		} // endfor objpath

	}	// endif objpath

  if (jsp && jsp->GetType() == TYPE_JAR)
    Doc = jsp->GetArray();
  else { 
    // The table is void or is just one object or one value
    Doc = new(g) JARRAY;

    if (val) {
      Doc->AddValue(g, val);
      Doc->InitArray(g);
    } else if (jsp) {
      Doc->AddValue(g, new(g) JVALUE(jsp));
      Doc->InitArray(g);
    } // endif val

    if (objp)
      objp->SetValue(g, new(g) JVALUE(Doc), key);
    else if (arp)
      arp->SetValue(g, new(g) JVALUE(Doc), i);
    else
      Top = Doc;

  } // endif jsp

  Done = true;
  return RC_OK;
  } // end of MakeDocument

/***********************************************************************/
/*  JSON Cardinality: returns table size in number of rows.            */
/***********************************************************************/
int TDBJSON::Cardinality(PGLOBAL g)
  {
  if (!g)
    return (Xcol || Multiple) ? 0 : 1;
  else if (Cardinal < 0)
    if (!Multiple) {
      if (MakeDocument(g) == RC_OK)
        Cardinal = Doc->size();

    } else
      return 10;

  return Cardinal;
  } // end of Cardinality

/***********************************************************************/
/*  JSON GetMaxSize: returns table size estimate in number of rows.    */
/***********************************************************************/
int TDBJSON::GetMaxSize(PGLOBAL g)
  {
  if (MaxSize < 0)
    MaxSize = Cardinality(g) * ((Xcol) ? Limit : 1);

  return MaxSize;
  } // end of GetMaxSize

/***********************************************************************/
/*  ResetSize: call by TDBMUL when calculating size estimate.          */
/***********************************************************************/
void TDBJSON::ResetSize(void)
  {
  MaxSize = Cardinal = -1;
  Fpos = -1;
  N = 0;
  Done = false;
  } // end of ResetSize

/***********************************************************************/
/*  TDBJSON is not indexable.                                          */
/***********************************************************************/
int TDBJSON::MakeIndex(PGLOBAL g, PIXDEF pxdf, bool)
  {
  if (pxdf) {
    strcpy(g->Message, "JSON not indexable when pretty = 2");
    return RC_FX;
  } else
    return RC_OK;

  } // end of MakeIndex 

/***********************************************************************/
/*  Return the position in the table.                                  */
/***********************************************************************/
int TDBJSON::GetRecpos(void)
  {
#if 0
  union {
    uint Rpos;
    BYTE Spos[4];
    };

  Rpos = htonl(Fpos);
  Spos[0] = (BYTE)NextSame;
  return Rpos;
#endif // 0
  return Fpos;
  } // end of GetRecpos

/***********************************************************************/
/*  Set the position in the table.                                  */
/***********************************************************************/
bool TDBJSON::SetRecpos(PGLOBAL, int recpos)
  {
#if 0
  union {
    uint Rpos;
    BYTE Spos[4];
    };

  Rpos = recpos;
  NextSame = Spos[0];
  Spos[0] = 0;
  Fpos = (signed)ntohl(Rpos);

//if (Fpos != (signed)ntohl(Rpos)) {
//  Fpos = ntohl(Rpos);
//  same = false;
//} else
//  same = true;
#endif // 0

  Fpos = recpos - 1;
  return false;
  } // end of SetRecpos

/***********************************************************************/
/*  JSON Access Method opening routine.                                */
/***********************************************************************/
bool TDBJSON::OpenDB(PGLOBAL g)
  {
  if (Use == USE_OPEN) {
    /*******************************************************************/
    /*  Table already open replace it at its beginning.                */
    /*******************************************************************/
    Fpos= -1;
    NextSame = false;
    SameRow = 0;
    return false;
    } // endif use

  /*********************************************************************/
  /*  OpenDB: initialize the JSON file processing.                     */
  /*********************************************************************/
  if (MakeDocument(g) != RC_OK)
    return true;

  if (Mode == MODE_INSERT)
    switch (Jmode) {
      case MODE_OBJECT: Row = new(g) JOBJECT; break;
      case MODE_ARRAY:  Row = new(g) JARRAY;  break;
      case MODE_VALUE:  Row = new(g) JVALUE;  break;
      default:
        sprintf(g->Message, "Invalid Jmode %d", Jmode);
        return true;
      } // endswitch Jmode

	if (Xcol)
		To_Filter = NULL;							 // Imcompatible

	Use = USE_OPEN;
	return false;
  } // end of OpenDB

/***********************************************************************/
/*  ReadDB: Data Base read routine for JSON access method.             */
/***********************************************************************/
int TDBJSON::ReadDB(PGLOBAL)
  {
  int rc;

	N++;

  if (NextSame) {
    SameRow = NextSame;
    NextSame = false;
    M++;
    rc = RC_OK;
  } else if (++Fpos < (signed)Doc->size()) {
    Row = Doc->GetValue(Fpos);

    if (Row->GetType() == TYPE_JVAL)
      Row = ((PJVAL)Row)->GetJson();

    SameRow = 0;
    M = 1;
    rc = RC_OK;
  } else
    rc = RC_EF;

  return rc;
  } // end of ReadDB

/***********************************************************************/
/*  WriteDB: Data Base write routine for JSON access method.           */
/***********************************************************************/
int TDBJSON::WriteDB(PGLOBAL g)
  {
  if (Jmode == MODE_OBJECT) {
    PJVAL vp = new(g) JVALUE(Row);

    if (Mode == MODE_INSERT) {
      Doc->AddValue(g, vp);
      Row = new(g) JOBJECT;
    } else if (Doc->SetValue(g, vp, Fpos))
      return RC_FX;

  } else if (Jmode == MODE_ARRAY) {
    PJVAL vp = new(g) JVALUE(Row);

    if (Mode == MODE_INSERT) {
      Doc->AddValue(g, vp);
      Row = new(g) JARRAY;
    } else if (Doc->SetValue(g, vp, Fpos))
      return RC_FX;

  } else { // if (Jmode == MODE_VALUE)
    if (Mode == MODE_INSERT) {
      Doc->AddValue(g, (PJVAL)Row);
      Row = new(g) JVALUE;
    } else if (Doc->SetValue(g, (PJVAL)Row, Fpos))
      return RC_FX;

  } // endif Jmode

  Changed = true;
  return RC_OK;
  } // end of WriteDB

/***********************************************************************/
/*  Data Base delete line routine for JSON access method.              */
/***********************************************************************/
int TDBJSON::DeleteDB(PGLOBAL g, int irc)
  {
  if (irc == RC_OK) {
    // Deleted current row
    if (Doc->DeleteValue(Fpos)) {
      sprintf(g->Message, "Value %d does not exist", Fpos + 1);
      return RC_FX;
      } // endif Delete

    Changed = true;
  } else if (irc == RC_FX)
    // Delete all
    for (int i = 0; i < Doc->size(); i++) {
      Doc->DeleteValue(i);
      Changed = true;
      } // endfor i

  return RC_OK;
  } // end of DeleteDB

/***********************************************************************/
/*  Data Base close routine for JSON access methods.                   */
/***********************************************************************/
void TDBJSON::CloseDB(PGLOBAL g)
  {
  if (!Changed)
    return;

  // Save the modified document
  char filename[_MAX_PATH];

  Doc->InitArray(g);

  // We used the file name relative to recorded datapath
  PlugSetPath(filename, ((PJDEF)To_Def)->Fn, GetPath());

  // Serialize the modified table
  if (!Serialize(g, Top, filename, Pretty))
    puts(g->Message);

  } // end of CloseDB

/* ---------------------------TDBJCL class --------------------------- */

/***********************************************************************/
/*  TDBJCL class constructor.                                          */
/***********************************************************************/
TDBJCL::TDBJCL(PJDEF tdp) : TDBCAT(tdp)
  {
  Topt = tdp->GetTopt();
	Db = tdp->Schema;
	Dsn = tdp->Uri;
  } // end of TDBJCL constructor

/***********************************************************************/
/*  GetResult: Get the list the JSON file columns.                     */
/***********************************************************************/
PQRYRES TDBJCL::GetResult(PGLOBAL g)
  {
  return JSONColumns(g, Db, Dsn, Topt, false);
  } // end of GetResult

/* --------------------------- End of json --------------------------- */<|MERGE_RESOLUTION|>--- conflicted
+++ resolved
@@ -1,11 +1,6 @@
 /************* tabjson C++ Program Source Code File (.CPP) *************/
-<<<<<<< HEAD
-/* PROGRAM NAME: tabjson     Version 1.6                               */
-/*  (C) Copyright to the author Olivier BERTRAND          2014 - 2018  */
-=======
 /* PROGRAM NAME: tabjson     Version 1.7                               */
 /*  (C) Copyright to the author Olivier BERTRAND          2014 - 2019  */
->>>>>>> a0e26599
 /*  This program are the JSON class DB execution routines.             */
 /***********************************************************************/
 

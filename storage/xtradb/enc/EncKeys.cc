/* Copyright (C) 2014 eperi GmbH. All Rights Reserved.

 This program is free software; you can redistribute it and/or modify
 it under the terms of the GNU General Public License as published by
 the Free Software Foundation; version 2 of the License.

 This program is distributed in the hope that it will be useful,
 but WITHOUT ANY WARRANTY; without even the implied warranty of
 MERCHANTABILITY or FITNESS FOR A PARTICULAR PURPOSE.  See the
 GNU General Public License for more details.

 You should have received a copy of the GNU General Public License
 along with this program; if not, write to the Free Software
 Foundation, Inc., 51 Franklin St, Fifth Floor, Boston, MA 02110-1301  USA */

/******************************************************************//**
 @file EncKeys.cc
 A class to keep keys for encryption/decryption.

 Created 09/15/2014
 ***********************************************************************/
#ifdef __WIN__
#define PCRE_STATIC 1
#endif

#include "EncKeys.h"
#include <my_global.h>
#include <my_aes.h>
#include <memory.h>
#include <my_sys.h>
#include <pcre.h>
#include <string.h>
#include <my_sys.h>




const char* EncKeys::strMAGIC = "Salted__";
const int EncKeys::magicSize = 8;//strlen(strMAGIC); // 8 byte
const char* EncKeys::newLine = "\n";

const char* EncKeys::errorNoKeyId = "KeyID = %u not found or with error. Check the key and the log file.\n";
const char* EncKeys::errorInMatches = "Wrong match of the keyID in line %u, see the template.\n";
const char* EncKeys::errorExceedKeyFileSize = "The size of the key file %s exceeds "
				"the maximum allowed of %u bytes.\n";
const char* EncKeys::errorExceedKeySize = "The key size exceeds the maximum allowed size of %u in line %u.\n";
const char* EncKeys::errorEqualDoubleKey = "More than one identical key with keyID = %u found"
				" in lines %u and %u.\nDelete one of them in the key file.\n";
const char* EncKeys::errorUnequalDoubleKey = "More than one not identical key with keyID = %u found"
				" in lines %u and %u.\nChoose the right one and delete the other in the key file.\n"
				"I'll take the key from line %u\n";
const char* EncKeys::errorNoInitializedKey = "The key could not be initialized.\n";
const char* EncKeys::errorNotImplemented = "Initializing keys through key server is not"
				" yet implemented.\nYou can not read encrypted tables or columns\n\n";
const char* EncKeys::errorOpenFile = "Could not open %s for reading. You can not read encrypted tables or columns.\n\n";
const char* EncKeys::errorReadingFile = "Could not read from %s. You can not read encrypted tables or columns\n\n";
const char* EncKeys::errorFileSize = "Could not get the file size from %s. You can not read encrypted tables or columns\n\n";
const char* EncKeys::errorFalseFileKey = "Wrong encryption / decryption key for keyfile '%s'.\n";

/* read this from a secret source in some later version */
const char* EncKeys::initialPwd = "lg28s9ac5ffa537fd8798875c98e190df289da7e047c05";

EncKeys::EncKeys() {
	countKeys = keyLineInKeyFile = 0;
	for (int ii = 0; ii < MAX_KEYS; ii++) {
		keys[ii].id = 0;
		keys[ii].iv = keys[ii].key = NULL;
	}
	oneKey = NULL;
}

EncKeys::~EncKeys() {
	for (int ii = MAX_KEYS - 1; ii >= 0 ; ii--) {
		delete[] keys[ii].iv;	keys[ii].iv = NULL;
		delete[] keys[ii].key;	keys[ii].key = NULL;

	}
}

bool EncKeys::initKeys(const char *name, const char *url, const int initType, const char *filekey) {
	if (KEYINITTYPE_FILE == initType)
	{
		int result = initKeysThroughFile(name, url, filekey);
		return ERROR_FALSE_FILE_KEY != result && ERROR_OPEN_FILE != result && ERROR_READING_FILE != result;
	}
	else if (KEYINITTYPE_SERVER == initType)
	{
		return NO_ERROR_KEY_FILE_PARSE_OK == initKeysThroughServer(name, url, filekey);
	}
	return false;
}

int EncKeys::initKeysThroughFile(const char *name, const char *path, const char *filekey) {
	if (path==NULL || name==NULL) return ERROR_OPEN_FILE;
	size_t len1 = strlen(path);
	size_t len2 = strlen(name);
	const char *MAGIC = "FILE:";
	const short MAGIC_LEN = 5;
	int ret = NO_ERROR_KEY_FILE_PARSE_OK;
	bool isUncPath= (len1>2) ? ((strncmp("\\\\", path, 2)==0) ? TRUE : FALSE) : FALSE;
		bool isSlash = ((isUncPath? '\\':'/') == path[len1 - 1]);
		char *secret = (char*) malloc(MAX_SECRET_SIZE +1 * sizeof(char));
		char *filename = (char*) malloc((len1 + len2 + (isSlash ? 1 : 2)) * sizeof(char));
		if(filekey != NULL)
		{
			//If secret starts with FILE: interpret the secret as filename.
			if(memcmp(MAGIC, filekey, MAGIC_LEN) == 0) {
				int fk_len = strlen(filekey);
				char *secretfile = (char*)malloc( (1 + fk_len - MAGIC_LEN)* sizeof(char));
				memcpy(secretfile, filekey+MAGIC_LEN, fk_len - MAGIC_LEN);
				secretfile[fk_len-MAGIC_LEN] = '\0';
				parseSecret(secretfile, secret);
				free(secretfile);
			} else
			{
				sprintf(secret, "%s", filekey);
			}
		}
		sprintf(filename, "%s%s%s", path, isSlash ? "" : (isUncPath ? "\\":"/"), name);
		ret = parseFile((const char *)filename, 254, secret);
		free(filename);
		free(secret);
	return ret;
}

int EncKeys::initKeysThroughServer( const char *name, const char *path, const char *filekey)
{
	//TODO
	fprintf(stderr, errorNotImplemented);
	return ERROR_KEYINITTYPE_SERVER_NOT_IMPLEMENTED;
}

/*
 * secret is limited to MAX_SECRET_SIZE characters
 */
void EncKeys::parseSecret( const char *secretfile, char *secret ) {
	int maxSize = (MAX_SECRET_SIZE +16 + magicSize*2) ;
	char* buf = (char*)malloc((maxSize) * sizeof(char));
	char* _initPwd = (char*)malloc((strlen(initialPwd)+1) * sizeof(char));

	FILE *fp = fopen(secretfile, "rb");
	fseek(fp, 0L, SEEK_END);
	long file_size = ftell(fp);
	rewind(fp);
	int bytes_to_read = (maxSize >= file_size)? file_size:(maxSize);
	fread(buf, 1, bytes_to_read, fp);
	if (memcmp(buf, strMAGIC, magicSize)) {
		bytes_to_read = (bytes_to_read>MAX_SECRET_SIZE) ? MAX_SECRET_SIZE : bytes_to_read;
		memcpy(secret, buf, bytes_to_read);
		secret[bytes_to_read] = '\0';
	} else {
		unsigned char salt[magicSize];
		unsigned char *key = new unsigned char[keySize32];
		unsigned char *iv = new unsigned char[ivSize16];
		memcpy(&salt, buf + magicSize, magicSize);
<<<<<<< HEAD
=======
		//salt[magicSize] = '\0';
>>>>>>> 6333c1fa
		memcpy(_initPwd, initialPwd, strlen(initialPwd));
		_initPwd[strlen(initialPwd)]= '\0';
		my_bytes_to_key((unsigned char *) salt, _initPwd, key, iv);
		unsigned long int d_size = 0;
		int res = my_aes_decrypt_cbc((const char*)buf + 2 * magicSize, bytes_to_read - 2 * magicSize,
				secret, &d_size, key, keySize32, iv, ivSize16);
		if (d_size>EncKeys::MAX_SECRET_SIZE) {
			d_size = EncKeys::MAX_SECRET_SIZE;
		}
		secret[d_size] = '\0';
	}
	free(buf);
	free(_initPwd);
	fclose(fp);
}

/**
 * Returns a struct keyentry with the asked 'id' or NULL.
 */
keyentry *EncKeys::getKeys(int id) {
	if (KEY_MIN <= id && KEY_MAX >= id && (oneKey = &keys[id - 1])->iv)
		return oneKey;
	else {
		fprintf(stderr, errorNoKeyId, id);
		return NULL;
	}
}

/**
 * Get the keys from the key file <filename> and decrypt it with the key <secret>.
 * Store the keys with id smaller then <maxKeyId> in an array of structs keyentry.
 * Returns NO_ERROR_PARSE_OK or an appropriate error code.
 */
int EncKeys::parseFile(const char* filename, const ulint maxKeyId, const char *secret) {
	int errorCode = 0;
	char *buffer = decryptFile(filename, secret, &errorCode);

	if (NO_ERROR_PARSE_OK != errorCode)	return errorCode;
	else								errorCode = NO_ERROR_KEY_FILE_PARSE_OK;

	char *line = strtok(buffer, newLine);
	while ( NULL != line) {
		keyLineInKeyFile++;
		switch (parseLine(line, maxKeyId)) {
		case NO_ERROR_PARSE_OK:
			keys[oneKey->id - 1] = *oneKey;
			countKeys++;
			fprintf(stderr, "Line: %u --> ", keyLineInKeyFile);	printKeyEntry(oneKey->id);
			break;
		case ERROR_ID_TOO_BIG:
			fprintf(stderr, errorExceedKeySize, KEY_MAX, keyLineInKeyFile);
			fprintf(stderr, " --> %s\n", line);
			errorCode = ERROR_KEY_FILE_EXCEEDS_MAX_NUMBERS_OF_KEYS;
			break;
		case ERROR_NOINITIALIZEDKEY:
			fprintf(stderr, errorNoInitializedKey);
			fprintf(stderr, " --> %s\n", line);
			errorCode = ERROR_KEY_FILE_PARSE_NULL;
			break;
		case ERROR_WRONG_NUMBER_OF_MATCHES:
			fprintf(stderr, errorInMatches, keyLineInKeyFile);
			fprintf(stderr, " --> %s\n", line);
			errorCode = ERROR_KEY_FILE_PARSE_NULL;
			break;
		case NO_ERROR_KEY_GREATER_THAN_ASKED:
			fprintf(stderr, "No asked key in line %u: %s\n", keyLineInKeyFile, line);
			break;
		case NO_ERROR_ISCOMMENT:
			fprintf(stderr, "Is comment in line %u: %s\n", keyLineInKeyFile, line);
		default:
			break;
		}
		line = strtok(NULL, newLine);
	}

	free(line);			line = NULL;
	delete[] buffer;	buffer = NULL;
	return errorCode;
}

int EncKeys::parseLine(const char *line, const ulint maxKeyId) {
	int ret = NO_ERROR_PARSE_OK;
	if (isComment(line))
		ret = NO_ERROR_ISCOMMENT;
	else {
		const char *error_p = NULL;
		int offset;
		static const pcre *pattern = pcre_compile(
				"([0-9]+);([0-9,a-f,A-F]{32});([0-9,a-f,A-F]{64}|[0-9,a-f,A-F]{48}|[0-9,a-f,A-F]{32})",
				0, &error_p, &offset, NULL);
		if ( NULL != error_p)
			fprintf(stderr, "Error: %s\nOffset: %d\n", error_p, offset);

		int m_len = (int) strlen(line), ovector[MAX_OFFSETS_IN_PCRE_PATTERNS];
		int rc = pcre_exec(pattern, NULL, line, m_len, 0, 0, ovector, MAX_OFFSETS_IN_PCRE_PATTERNS);
		if (4 == rc) {
			char lin[MAX_KEY_LINE_SIZE + 1];
			strncpy( lin, line, MAX_KEY_LINE_SIZE);
			lin[MAX_KEY_LINE_SIZE] = '\0';
			char *substring_start = lin + ovector[2];
			int substr_length = ovector[3] - ovector[2];
			if (3 < substr_length)
				ret = ERROR_ID_TOO_BIG;
			else {
				char buffer[4];
				sprintf(buffer, "%.*s", substr_length, substring_start);
				ulint id = atoi(buffer);
				if (0 == id)			ret = ERROR_NOINITIALIZEDKEY;
				else if (KEY_MAX < id)	ret = ERROR_ID_TOO_BIG;
				else if (maxKeyId < id)	ret = NO_ERROR_KEY_GREATER_THAN_ASKED;
				else {
					oneKey = new keyentry;
					oneKey->id = id;
					substring_start = lin + ovector[4];
					substr_length = ovector[5] - ovector[4];
					oneKey->iv = new char[substr_length + 1];
					sprintf(oneKey->iv, "%.*s", substr_length, substring_start);
					substring_start = lin + ovector[6];
					substr_length = ovector[7] - ovector[6];
					oneKey->key = new char[substr_length + 1];
					sprintf(oneKey->key, "%.*s", substr_length, substring_start);
				}
			}
		}
		else
			ret = ERROR_WRONG_NUMBER_OF_MATCHES;
	}
	return ret;
}

/**
 * Decrypt the key file 'filename' if it is encrypted with the key 'secret'.
 * Store the content of the decrypted file in 'buffer'. The buffer has to be freed
 * in the calling function.
 */
char* EncKeys::decryptFile(const char* filename, const char *secret, int *errorCode) {
	*errorCode = NO_ERROR_PARSE_OK;
	fprintf(stderr, "Reading %s\n\n", filename);
	FILE *fp = fopen(filename, "rb");
	if (NULL == fp) {
		fprintf(stderr, errorOpenFile, filename);
		*errorCode = ERROR_OPEN_FILE;
		return NULL;
	}

	if (fseek(fp, 0L, SEEK_END)) {
		*errorCode = ERROR_READING_FILE;
		return NULL;
	}
	long file_size = ftell(fp);   // get the file size
	if (MAX_KEY_FILE_SIZE < file_size) {
		fprintf(stderr, errorExceedKeyFileSize, filename, MAX_KEY_FILE_SIZE);
		*errorCode =  ERROR_KEY_FILE_TOO_BIG;
		fclose(fp);
		return NULL;
	}
	else if (-1L == file_size) {
		fprintf(stderr, errorFileSize, filename);
		*errorCode = ERROR_READING_FILE;
		return NULL;
	}

	rewind(fp);
	//Read file into buffer
	uchar *buffer = new uchar[file_size + 1];
	size_t read_bytes = fread(buffer, 1, file_size, fp);
	buffer[file_size] = '\0';
	fclose(fp);
	//Check for file encryption
	if (0 == memcmp(buffer, strMAGIC, magicSize)) { //If file is encrypted, decrypt it first.
		unsigned char salt[magicSize];
		unsigned char *key = new unsigned char[keySize32];
		unsigned char *iv = new unsigned char[ivSize16];
		char *decrypted = new char[file_size];
		memcpy(&salt, buffer + magicSize, magicSize);
		my_bytes_to_key((unsigned char *) salt, secret, key, iv);
		unsigned long int d_size = 0;
		int res = my_aes_decrypt_cbc((const char*)buffer + 2 * magicSize, file_size - 2 * magicSize,
				decrypted, &d_size, key, keySize32, iv, ivSize16);
		if(0 != res) {
			*errorCode = ERROR_FALSE_FILE_KEY;
			delete[] buffer;	buffer = NULL;
			fprintf(stderr, errorFalseFileKey, filename);
		}
		else {
			memcpy(buffer, decrypted, d_size);
			buffer[d_size] = '\0';
		}

		delete[] decrypted;		decrypted = NULL;
		delete[] key;			key = NULL;
		delete[] iv;			iv = NULL;
	}
	return (char*) buffer;
}

bool EncKeys::isComment(const char *line) {
	const char *error_p;
	int offset, m_len = (int) strlen(line), ovector[MAX_OFFSETS_IN_PCRE_PATTERNS];
	static const pcre *pattern = pcre_compile("\\s*#.*", 0, &error_p, &offset, NULL);
	int rc = pcre_exec( pattern, NULL, line, m_len, 0, 0, ovector, MAX_OFFSETS_IN_PCRE_PATTERNS);
	if (0 > rc)	return false;
	else		return true;
}


void EncKeys::printKeyEntry( ulint id)
{
	keyentry *entry = getKeys(id);
	if( NULL == entry)	{
		fprintf(stderr, "No such keyID = %u\n", id);
	}
	else {
#ifdef UNIV_DEBUG
		fprintf(stderr, "Key: id:%3u \tiv:%s \tkey:%s\n", entry->id, entry->iv, entry->key);
#else
		fprintf(stderr, "Key: id:%3u\n", entry->id);
#endif //UNIV_DEBUG
	}
}<|MERGE_RESOLUTION|>--- conflicted
+++ resolved
@@ -153,10 +153,6 @@
 		unsigned char *key = new unsigned char[keySize32];
 		unsigned char *iv = new unsigned char[ivSize16];
 		memcpy(&salt, buf + magicSize, magicSize);
-<<<<<<< HEAD
-=======
-		//salt[magicSize] = '\0';
->>>>>>> 6333c1fa
 		memcpy(_initPwd, initialPwd, strlen(initialPwd));
 		_initPwd[strlen(initialPwd)]= '\0';
 		my_bytes_to_key((unsigned char *) salt, _initPwd, key, iv);

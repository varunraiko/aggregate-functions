/*****************************************************************************

Copyright (C) 2013, 2017, MariaDB Corporation.

This program is free software; you can redistribute it and/or modify it under
the terms of the GNU General Public License as published by the Free Software
Foundation; version 2 of the License.

This program is distributed in the hope that it will be useful, but WITHOUT
ANY WARRANTY; without even the implied warranty of MERCHANTABILITY or FITNESS
FOR A PARTICULAR PURPOSE. See the GNU General Public License for more details.

You should have received a copy of the GNU General Public License along with
this program; if not, write to the Free Software Foundation, Inc.,
51 Franklin St, Fifth Floor, Boston, MA 02110-1301 USA

*****************************************************************************/

/******************************************************************//**
@file fil/fil0pagecompress.cc
Implementation for page compressed file spaces.

Created 11/12/2013 Jan Lindström jan.lindstrom@mariadb.com
Updated 14/02/2015
***********************************************************************/

#include "fil0fil.h"
#include "fil0pagecompress.h"

#include <debug_sync.h>
#include <my_dbug.h>

#include "mem0mem.h"
#include "hash0hash.h"
#include "os0file.h"
#include "mach0data.h"
#include "buf0buf.h"
#include "buf0flu.h"
#include "log0recv.h"
#include "fsp0fsp.h"
#include "srv0srv.h"
#include "srv0start.h"
#include "mtr0mtr.h"
#include "mtr0log.h"
#include "dict0dict.h"
#include "page0page.h"
#include "page0zip.h"
#include "trx0sys.h"
#include "row0mysql.h"
#include "ha_prototypes.h"  // IB_LOG_
#include "buf0lru.h"
#include "ibuf0ibuf.h"
#include "sync0sync.h"
#include "zlib.h"
#ifdef __linux__
#include <linux/fs.h>
#include <sys/ioctl.h>
#include <fcntl.h>
#endif
#include "row0mysql.h"
#ifdef HAVE_LZ4
#include "lz4.h"
#endif
#ifdef HAVE_LZO
#include "lzo/lzo1x.h"
#endif
#ifdef HAVE_LZMA
#include "lzma.h"
#endif
#ifdef HAVE_BZIP2
#include "bzlib.h"
#endif
#ifdef HAVE_SNAPPY
#include "snappy-c.h"
#endif

/* Used for debugging */
//#define UNIV_PAGECOMPRESS_DEBUG 1

/****************************************************************//**
For page compressed pages compress the page before actual write
operation.
@return compressed page to be written*/
UNIV_INTERN
byte*
fil_compress_page(
/*==============*/
	fil_space_t*	space,	/*!< in,out: tablespace (NULL during IMPORT) */
	byte*	buf,		/*!< in: buffer from which to write; in aio
				this must be appropriately aligned */
	byte*	out_buf,	/*!< out: compressed buffer */
	ulint	len,		/*!< in: length of input buffer.*/
	ulint	level,		/* in: compression level */
	ulint	block_size,	/*!< in: block size */
	bool	encrypted,	/*!< in: is page also encrypted */
	ulint*	out_len,	/*!< out: actual length of compressed
				page */
	byte*	lzo_mem)	/*!< in: temporal memory used by LZO */
{
	int err = Z_OK;
	int comp_level = int(level);
	ulint header_len = FIL_PAGE_DATA + FIL_PAGE_COMPRESSED_SIZE;
	ulint write_size=0;
	/* Cache to avoid change during function execution */
	ulint comp_method = innodb_compression_algorithm;
	bool allocated=false;

	/* page_compression does not apply to tables or tablespaces
	that use ROW_FORMAT=COMPRESSED */
	ut_ad(!space || !FSP_FLAGS_GET_ZIP_SSIZE(space->flags));

	if (encrypted) {
		header_len += FIL_PAGE_COMPRESSION_METHOD_SIZE;
	}

	if (!out_buf) {
		allocated = true;
		out_buf = static_cast<byte *>(ut_malloc_nokey(UNIV_PAGE_SIZE));
#ifdef HAVE_LZO
		if (comp_method == PAGE_LZO_ALGORITHM) {
			lzo_mem = static_cast<byte *>(ut_malloc_nokey(LZO1X_1_15_MEM_COMPRESS));
			memset(lzo_mem, 0, LZO1X_1_15_MEM_COMPRESS);
		}
#endif
	}

	ut_ad(buf);
	ut_ad(out_buf);
	ut_ad(len);
	ut_ad(out_len);

	/* Let's not compress file space header or
	extent descriptor */
	switch (fil_page_get_type(buf)) {
	case 0:
	case FIL_PAGE_TYPE_FSP_HDR:
	case FIL_PAGE_TYPE_XDES:
	case FIL_PAGE_PAGE_COMPRESSED:
		*out_len = len;
		goto err_exit;
	}

	/* If no compression level was provided to this table, use system
	default level */
	if (comp_level == 0) {
		comp_level = page_zip_level;
	}

	DBUG_LOG("compress", "Preparing for space "
		 << (space ? space->id : 0) << " '"
		 << (space ? space->name : "(import)") << "' len " << len);

	write_size = UNIV_PAGE_SIZE - header_len;

	switch(comp_method) {
#ifdef HAVE_LZ4
	case PAGE_LZ4_ALGORITHM:
<<<<<<< HEAD

=======
>>>>>>> 13a350ac
#ifdef HAVE_LZ4_COMPRESS_DEFAULT
		err = LZ4_compress_default((const char *)buf,
			(char *)out_buf+header_len, len, write_size);
#else
		err = LZ4_compress_limitedOutput((const char *)buf,
			(char *)out_buf+header_len, len, write_size);
#endif /* HAVE_LZ4_COMPRESS_DEFAULT */
		write_size = err;

		if (err == 0) {
			goto err_exit;
		}
		break;
#endif /* HAVE_LZ4 */
#ifdef HAVE_LZO
	case PAGE_LZO_ALGORITHM:
		err = lzo1x_1_15_compress(
			buf, len, out_buf+header_len, &write_size, lzo_mem);

		if (err != LZO_E_OK || write_size > UNIV_PAGE_SIZE-header_len) {
			goto err_exit;
		}

		break;
#endif /* HAVE_LZO */
#ifdef HAVE_LZMA
	case PAGE_LZMA_ALGORITHM: {
		size_t out_pos=0;

		err = lzma_easy_buffer_encode(
			comp_level,
			LZMA_CHECK_NONE,
			NULL, 	/* No custom allocator, use malloc/free */
			reinterpret_cast<uint8_t*>(buf),
			len,
			reinterpret_cast<uint8_t*>(out_buf + header_len),
			&out_pos,
			(size_t)write_size);

		if (err != LZMA_OK || out_pos > UNIV_PAGE_SIZE-header_len) {
			write_size = out_pos;
			goto err_exit;
		}

		write_size = out_pos;

		break;
	}
#endif /* HAVE_LZMA */

#ifdef HAVE_BZIP2
	case PAGE_BZIP2_ALGORITHM: {

		err = BZ2_bzBuffToBuffCompress(
			(char *)(out_buf + header_len),
			(unsigned int *)&write_size,
			(char *)buf,
			len,
			1,
			0,
			0);

		if (err != BZ_OK || write_size > UNIV_PAGE_SIZE-header_len) {
			goto err_exit;
		}
		break;
	}
#endif /* HAVE_BZIP2 */

#ifdef HAVE_SNAPPY
	case PAGE_SNAPPY_ALGORITHM:
	{
		snappy_status cstatus;

		cstatus = snappy_compress(
			(const char *)buf,
			(size_t)len,
			(char *)(out_buf+header_len),
			(size_t*)&write_size);

		if (cstatus != SNAPPY_OK || write_size > UNIV_PAGE_SIZE-header_len) {
			err = (int)cstatus;
			goto err_exit;
		}
		break;
	}
#endif /* HAVE_SNAPPY */

	case PAGE_ZLIB_ALGORITHM:
		err = compress2(out_buf+header_len, (ulong*)&write_size, buf,
				uLong(len), comp_level);

		if (err != Z_OK) {
			goto err_exit;
		}
		break;

	case PAGE_UNCOMPRESSED:
		*out_len = len;
		return (buf);
		break;
	default:
		ut_error;
		break;
	}

	/* Set up the page header */
	memcpy(out_buf, buf, FIL_PAGE_DATA);
	/* Set up the checksum */
	mach_write_to_4(out_buf+FIL_PAGE_SPACE_OR_CHKSUM, BUF_NO_CHECKSUM_MAGIC);

	/* Set up the compression algorithm */
	mach_write_to_8(out_buf+FIL_PAGE_FILE_FLUSH_LSN_OR_KEY_VERSION, comp_method);

	if (encrypted) {
		/* Set up the correct page type */
		mach_write_to_2(out_buf+FIL_PAGE_TYPE, FIL_PAGE_PAGE_COMPRESSED_ENCRYPTED);
		mach_write_to_2(out_buf+FIL_PAGE_DATA+FIL_PAGE_COMPRESSED_SIZE, comp_method);
	} else {
		/* Set up the correct page type */
		mach_write_to_2(out_buf+FIL_PAGE_TYPE, FIL_PAGE_PAGE_COMPRESSED);
	}

	/* Set up the actual payload lenght */
	mach_write_to_2(out_buf+FIL_PAGE_DATA, write_size);

#ifdef UNIV_DEBUG
	/* Verify */
	ut_ad(fil_page_is_compressed(out_buf) || fil_page_is_compressed_encrypted(out_buf));
	ut_ad(mach_read_from_4(out_buf+FIL_PAGE_SPACE_OR_CHKSUM) == BUF_NO_CHECKSUM_MAGIC);
	ut_ad(mach_read_from_2(out_buf+FIL_PAGE_DATA) == write_size);
	ut_ad(mach_read_from_8(out_buf+FIL_PAGE_FILE_FLUSH_LSN_OR_KEY_VERSION) == (ulint)comp_method ||
		mach_read_from_2(out_buf+FIL_PAGE_DATA+FIL_PAGE_COMPRESSED_SIZE) == (ulint)comp_method);

	/* Verify that page can be decompressed */
	{
		byte *comp_page;
		byte *uncomp_page;

		comp_page = static_cast<byte *>(ut_malloc_nokey(UNIV_PAGE_SIZE));
		uncomp_page = static_cast<byte *>(ut_malloc_nokey(UNIV_PAGE_SIZE));
		memcpy(comp_page, out_buf, UNIV_PAGE_SIZE);

		fil_decompress_page(uncomp_page, comp_page, ulong(len), NULL);

		if (buf_page_is_corrupted(false, uncomp_page, univ_page_size,
					  space)) {
			buf_page_print(uncomp_page, univ_page_size, 0);
		}

		ut_free(comp_page);
		ut_free(uncomp_page);
	}
#endif /* UNIV_DEBUG */

	write_size+=header_len;

	if (block_size <= 0) {
		block_size = 512;
	}

	ut_ad(write_size > 0 && block_size > 0);

	/* Actual write needs to be alligned on block size */
	if (write_size % block_size) {
		size_t tmp = write_size;
		write_size =  (size_t)ut_uint64_align_up((ib_uint64_t)write_size, block_size);
		/* Clean up the end of buffer */
		memset(out_buf+tmp, 0, write_size - tmp);
#ifdef UNIV_DEBUG
		ut_a(write_size > 0 && ((write_size % block_size) == 0));
		ut_a(write_size >= tmp);
#endif
	}

	DBUG_LOG("compress", "Succeeded for space "
		 << (space ? space->id : 0) << " '"
		 << (space ? space->name : "(import)")
		 << "' len " << len << " out_len " << write_size);

	srv_stats.page_compression_saved.add((len - write_size));
	srv_stats.pages_page_compressed.inc();

	/* If we do not persistently trim rest of page, we need to write it
	all */
	if (!srv_use_trim) {
		memset(out_buf+write_size,0,len-write_size);
		write_size = len;
	}

	*out_len = write_size;

	if (allocated) {
		/* TODO: reduce number of memcpy's */
		memcpy(buf, out_buf, len);
		goto exit_free;
	} else {
		return(out_buf);
	}

err_exit:
	/* If error we leave the actual page as it was */

#ifndef UNIV_PAGECOMPRESS_DEBUG
	if (space && !space->printed_compression_failure) {
		space->printed_compression_failure = true;
#endif
		ib::warn() << "Compression failed for space: "
			   << space->id << " name: "
			   << space->name << " len: "
			   << len << " err: " << err << " write_size: "
			   << write_size
			   << " compression method: "
			   << fil_get_compression_alg_name(comp_method)
			   << ".";
#ifndef UNIV_PAGECOMPRESS_DEBUG
	}
#endif
	srv_stats.pages_page_compression_error.inc();
	*out_len = len;

exit_free:
	if (allocated) {
		ut_free(out_buf);
#ifdef HAVE_LZO
		if (comp_method == PAGE_LZO_ALGORITHM) {
			ut_free(lzo_mem);
		}
#endif
	}

	return (buf);

}

/****************************************************************//**
For page compressed pages decompress the page after actual read
operation. */
UNIV_INTERN
void
fil_decompress_page(
/*================*/
	byte*	page_buf,	/*!< in: preallocated buffer or NULL */
	byte*	buf,		/*!< out: buffer from which to read; in aio
				this must be appropriately aligned */
	ulong	len,		/*!< in: length of output buffer.*/
	ulint*	write_size,	/*!< in/out: Actual payload size of
				the compressed data. */
	bool	return_error)	/*!< in: true if only an error should
				be produced when decompression fails.
				By default this parameter is false. */
{
	int err = 0;
	ulint actual_size = 0;
	ib_uint64_t compression_alg = 0;
	byte *in_buf;
	ulint ptype;
	ulint header_len;

	ut_ad(buf);
	ut_ad(len);

	ptype = mach_read_from_2(buf+FIL_PAGE_TYPE);

	switch (ptype) {
	case FIL_PAGE_PAGE_COMPRESSED_ENCRYPTED:
		header_len = FIL_PAGE_DATA + FIL_PAGE_COMPRESSED_SIZE
			+ FIL_PAGE_COMPRESSION_METHOD_SIZE;
		break;
	case FIL_PAGE_PAGE_COMPRESSED:
		header_len = FIL_PAGE_DATA + FIL_PAGE_COMPRESSED_SIZE;
		break;
	default:
		/* The page is not in our format. */
		return;
	}

	// If no buffer was given, we need to allocate temporal buffer
	if (page_buf == NULL) {
		in_buf = static_cast<byte *>(ut_malloc_nokey(UNIV_PAGE_SIZE));
		memset(in_buf, 0, UNIV_PAGE_SIZE);
	} else {
		in_buf = page_buf;
	}

	/* Before actual decompress, make sure that page type is correct */

	if (mach_read_from_4(buf+FIL_PAGE_SPACE_OR_CHKSUM) != BUF_NO_CHECKSUM_MAGIC) {
		ib::error() << "Corruption: We try to uncompress corrupted page:"
			    << " CRC "
			    << mach_read_from_4(buf+FIL_PAGE_SPACE_OR_CHKSUM)
			    << " page_type "
			    << mach_read_from_2(buf+FIL_PAGE_TYPE)
			    << " page len " << len << ".";

		if (return_error) {
			goto error_return;
		}
		ut_error;
	}

	/* Get compression algorithm */
	if (ptype == FIL_PAGE_PAGE_COMPRESSED_ENCRYPTED) {
		compression_alg = static_cast<ib_uint64_t>(mach_read_from_2(buf+FIL_PAGE_DATA+FIL_PAGE_COMPRESSED_SIZE));
	} else {
		compression_alg = mach_read_from_8(buf+FIL_PAGE_FILE_FLUSH_LSN_OR_KEY_VERSION);
	}

	/* Get the actual size of compressed page */
	actual_size = mach_read_from_2(buf+FIL_PAGE_DATA);
	/* Check if payload size is corrupted */
	if (actual_size == 0 || actual_size > UNIV_PAGE_SIZE) {
		ib::error() << "Corruption: We try to uncompress corrupted page"
			    << " actual size: " << actual_size
			    << " compression method: "
			    << fil_get_compression_alg_name(compression_alg)
			    << ".";
		if (return_error) {
			goto error_return;
		}
		ut_error;
	}

	/* Store actual payload size of the compressed data. This pointer
	points to buffer pool. */
	if (write_size) {
		*write_size = actual_size;
	}

	DBUG_LOG("compress", "Preparing for decompress for len "
		 << actual_size << ".");

	switch(compression_alg) {
	case PAGE_ZLIB_ALGORITHM:
		err= uncompress(in_buf, &len, buf+header_len, (unsigned long)actual_size);

		/* If uncompress fails it means that page is corrupted */
		if (err != Z_OK) {
			goto err_exit;
			if (return_error) {
				goto error_return;
			}
		}
		break;

#ifdef HAVE_LZ4
	case PAGE_LZ4_ALGORITHM:
		err = LZ4_decompress_fast((const char *)buf+header_len, (char *)in_buf, len);

		if (err != (int)actual_size) {
			goto err_exit;
			if (return_error) {
				goto error_return;
			}
		}
		break;
#endif /* HAVE_LZ4 */
#ifdef HAVE_LZO
	case PAGE_LZO_ALGORITHM: {
               	ulint olen=0;
		err = lzo1x_decompress((const unsigned char *)buf+header_len,
			actual_size,(unsigned char *)in_buf, &olen, NULL);

		if (err != LZO_E_OK || (olen == 0 || olen > UNIV_PAGE_SIZE)) {
			len = olen;
			goto err_exit;
			if (return_error) {
				goto error_return;
			}
		}
		break;
        }
#endif /* HAVE_LZO */
#ifdef HAVE_LZMA
	case PAGE_LZMA_ALGORITHM: {

		lzma_ret	ret;
		size_t		src_pos = 0;
		size_t		dst_pos = 0;
		uint64_t 	memlimit = UINT64_MAX;

		ret = lzma_stream_buffer_decode(
			&memlimit,
			0,
			NULL,
			buf+header_len,
			&src_pos,
			actual_size,
			in_buf,
			&dst_pos,
			len);


		if (ret != LZMA_OK || (dst_pos == 0 || dst_pos > UNIV_PAGE_SIZE)) {
			len = dst_pos;
			goto err_exit;
			if (return_error) {
				goto error_return;
			}
		}

		break;
	}
#endif /* HAVE_LZMA */
#ifdef HAVE_BZIP2
	case PAGE_BZIP2_ALGORITHM: {
		unsigned int dst_pos = UNIV_PAGE_SIZE;

		err = BZ2_bzBuffToBuffDecompress(
			(char *)in_buf,
			&dst_pos,
			(char *)(buf+header_len),
			actual_size,
			1,
			0);

		if (err != BZ_OK || (dst_pos == 0 || dst_pos > UNIV_PAGE_SIZE)) {
			len = dst_pos;
			goto err_exit;
			if (return_error) {
				goto error_return;
			}
		}
		break;
	}
#endif /* HAVE_BZIP2 */
#ifdef HAVE_SNAPPY
	case PAGE_SNAPPY_ALGORITHM:
	{
		snappy_status cstatus;
		ulint olen = 0;

		cstatus = snappy_uncompress(
			(const char *)(buf+header_len),
			(size_t)actual_size,
			(char *)in_buf,
			(size_t*)&olen);

		if (cstatus != SNAPPY_OK || (olen == 0 || olen > UNIV_PAGE_SIZE)) {
			err = (int)cstatus;
			len = olen;
			goto err_exit;
			if (return_error) {
				goto error_return;
			}
		}
		break;
	}
#endif /* HAVE_SNAPPY */
	default:
		goto err_exit;
		if (return_error) {
			goto error_return;
		}
		break;
	}

	srv_stats.pages_page_decompressed.inc();

	/* Copy the uncompressed page to the buffer pool, not
	really any other options. */
	memcpy(buf, in_buf, len);

error_return:
	// Need to free temporal buffer if no buffer was given
	if (page_buf == NULL) {
		ut_free(in_buf);
	}

	return;

err_exit:
	/* Note that as we have found the page is corrupted, so
	all this could be incorrect. */
	ulint space_id = mach_read_from_4(buf+FIL_PAGE_SPACE_ID);
	fil_space_t* space = fil_space_acquire_for_io(space_id);

	ib::error() << "Corruption: Page is marked as compressed"
		    << " space: " <<  space_id << " name: "
		    << (space ? space->name : "NULL")
		    << " but uncompress failed with error: " << err
		    << " size: " << actual_size
		    << " len: " << len
		    << " compression method: "
		    << fil_get_compression_alg_name(compression_alg) << ".";

	buf_page_print(buf, univ_page_size, 0);
	fil_space_release_for_io(space);
}<|MERGE_RESOLUTION|>--- conflicted
+++ resolved
@@ -155,10 +155,6 @@
 	switch(comp_method) {
 #ifdef HAVE_LZ4
 	case PAGE_LZ4_ALGORITHM:
-<<<<<<< HEAD
-
-=======
->>>>>>> 13a350ac
 #ifdef HAVE_LZ4_COMPRESS_DEFAULT
 		err = LZ4_compress_default((const char *)buf,
 			(char *)out_buf+header_len, len, write_size);

--- conflicted
+++ resolved
@@ -935,21 +935,19 @@
 		return;
 	}
 
+	const page_size_t page_size(space->flags);
 	mtr_t	mtr;
-	mtr_start(&mtr);
-	ulint zip_size = fsp_flags_get_zip_size(space->flags);
-	ulint offset = fsp_header_get_crypt_offset(zip_size);
-	if (buf_block_t* block = buf_page_get(space->id, zip_size, 0,
-					      RW_S_LATCH, &mtr)) {
+	mtr.start();
+	if (buf_block_t* block = buf_page_get(page_id_t(space->id, 0),
+					      page_size, RW_S_LATCH, &mtr)) {
 		mutex_enter(&fil_system->mutex);
 		if (!space->crypt_data) {
 			space->crypt_data = fil_space_read_crypt_data(
-				space->id, block->frame, offset);
+				page_size, block->frame);
 		}
 		mutex_exit(&fil_system->mutex);
 	}
-
-	mtr_commit(&mtr);
+	mtr.commit();
 }
 
 /***********************************************************************
@@ -1028,14 +1026,9 @@
 		/* 3 - write crypt data to page 0 */
 		byte* frame = buf_block_get_frame(block);
 		crypt_data->type = CRYPT_SCHEME_1;
-<<<<<<< HEAD
 		crypt_data->write_page0(space, frame, &mtr);
 
 		mtr.commit();
-=======
-		crypt_data->write_page0(frame, &mtr);
-		mtr_commit(&mtr);
->>>>>>> 3976ec1e
 
 		/* record lsn of update */
 		lsn_t end_lsn = mtr.commit_lsn();
@@ -1464,7 +1457,12 @@
 	}
 
 	while (!state->should_shutdown() && state->space) {
-		fil_crypt_read_crypt_data(state->space);
+		/* If there is no crypt data and we have not yet read
+		page 0 for this tablespace, we need to read it before
+		we can continue. */
+		if (!state->space->crypt_data) {
+			fil_crypt_read_crypt_data(state->space);
+		}
 
 		if (fil_crypt_space_needs_rotation(state, key_state, recheck)) {
 			ut_ad(key_state->key_id);
@@ -2397,10 +2395,18 @@
 	memset(status, 0, sizeof(*status));
 
 	ut_ad(space->n_pending_ops > 0);
-	fil_crypt_read_crypt_data(const_cast<fil_space_t*>(space));
+
+	/* If there is no crypt data and we have not yet read
+	page 0 for this tablespace, we need to read it before
+	we can continue. */
+	if (!space->crypt_data) {
+		fil_crypt_read_crypt_data(const_cast<fil_space_t*>(space));
+	}
+
+	fil_space_crypt_t* crypt_data = space->crypt_data;
 	status->space = space->id;
 
-	if (fil_space_crypt_t* crypt_data = space->crypt_data) {
+	if (crypt_data != NULL) {
 		mutex_enter(&crypt_data->mutex);
 		status->scheme = crypt_data->type;
 		status->keyserver_requests = crypt_data->keyserver_requests;

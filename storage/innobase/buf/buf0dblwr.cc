--- conflicted
+++ resolved
@@ -566,20 +566,10 @@
 
 		if (UNIV_UNLIKELY(page_no >= space->size)) {
 
-<<<<<<< HEAD
 			/* Do not report the warning for undo
 			tablespaces, because they can be truncated in place. */
 			if (!srv_is_undo_tablespace(space_id)) {
-				ib::warn() << "A copy of page " << page_id
-=======
-			/* Do not report the warning if the tablespace
-			is scheduled for truncation or was truncated
-			and we have parsed an MLOG_TRUNCATE record. */
-			if (!srv_is_tablespace_truncated(space_id)
-			    && !srv_was_tablespace_truncated(space)
-			    && !srv_is_undo_tablespace(space_id)) {
 				ib::warn() << "A copy of page " << page_no
->>>>>>> acc58fd8
 					<< " in the doublewrite buffer slot "
 					<< page_no_dblwr
 					<< " is beyond the end of tablespace "

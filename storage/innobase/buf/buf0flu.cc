--- conflicted
+++ resolved
@@ -1119,20 +1119,17 @@
 			fil_flush(space);
 		}
 
-		/* true means we want to evict this page from the
-		LRU list as well. */
-<<<<<<< HEAD
 		/* The tablespace could already have been dropped,
 		because fil_io(request, sync) would already have
 		decremented the node->n_pending. However,
 		buf_page_io_complete() only needs to look up the
 		tablespace during read requests, not during writes. */
 		ut_ad(buf_page_get_io_fix(bpage) == BUF_IO_WRITE);
-=======
 #ifdef UNIV_DEBUG
 		dberr_t err =
 #endif
->>>>>>> 765a4360
+		/* true means we want to evict this page from the
+		LRU list as well. */
 		buf_page_io_complete(bpage, true);
 
 		ut_ad(err == DB_SUCCESS);

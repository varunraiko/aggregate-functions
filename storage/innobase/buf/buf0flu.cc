--- conflicted
+++ resolved
@@ -1,13 +1,8 @@
 /*****************************************************************************
 
-<<<<<<< HEAD
-Copyright (c) 1995, 2016, Oracle and/or its affiliates
-Copyright (c) 2013, 2016, MariaDB Corporation
+Copyright (c) 1995, 2016, Oracle and/or its affiliates. All Rights Reserved.
+Copyright (c) 2013, 2017, MariaDB Corporation. All Rights Reserved.
 Copyright (c) 2013, 2014, Fusion-io
-=======
-Copyright (c) 1995, 2016, Oracle and/or its affiliates. All Rights Reserved.
-Copyright (c) 2017, MariaDB Corporation. All Rights Reserved.
->>>>>>> 13493078
 
 This program is free software; you can redistribute it and/or modify it under
 the terms of the GNU General Public License as published by the Free Software
@@ -684,14 +679,7 @@
 	flush_type = buf_page_get_flush_type(bpage);
 	buf_pool->n_flush[flush_type]--;
 
-<<<<<<< HEAD
-#ifdef UNIV_DEBUG
-	/* fprintf(stderr, "n pending flush %lu\n",
-	buf_pool->n_flush[flush_type]); */
-#endif
-=======
 	ut_ad(buf_pool_mutex_own(buf_pool));
->>>>>>> 13493078
 
 	if (buf_pool->n_flush[flush_type] == 0
 	    && buf_pool->init_flush[flush_type] == FALSE) {

/*****************************************************************************

Copyright (c) 1996, 2016, Oracle and/or its affiliates. All Rights Reserved.
Copyright (c) 2017, 2019, MariaDB Corporation.

This program is free software; you can redistribute it and/or modify it under
the terms of the GNU General Public License as published by the Free Software
Foundation; version 2 of the License.

This program is distributed in the hope that it will be useful, but WITHOUT
ANY WARRANTY; without even the implied warranty of MERCHANTABILITY or FITNESS
FOR A PARTICULAR PURPOSE. See the GNU General Public License for more details.

You should have received a copy of the GNU General Public License along with
this program; if not, write to the Free Software Foundation, Inc.,
51 Franklin Street, Suite 500, Boston, MA 02110-1335 USA

*****************************************************************************/

/**************************************************//**
@file trx/trx0rseg.cc
Rollback segment

Created 3/26/1996 Heikki Tuuri
*******************************************************/

#include "trx0rseg.h"
#include "trx0undo.h"
#include "fut0lst.h"
#include "srv0srv.h"
#include "trx0purge.h"
#include "srv0mon.h"

#include <algorithm>

#ifdef WITH_WSREP
#include <mysql/service_wsrep.h>

#ifdef UNIV_DEBUG
/** The latest known WSREP XID sequence number */
static long long wsrep_seqno = -1;
#endif /* UNIV_DEBUG */
/** The latest known WSREP XID UUID */
static unsigned char wsrep_uuid[16];

/** Update the WSREP XID information in rollback segment header.
@param[in,out]	rseg_header	rollback segment header
@param[in]	xid		WSREP XID
@param[in,out]	mtr		mini-transaction */
void
trx_rseg_update_wsrep_checkpoint(
	trx_rsegf_t*	rseg_header,
	const XID*	xid,
	mtr_t*		mtr)
{
	ut_ad(wsrep_is_wsrep_xid(xid));

#ifdef UNIV_DEBUG
	/* Check that seqno is monotonically increasing */
	long long xid_seqno = wsrep_xid_seqno(xid);
	const byte* xid_uuid = wsrep_xid_uuid(xid);

	if (!memcmp(xid_uuid, wsrep_uuid, sizeof wsrep_uuid)) {
		ut_ad(xid_seqno > wsrep_seqno);
	} else {
		memcpy(wsrep_uuid, xid_uuid, sizeof wsrep_uuid);
	}
	wsrep_seqno = xid_seqno;
#endif /* UNIV_DEBUG */

	mlog_write_ulint(TRX_RSEG_WSREP_XID_FORMAT + rseg_header,
			 uint32_t(xid->formatID),
			 MLOG_4BYTES, mtr);

	mlog_write_ulint(TRX_RSEG_WSREP_XID_GTRID_LEN + rseg_header,
			 uint32_t(xid->gtrid_length),
			 MLOG_4BYTES, mtr);

	mlog_write_ulint(TRX_RSEG_WSREP_XID_BQUAL_LEN + rseg_header,
			 uint32_t(xid->bqual_length),
			 MLOG_4BYTES, mtr);

	mlog_write_string(TRX_RSEG_WSREP_XID_DATA + rseg_header,
			  reinterpret_cast<const byte*>(xid->data),
			  XIDDATASIZE, mtr);
}

/** Update WSREP checkpoint XID in first rollback segment header
as part of wsrep_set_SE_checkpoint() when it is guaranteed that there
are no wsrep transactions committing.
If the UUID part of the WSREP XID does not match to the UUIDs of XIDs already
stored into rollback segments, the WSREP XID in all the remaining rollback
segments will be reset.
@param[in]	xid		WSREP XID */
void trx_rseg_update_wsrep_checkpoint(const XID* xid)
{
	mtr_t	mtr;
	mtr.start();

	const trx_rseg_t* rseg = trx_sys.rseg_array[0];

	trx_rsegf_t* rseg_header = trx_rsegf_get(rseg->space, rseg->page_no,
						 &mtr);
	if (UNIV_UNLIKELY(mach_read_from_4(rseg_header + TRX_RSEG_FORMAT))) {
		trx_rseg_format_upgrade(rseg_header, &mtr);
	}

	trx_rseg_update_wsrep_checkpoint(rseg_header, xid, &mtr);

	const byte* xid_uuid = wsrep_xid_uuid(xid);
	if (memcmp(wsrep_uuid, xid_uuid, sizeof wsrep_uuid)) {
		memcpy(wsrep_uuid, xid_uuid, sizeof wsrep_uuid);

		/* Because the UUID part of the WSREP XID differed
		from current_xid_uuid, the WSREP group UUID was
		changed, and we must reset the XID in all rollback
		segment headers. */
		for (ulint rseg_id = 1; rseg_id < TRX_SYS_N_RSEGS; ++rseg_id) {
			if (const trx_rseg_t* rseg =
			    trx_sys.rseg_array[rseg_id]) {
				trx_rseg_update_wsrep_checkpoint(
					trx_rsegf_get(rseg->space,
						      rseg->page_no, &mtr),
					xid, &mtr);
			}
		}
	}

	mtr.commit();
}

/** Read the WSREP XID information in rollback segment header.
@param[in]	rseg_header	Rollback segment header
@param[out]	xid		Transaction XID
@return	whether the WSREP XID was present */
static
bool trx_rseg_read_wsrep_checkpoint(const trx_rsegf_t* rseg_header, XID& xid)
{
	int formatID = static_cast<int>(
		mach_read_from_4(
			TRX_RSEG_WSREP_XID_FORMAT + rseg_header));
	if (formatID == 0) {
		return false;
	}

	xid.formatID = formatID;
	xid.gtrid_length = static_cast<int>(
		mach_read_from_4(
			TRX_RSEG_WSREP_XID_GTRID_LEN + rseg_header));

	xid.bqual_length = static_cast<int>(
		mach_read_from_4(
			TRX_RSEG_WSREP_XID_BQUAL_LEN + rseg_header));

	memcpy(xid.data, TRX_RSEG_WSREP_XID_DATA + rseg_header, XIDDATASIZE);

	return true;
}

/** Read the WSREP XID from the TRX_SYS page (in case of upgrade).
@param[in]	page	TRX_SYS page
@param[out]	xid	WSREP XID (if present)
@return	whether the WSREP XID is present */
static bool trx_rseg_init_wsrep_xid(const page_t* page, XID& xid)
{
	if (mach_read_from_4(TRX_SYS + TRX_SYS_WSREP_XID_INFO
			     + TRX_SYS_WSREP_XID_MAGIC_N_FLD
			     + page)
	    != TRX_SYS_WSREP_XID_MAGIC_N) {
		return false;
	}

	xid.formatID = static_cast<int>(
		mach_read_from_4(
			TRX_SYS + TRX_SYS_WSREP_XID_INFO
			+ TRX_SYS_WSREP_XID_FORMAT + page));
	xid.gtrid_length = static_cast<int>(
		mach_read_from_4(
			TRX_SYS + TRX_SYS_WSREP_XID_INFO
			+ TRX_SYS_WSREP_XID_GTRID_LEN + page));
	xid.bqual_length = static_cast<int>(
		mach_read_from_4(
			TRX_SYS + TRX_SYS_WSREP_XID_INFO
			+ TRX_SYS_WSREP_XID_BQUAL_LEN + page));
	memcpy(xid.data,
	       TRX_SYS + TRX_SYS_WSREP_XID_INFO
	       + TRX_SYS_WSREP_XID_DATA + page, XIDDATASIZE);
	return true;
}

/** Recover the latest WSREP checkpoint XID.
@param[out]	xid	WSREP XID
@return	whether the WSREP XID was found */
bool trx_rseg_read_wsrep_checkpoint(XID& xid)
{
	mtr_t		mtr;
	long long       max_xid_seqno = -1;
	bool		found = false;

	for (ulint rseg_id = 0; rseg_id < TRX_SYS_N_RSEGS;
	     rseg_id++, mtr.commit()) {
		mtr.start();
		const buf_block_t* sys = trx_sysf_get(&mtr, false);
		if (rseg_id == 0) {
			found = trx_rseg_init_wsrep_xid(sys->frame, xid);
			ut_ad(!found || xid.formatID == 1);
			if (found) {
				max_xid_seqno = wsrep_xid_seqno(&xid);
				memcpy(wsrep_uuid, wsrep_xid_uuid(&xid),
				       sizeof wsrep_uuid);
			}
		}

		const uint32_t page_no = trx_sysf_rseg_get_page_no(
			sys, rseg_id);

		if (page_no == FIL_NULL) {
			continue;
		}

		const trx_rsegf_t* rseg_header = trx_rsegf_get_new(
			trx_sysf_rseg_get_space(sys, rseg_id), page_no, &mtr);

		if (mach_read_from_4(rseg_header + TRX_RSEG_FORMAT)) {
			continue;
		}

		XID tmp_xid;
		long long tmp_seqno = 0;
		if (trx_rseg_read_wsrep_checkpoint(rseg_header, tmp_xid)
		    && (tmp_seqno = wsrep_xid_seqno(&tmp_xid))
		    > max_xid_seqno) {
			found = true;
			max_xid_seqno = tmp_seqno;
			xid = tmp_xid;
			memcpy(wsrep_uuid, wsrep_xid_uuid(&tmp_xid),
			       sizeof wsrep_uuid);
		}
	}

	return found;
}
#endif /* WITH_WSREP */

/** Upgrade a rollback segment header page to MariaDB 10.3 format.
@param[in,out]	rseg_header	rollback segment header page
@param[in,out]	mtr		mini-transaction */
void trx_rseg_format_upgrade(trx_rsegf_t* rseg_header, mtr_t* mtr)
{
	ut_ad(page_offset(rseg_header) == TRX_RSEG);
	byte* rseg_format = TRX_RSEG_FORMAT + rseg_header;
	mlog_write_ulint(rseg_format, 0, MLOG_4BYTES, mtr);
	/* Clear also possible garbage at the end of the page. Old
	InnoDB versions did not initialize unused parts of pages. */
	byte* b = rseg_header + TRX_RSEG_MAX_TRX_ID + 8;
	ulint len = srv_page_size
		- (FIL_PAGE_DATA_END
		   + TRX_RSEG + TRX_RSEG_MAX_TRX_ID + 8);
	memset(b, 0, len);
	mlog_log_string(b, len, mtr);
}

/** Create a rollback segment header.
@param[in,out]	space		system, undo, or temporary tablespace
@param[in]	rseg_id		rollback segment identifier
@param[in,out]	sys_header	the TRX_SYS page (NULL for temporary rseg)
@param[in,out]	mtr		mini-transaction
@return the created rollback segment
@retval	NULL	on failure */
buf_block_t*
trx_rseg_header_create(
	fil_space_t*	space,
	ulint		rseg_id,
	buf_block_t*	sys_header,
	mtr_t*		mtr)
{
<<<<<<< HEAD
	ulint		page_no;
	trx_rsegf_t*	rsegf;
=======
	trx_sysf_t*	sys_header;
>>>>>>> 1caec9c8
	buf_block_t*	block;

	ut_ad(mtr_memo_contains(mtr, &space->latch, MTR_MEMO_X_LOCK));
	ut_ad(!sys_header == (space == fil_system.temp_space));

	/* Allocate a new file segment for the rollback segment */
	block = fseg_create(space, 0, TRX_RSEG + TRX_RSEG_FSEG_HEADER, mtr);

	if (block == NULL) {
		/* No space left */
		return block;
	}

	buf_block_dbg_add_level(block, SYNC_RSEG_HEADER_NEW);

<<<<<<< HEAD
	page_no = block->page.id.page_no();

	/* Get the rollback segment file page */
	rsegf = trx_rsegf_get_new(space->id, page_no, mtr);

	mlog_write_ulint(rsegf + TRX_RSEG_FORMAT, 0, MLOG_4BYTES, mtr);
=======
	/* Initialize max size field */
	mlog_write_ulint(TRX_RSEG + TRX_RSEG_MAX_SIZE + block->frame,
			 max_size, MLOG_4BYTES, mtr);
>>>>>>> 1caec9c8

	/* Initialize the history list */

	mlog_write_ulint(TRX_RSEG + TRX_RSEG_HISTORY_SIZE + block->frame, 0,
			 MLOG_4BYTES, mtr);
	flst_init(TRX_RSEG + TRX_RSEG_HISTORY + block->frame, mtr);
	trx_rsegf_t* rsegf = TRX_RSEG + block->frame;

	/* Reset the undo log slots */
	for (ulint i = 0; i < TRX_RSEG_N_SLOTS; i++) {
<<<<<<< HEAD
		/* FIXME: This is generating a lot of redo log.
		Why not just let it remain zero-initialized,
		and adjust trx_rsegf_undo_find_free() and friends? */
=======
		/* This is generating a lot of redo log. MariaDB 10.4
		introduced MLOG_MEMSET to reduce the redo log volume. */
>>>>>>> 1caec9c8
		trx_rsegf_set_nth_undo(rsegf, i, FIL_NULL, mtr);
	}

	if (sys_header) {
		/* Add the rollback segment info to the free slot in
		the trx system header */

<<<<<<< HEAD
		mlog_write_ulint(TRX_SYS + TRX_SYS_RSEGS
				 + TRX_SYS_RSEG_SPACE
				 + rseg_id * TRX_SYS_RSEG_SLOT_SIZE
				 + sys_header->frame,
				 space->id, MLOG_4BYTES, mtr);
		mlog_write_ulint(TRX_SYS + TRX_SYS_RSEGS
				 + TRX_SYS_RSEG_PAGE_NO
				 + rseg_id * TRX_SYS_RSEG_SLOT_SIZE
				 + sys_header->frame,
				 page_no, MLOG_4BYTES, mtr);
=======
		sys_header = trx_sysf_get(mtr);

		trx_sysf_rseg_set_space(sys_header, rseg_slot_no, space, mtr);

		trx_sysf_rseg_set_page_no(
			sys_header, rseg_slot_no,
			block->page.id.page_no(), mtr);
>>>>>>> 1caec9c8
	}

	return block;
}

/** Free a rollback segment in memory. */
void
trx_rseg_mem_free(trx_rseg_t* rseg)
{
	trx_undo_t*	undo;
	trx_undo_t*	next_undo;

	mutex_free(&rseg->mutex);

	/* There can't be any active transactions. */
	ut_a(UT_LIST_GET_LEN(rseg->undo_list) == 0);
	ut_a(UT_LIST_GET_LEN(rseg->old_insert_list) == 0);

	for (undo = UT_LIST_GET_FIRST(rseg->undo_cached);
	     undo != NULL;
	     undo = next_undo) {

		next_undo = UT_LIST_GET_NEXT(undo_list, undo);

		UT_LIST_REMOVE(rseg->undo_cached, undo);

		MONITOR_DEC(MONITOR_NUM_UNDO_SLOT_CACHED);

		ut_free(undo);
	}

	ut_free(rseg);
}

/** Create a rollback segment object.
@param[in]	id		rollback segment id
@param[in]	space		space where the segment is placed
@param[in]	page_no		page number of the segment header */
static
trx_rseg_t*
trx_rseg_mem_create(ulint id, fil_space_t* space, ulint page_no)
{
	trx_rseg_t* rseg = static_cast<trx_rseg_t*>(
		ut_zalloc_nokey(sizeof *rseg));

	rseg->id = id;
	rseg->space = space;
	rseg->page_no = page_no;
	rseg->last_page_no = FIL_NULL;
	rseg->curr_size = 1;

	mutex_create(rseg->is_persistent()
		     ? LATCH_ID_REDO_RSEG : LATCH_ID_NOREDO_RSEG,
		     &rseg->mutex);

	UT_LIST_INIT(rseg->undo_list, &trx_undo_t::undo_list);
	UT_LIST_INIT(rseg->old_insert_list, &trx_undo_t::undo_list);
	UT_LIST_INIT(rseg->undo_cached, &trx_undo_t::undo_list);

	return(rseg);
}

/** Read the undo log lists.
@param[in,out]	rseg		rollback segment
@param[in,out]	max_trx_id	maximum observed transaction identifier
@param[in]	rseg_header	rollback segment header
@return the combined size of undo log segments in pages */
static
ulint
trx_undo_lists_init(trx_rseg_t* rseg, trx_id_t& max_trx_id,
		    const trx_rsegf_t* rseg_header)
{
	ut_ad(srv_force_recovery < SRV_FORCE_NO_UNDO_LOG_SCAN);

	ulint size = 0;

	for (ulint i = 0; i < TRX_RSEG_N_SLOTS; i++) {
		ulint	page_no = trx_rsegf_get_nth_undo(rseg_header, i);
		if (page_no != FIL_NULL) {
			size += trx_undo_mem_create_at_db_start(
				rseg, i, page_no, max_trx_id);
			MONITOR_INC(MONITOR_NUM_UNDO_SLOT_USED);
		}
	}

	return(size);
}

/** Restore the state of a persistent rollback segment.
@param[in,out]	rseg		persistent rollback segment
@param[in,out]	max_trx_id	maximum observed transaction identifier
@param[in,out]	mtr		mini-transaction */
static
void
trx_rseg_mem_restore(trx_rseg_t* rseg, trx_id_t& max_trx_id, mtr_t* mtr)
{
	trx_rsegf_t*	rseg_header = trx_rsegf_get_new(
		rseg->space->id, rseg->page_no, mtr);

	if (mach_read_from_4(rseg_header + TRX_RSEG_FORMAT) == 0) {
		trx_id_t id = mach_read_from_8(rseg_header
					       + TRX_RSEG_MAX_TRX_ID);

		if (id > max_trx_id) {
			max_trx_id = id;
		}

		if (rseg_header[TRX_RSEG_BINLOG_NAME]) {
			const char* binlog_name = reinterpret_cast<const char*>
				(rseg_header) + TRX_RSEG_BINLOG_NAME;
			compile_time_assert(TRX_RSEG_BINLOG_NAME_LEN == sizeof
					    trx_sys.recovered_binlog_filename);

			int cmp = *trx_sys.recovered_binlog_filename
				? strncmp(binlog_name,
					  trx_sys.recovered_binlog_filename,
					  TRX_RSEG_BINLOG_NAME_LEN)
				: 1;

			if (cmp >= 0) {
				uint64_t binlog_offset = mach_read_from_8(
					rseg_header + TRX_RSEG_BINLOG_OFFSET);
				if (cmp) {
					memcpy(trx_sys.
					       recovered_binlog_filename,
					       binlog_name,
					       TRX_RSEG_BINLOG_NAME_LEN);
					trx_sys.recovered_binlog_offset
						= binlog_offset;
				} else if (binlog_offset >
					   trx_sys.recovered_binlog_offset) {
					trx_sys.recovered_binlog_offset
						= binlog_offset;
				}
			}

#ifdef WITH_WSREP
			trx_rseg_read_wsrep_checkpoint(
				rseg_header, trx_sys.recovered_wsrep_xid);
#endif
		}
	}

	if (srv_operation == SRV_OPERATION_RESTORE) {
		/* mariabackup --prepare only deals with
		the redo log and the data files, not with
		transactions or the data dictionary. */
		return;
	}

	/* Initialize the undo log lists according to the rseg header */

	rseg->curr_size = mach_read_from_4(rseg_header + TRX_RSEG_HISTORY_SIZE)
		+ 1 + trx_undo_lists_init(rseg, max_trx_id, rseg_header);

	if (ulint len = flst_get_len(rseg_header + TRX_RSEG_HISTORY)) {
		trx_sys.history_add(int32(len));

		fil_addr_t	node_addr = trx_purge_get_log_from_hist(
			flst_get_last(rseg_header + TRX_RSEG_HISTORY, mtr));

		rseg->last_page_no = node_addr.page;
		rseg->last_offset = node_addr.boffset;

		const trx_ulogf_t*	undo_log_hdr = trx_undo_page_get(
			page_id_t(rseg->space->id, node_addr.page), mtr)
			+ node_addr.boffset;

		trx_id_t id = mach_read_from_8(undo_log_hdr + TRX_UNDO_TRX_ID);
		if (id > max_trx_id) {
			max_trx_id = id;
		}
		id = mach_read_from_8(undo_log_hdr + TRX_UNDO_TRX_NO);
		if (id > max_trx_id) {
			max_trx_id = id;
		}
		unsigned purge = mach_read_from_2(
			undo_log_hdr + TRX_UNDO_NEEDS_PURGE);
		ut_ad(purge <= 1);
		rseg->set_last_trx_no(id, purge != 0);
		rseg->needs_purge = purge != 0;

		if (rseg->last_page_no != FIL_NULL) {

			/* There is no need to cover this operation by the purge
			mutex because we are still bootstrapping. */
			purge_sys.purge_queue.push(*rseg);
		}
	}
}

/** Read binlog metadata from the TRX_SYS page, in case we are upgrading
from MySQL or a MariaDB version older than 10.3.5. */
static void trx_rseg_init_binlog_info(const page_t* page)
{
	if (mach_read_from_4(TRX_SYS + TRX_SYS_MYSQL_LOG_INFO
			     + TRX_SYS_MYSQL_LOG_MAGIC_N_FLD
			     + page)
	    == TRX_SYS_MYSQL_LOG_MAGIC_N) {
		memcpy(trx_sys.recovered_binlog_filename,
		       TRX_SYS_MYSQL_LOG_INFO + TRX_SYS_MYSQL_LOG_NAME
		       + TRX_SYS + page, TRX_SYS_MYSQL_LOG_NAME_LEN);
		trx_sys.recovered_binlog_offset = mach_read_from_8(
			TRX_SYS_MYSQL_LOG_INFO + TRX_SYS_MYSQL_LOG_OFFSET
			+ TRX_SYS + page);
	}

#ifdef WITH_WSREP
	trx_rseg_init_wsrep_xid(page, trx_sys.recovered_wsrep_xid);
#endif
}

/** Initialize the rollback segments in memory at database startup. */
void
trx_rseg_array_init()
{
	trx_id_t max_trx_id = 0;

	*trx_sys.recovered_binlog_filename = '\0';
	trx_sys.recovered_binlog_offset = 0;
#ifdef WITH_WSREP
	trx_sys.recovered_wsrep_xid.null();
#endif

	for (ulint rseg_id = 0; rseg_id < TRX_SYS_N_RSEGS; rseg_id++) {
		mtr_t mtr;
		mtr.start();
		if (const buf_block_t* sys = trx_sysf_get(&mtr, false)) {
			if (rseg_id == 0) {
				/* In case this is an upgrade from
				before MariaDB 10.3.5, fetch the base
				information from the TRX_SYS page. */
				max_trx_id = mach_read_from_8(
					TRX_SYS + TRX_SYS_TRX_ID_STORE
					+ sys->frame);
				trx_rseg_init_binlog_info(sys->frame);
			}

			const uint32_t	page_no = trx_sysf_rseg_get_page_no(
				sys, rseg_id);
			if (page_no != FIL_NULL) {
				trx_rseg_t* rseg = trx_rseg_mem_create(
					rseg_id,
					fil_space_get(trx_sysf_rseg_get_space(
							      sys, rseg_id)),
					page_no);
				ut_ad(rseg->is_persistent());
				ut_ad(rseg->id == rseg_id);
				ut_ad(!trx_sys.rseg_array[rseg_id]);
				trx_sys.rseg_array[rseg_id] = rseg;
				trx_rseg_mem_restore(rseg, max_trx_id, &mtr);
			}
		}

		mtr.commit();
	}

	trx_sys.init_max_trx_id(max_trx_id + 1);
}

/** Create a persistent rollback segment.
@param[in]	space_id	system or undo tablespace id
@return pointer to new rollback segment
@retval	NULL	on failure */
trx_rseg_t*
trx_rseg_create(ulint space_id)
{
	trx_rseg_t*		rseg = NULL;
	mtr_t			mtr;

	mtr.start();

	/* To obey the latching order, acquire the file space
	x-latch before the trx_sys.mutex. */
	fil_space_t*	space = mtr_x_lock_space(space_id, &mtr);
	ut_ad(space->purpose == FIL_TYPE_TABLESPACE);

<<<<<<< HEAD
	if (buf_block_t* sys_header = trx_sysf_get(&mtr)) {
		ulint	rseg_id = trx_sys_rseg_find_free(sys_header);
		ulint	page_no = rseg_id == ULINT_UNDEFINED
			? FIL_NULL
			: trx_rseg_header_create(space, rseg_id, sys_header,
						 &mtr);
		if (page_no != FIL_NULL) {
			ut_ad(trx_sysf_rseg_get_space(sys_header, rseg_id)
			      == space_id);
			rseg = trx_rseg_mem_create(rseg_id, space, page_no);
			ut_ad(rseg->id == rseg_id);
			ut_ad(rseg->is_persistent());
			ut_ad(!trx_sys.rseg_array[rseg->id]);
			trx_sys.rseg_array[rseg->id] = rseg;
		}
=======
	ulint	slot_no = trx_sysf_rseg_find_free(&mtr);
	if (buf_block_t* block = slot_no == ULINT_UNDEFINED
	    ? NULL
	    : trx_rseg_header_create(space_id, ULINT_MAX, slot_no, &mtr)) {
		trx_sysf_t*	sys_header = trx_sysf_get(&mtr);

		ulint		id = trx_sysf_rseg_get_space(
			sys_header, slot_no, &mtr);
		ut_a(id == space_id);

		rseg = trx_rseg_mem_create(slot_no, space_id,
					   block->page.id.page_no());
		ut_ad(rseg->is_persistent());
		ut_ad(!trx_sys->rseg_array[rseg->id]);
		trx_sys->rseg_array[rseg->id] = rseg;
		trx_rseg_mem_restore(rseg, &mtr);
>>>>>>> 1caec9c8
	}

	mtr.commit();

	return(rseg);
}

/** Create the temporary rollback segments. */
void
trx_temp_rseg_create()
{
	mtr_t		mtr;

	for (ulong i = 0; i < TRX_SYS_N_RSEGS; i++) {
		mtr.start();
		mtr.set_log_mode(MTR_LOG_NO_REDO);
		mtr_x_lock(&fil_system.temp_space->latch, &mtr);

<<<<<<< HEAD
		ulint page_no = trx_rseg_header_create(
			fil_system.temp_space, i, NULL, &mtr);
		trx_rseg_t* rseg = trx_rseg_mem_create(
			i, fil_system.temp_space, page_no);
=======
		buf_block_t* block = trx_rseg_header_create(
			SRV_TMP_SPACE_ID, ULINT_MAX, i, &mtr);
		trx_rseg_t* rseg = trx_rseg_mem_create(
			i, SRV_TMP_SPACE_ID, block->page.id.page_no());
>>>>>>> 1caec9c8
		ut_ad(!rseg->is_persistent());
		ut_ad(!trx_sys.temp_rsegs[i]);
		trx_sys.temp_rsegs[i] = rseg;
		mtr.commit();
	}
}

/********************************************************************
Get the number of unique rollback tablespaces in use except space id 0.
The last space id will be the sentinel value ULINT_UNDEFINED. The array
will be sorted on space id. Note: space_ids should have have space for
TRX_SYS_N_RSEGS + 1 elements.
@return number of unique rollback tablespaces in use. */
ulint
trx_rseg_get_n_undo_tablespaces(
/*============================*/
	ulint*		space_ids)	/*!< out: array of space ids of
					UNDO tablespaces */
{
	mtr_t mtr;
	mtr.start();

	buf_block_t* sys_header = trx_sysf_get(&mtr, false);
	if (!sys_header) {
		mtr.commit();
		return 0;
	}

	ulint* end = space_ids;

	for (ulint rseg_id = 0; rseg_id < TRX_SYS_N_RSEGS; rseg_id++) {
		uint32_t page_no = trx_sysf_rseg_get_page_no(sys_header,
							     rseg_id);

		if (page_no == FIL_NULL) {
			continue;
		}

		if (ulint space = trx_sysf_rseg_get_space(sys_header,
							  rseg_id)) {
			if (std::find(space_ids, end, space) == end) {
				*end++ = space;
			}
		}
	}

	mtr.commit();

	ut_a(end - space_ids <= TRX_SYS_N_RSEGS);
	*end = ULINT_UNDEFINED;

	std::sort(space_ids, end);

	return ulint(end - space_ids);
}

/** Update the offset information about the end of the binlog entry
which corresponds to the transaction just being committed.
In a replication slave, this updates the master binlog position
up to which replication has proceeded.
@param[in,out]	rseg_header	rollback segment header
@param[in]	trx		committing transaction
@param[in,out]	mtr		mini-transaction */
void
trx_rseg_update_binlog_offset(byte* rseg_header, const trx_t* trx, mtr_t* mtr)
{
	DBUG_LOG("trx", "trx_mysql_binlog_offset: " << trx->mysql_log_offset);

	const size_t len = strlen(trx->mysql_log_file_name) + 1;

	ut_ad(len > 1);

	if (UNIV_UNLIKELY(len > TRX_RSEG_BINLOG_NAME_LEN)) {
		return;
	}

	mlog_write_ull(rseg_header + TRX_RSEG_BINLOG_OFFSET,
		       trx->mysql_log_offset, mtr);
	byte* p = rseg_header + TRX_RSEG_BINLOG_NAME;
	const byte* binlog_name = reinterpret_cast<const byte*>
		(trx->mysql_log_file_name);

	if (memcmp(binlog_name, p, len)) {
		mlog_write_string(p, binlog_name, len, mtr);
	}
}<|MERGE_RESOLUTION|>--- conflicted
+++ resolved
@@ -274,12 +274,6 @@
 	buf_block_t*	sys_header,
 	mtr_t*		mtr)
 {
-<<<<<<< HEAD
-	ulint		page_no;
-	trx_rsegf_t*	rsegf;
-=======
-	trx_sysf_t*	sys_header;
->>>>>>> 1caec9c8
 	buf_block_t*	block;
 
 	ut_ad(mtr_memo_contains(mtr, &space->latch, MTR_MEMO_X_LOCK));
@@ -295,18 +289,8 @@
 
 	buf_block_dbg_add_level(block, SYNC_RSEG_HEADER_NEW);
 
-<<<<<<< HEAD
-	page_no = block->page.id.page_no();
-
-	/* Get the rollback segment file page */
-	rsegf = trx_rsegf_get_new(space->id, page_no, mtr);
-
-	mlog_write_ulint(rsegf + TRX_RSEG_FORMAT, 0, MLOG_4BYTES, mtr);
-=======
-	/* Initialize max size field */
-	mlog_write_ulint(TRX_RSEG + TRX_RSEG_MAX_SIZE + block->frame,
-			 max_size, MLOG_4BYTES, mtr);
->>>>>>> 1caec9c8
+	mlog_write_ulint(TRX_RSEG + TRX_RSEG_FORMAT + block->frame, 0,
+			 MLOG_4BYTES, mtr);
 
 	/* Initialize the history list */
 
@@ -317,14 +301,8 @@
 
 	/* Reset the undo log slots */
 	for (ulint i = 0; i < TRX_RSEG_N_SLOTS; i++) {
-<<<<<<< HEAD
-		/* FIXME: This is generating a lot of redo log.
-		Why not just let it remain zero-initialized,
-		and adjust trx_rsegf_undo_find_free() and friends? */
-=======
 		/* This is generating a lot of redo log. MariaDB 10.4
 		introduced MLOG_MEMSET to reduce the redo log volume. */
->>>>>>> 1caec9c8
 		trx_rsegf_set_nth_undo(rsegf, i, FIL_NULL, mtr);
 	}
 
@@ -332,7 +310,6 @@
 		/* Add the rollback segment info to the free slot in
 		the trx system header */
 
-<<<<<<< HEAD
 		mlog_write_ulint(TRX_SYS + TRX_SYS_RSEGS
 				 + TRX_SYS_RSEG_SPACE
 				 + rseg_id * TRX_SYS_RSEG_SLOT_SIZE
@@ -342,16 +319,7 @@
 				 + TRX_SYS_RSEG_PAGE_NO
 				 + rseg_id * TRX_SYS_RSEG_SLOT_SIZE
 				 + sys_header->frame,
-				 page_no, MLOG_4BYTES, mtr);
-=======
-		sys_header = trx_sysf_get(mtr);
-
-		trx_sysf_rseg_set_space(sys_header, rseg_slot_no, space, mtr);
-
-		trx_sysf_rseg_set_page_no(
-			sys_header, rseg_slot_no,
-			block->page.id.page_no(), mtr);
->>>>>>> 1caec9c8
+				 block->page.id.page_no(), MLOG_4BYTES, mtr);
 	}
 
 	return block;
@@ -629,40 +597,21 @@
 	fil_space_t*	space = mtr_x_lock_space(space_id, &mtr);
 	ut_ad(space->purpose == FIL_TYPE_TABLESPACE);
 
-<<<<<<< HEAD
 	if (buf_block_t* sys_header = trx_sysf_get(&mtr)) {
 		ulint	rseg_id = trx_sys_rseg_find_free(sys_header);
-		ulint	page_no = rseg_id == ULINT_UNDEFINED
-			? FIL_NULL
-			: trx_rseg_header_create(space, rseg_id, sys_header,
-						 &mtr);
-		if (page_no != FIL_NULL) {
+		if (buf_block_t* rblock = rseg_id == ULINT_UNDEFINED
+		    ? NULL
+		    : trx_rseg_header_create(space, rseg_id, sys_header,
+					     &mtr)) {
 			ut_ad(trx_sysf_rseg_get_space(sys_header, rseg_id)
 			      == space_id);
-			rseg = trx_rseg_mem_create(rseg_id, space, page_no);
+			rseg = trx_rseg_mem_create(rseg_id, space,
+						   rblock->page.id.page_no());
 			ut_ad(rseg->id == rseg_id);
 			ut_ad(rseg->is_persistent());
 			ut_ad(!trx_sys.rseg_array[rseg->id]);
 			trx_sys.rseg_array[rseg->id] = rseg;
 		}
-=======
-	ulint	slot_no = trx_sysf_rseg_find_free(&mtr);
-	if (buf_block_t* block = slot_no == ULINT_UNDEFINED
-	    ? NULL
-	    : trx_rseg_header_create(space_id, ULINT_MAX, slot_no, &mtr)) {
-		trx_sysf_t*	sys_header = trx_sysf_get(&mtr);
-
-		ulint		id = trx_sysf_rseg_get_space(
-			sys_header, slot_no, &mtr);
-		ut_a(id == space_id);
-
-		rseg = trx_rseg_mem_create(slot_no, space_id,
-					   block->page.id.page_no());
-		ut_ad(rseg->is_persistent());
-		ut_ad(!trx_sys->rseg_array[rseg->id]);
-		trx_sys->rseg_array[rseg->id] = rseg;
-		trx_rseg_mem_restore(rseg, &mtr);
->>>>>>> 1caec9c8
 	}
 
 	mtr.commit();
@@ -681,17 +630,10 @@
 		mtr.set_log_mode(MTR_LOG_NO_REDO);
 		mtr_x_lock(&fil_system.temp_space->latch, &mtr);
 
-<<<<<<< HEAD
-		ulint page_no = trx_rseg_header_create(
+		buf_block_t* rblock = trx_rseg_header_create(
 			fil_system.temp_space, i, NULL, &mtr);
 		trx_rseg_t* rseg = trx_rseg_mem_create(
-			i, fil_system.temp_space, page_no);
-=======
-		buf_block_t* block = trx_rseg_header_create(
-			SRV_TMP_SPACE_ID, ULINT_MAX, i, &mtr);
-		trx_rseg_t* rseg = trx_rseg_mem_create(
-			i, SRV_TMP_SPACE_ID, block->page.id.page_no());
->>>>>>> 1caec9c8
+			i, fil_system.temp_space, rblock->page.id.page_no());
 		ut_ad(!rseg->is_persistent());
 		ut_ad(!trx_sys.temp_rsegs[i]);
 		trx_sys.temp_rsegs[i] = rseg;

/*****************************************************************************

Copyright (c) 1995, 2017, Oracle and/or its affiliates. All Rights Reserved.
Copyright (c) 2017, 2019, MariaDB Corporation.

This program is free software; you can redistribute it and/or modify it under
the terms of the GNU General Public License as published by the Free Software
Foundation; version 2 of the License.

This program is distributed in the hope that it will be useful, but WITHOUT
ANY WARRANTY; without even the implied warranty of MERCHANTABILITY or FITNESS
FOR A PARTICULAR PURPOSE. See the GNU General Public License for more details.

You should have received a copy of the GNU General Public License along with
this program; if not, write to the Free Software Foundation, Inc.,
51 Franklin Street, Fifth Floor, Boston, MA 02110-1335 USA

*****************************************************************************/

/**************************************************//**
@file mtr/mtr0mtr.cc
Mini-transaction buffer

Created 11/26/1995 Heikki Tuuri
*******************************************************/

#include "mtr0mtr.h"

#include "buf0buf.h"
#include "buf0flu.h"
#include "page0types.h"
#include "mtr0log.h"
#include "log0log.h"
#include "row0trunc.h"

#include "log0recv.h"

/** Iterate over a memo block in reverse. */
template <typename Functor>
struct CIterate {
	CIterate() : functor() {}

	CIterate(const Functor& functor) : functor(functor) {}

	/** @return false if the functor returns false. */
	bool operator()(mtr_buf_t::block_t* block) const
	{
		const mtr_memo_slot_t*	start =
			reinterpret_cast<const mtr_memo_slot_t*>(
				block->begin());

		mtr_memo_slot_t*	slot =
			reinterpret_cast<mtr_memo_slot_t*>(
				block->end());

		ut_ad(!(block->used() % sizeof(*slot)));

		while (slot-- != start) {

			if (!functor(slot)) {
				return(false);
			}
		}

		return(true);
	}

	Functor functor;
};

template <typename Functor>
struct Iterate {
	Iterate() : functor() {}

	Iterate(const Functor& functor) : functor(functor) {}

	/** @return false if the functor returns false. */
	bool operator()(mtr_buf_t::block_t* block)
	{
		const mtr_memo_slot_t*	start =
			reinterpret_cast<const mtr_memo_slot_t*>(
				block->begin());

		mtr_memo_slot_t*	slot =
			reinterpret_cast<mtr_memo_slot_t*>(
				block->end());

		ut_ad(!(block->used() % sizeof(*slot)));

		while (slot-- != start) {

			if (!functor(slot)) {
				return(false);
			}
		}

		return(true);
	}

	Functor functor;
};

/** Find specific object */
struct Find {

	/** Constructor */
	Find(const void* object, ulint type)
		:
		m_slot(),
		m_type(type),
		m_object(object)
	{
		ut_a(object != NULL);
	}

	/** @return false if the object was found. */
	bool operator()(mtr_memo_slot_t* slot)
	{
		if (m_object == slot->object && m_type == slot->type) {
			m_slot = slot;
			return(false);
		}

		return(true);
	}

	/** Slot if found */
	mtr_memo_slot_t*m_slot;

	/** Type of the object to look for */
	ulint		m_type;

	/** The object instance to look for */
	const void*	m_object;
};

/** Find a page frame */
struct FindPage
{
	/** Constructor
	@param[in]	ptr	pointer to within a page frame
	@param[in]	flags	MTR_MEMO flags to look for */
	FindPage(const void* ptr, ulint flags)
		: m_ptr(ptr), m_flags(flags), m_slot(NULL)
	{
		/* There must be some flags to look for. */
		ut_ad(flags);
		/* We can only look for page-related flags. */
		ut_ad(!(flags & ulint(~(MTR_MEMO_PAGE_S_FIX
					| MTR_MEMO_PAGE_X_FIX
					| MTR_MEMO_PAGE_SX_FIX
					| MTR_MEMO_BUF_FIX
					| MTR_MEMO_MODIFY))));
	}

	/** Visit a memo entry.
	@param[in]	slot	memo entry to visit
	@retval	false	if a page was found
	@retval	true	if the iteration should continue */
	bool operator()(mtr_memo_slot_t* slot)
	{
		ut_ad(m_slot == NULL);

		if (!(m_flags & slot->type) || slot->object == NULL) {
			return(true);
		}

		buf_block_t* block = reinterpret_cast<buf_block_t*>(
			slot->object);

		if (m_ptr < block->frame
		    || m_ptr >= block->frame + block->page.size.logical()) {
			return(true);
		}

		ut_ad(!(m_flags & (MTR_MEMO_PAGE_S_FIX
				   | MTR_MEMO_PAGE_SX_FIX
				   | MTR_MEMO_PAGE_X_FIX))
		      || rw_lock_own_flagged(&block->lock, m_flags));

		m_slot = slot;
		return(false);
	}

	/** @return the slot that was found */
	mtr_memo_slot_t* get_slot() const
	{
		ut_ad(m_slot != NULL);
		return(m_slot);
	}
	/** @return the block that was found */
	buf_block_t* get_block() const
	{
		return(reinterpret_cast<buf_block_t*>(get_slot()->object));
	}
private:
	/** Pointer inside a page frame to look for */
	const void*const	m_ptr;
	/** MTR_MEMO flags to look for */
	const ulint		m_flags;
	/** The slot corresponding to m_ptr */
	mtr_memo_slot_t*	m_slot;
};

/** Release latches and decrement the buffer fix count.
@param slot	memo slot */
static
void
memo_slot_release(mtr_memo_slot_t* slot)
{
	switch (slot->type) {
	case MTR_MEMO_BUF_FIX:
	case MTR_MEMO_PAGE_S_FIX:
	case MTR_MEMO_PAGE_SX_FIX:
	case MTR_MEMO_PAGE_X_FIX: {

		buf_block_t*	block;

		block = reinterpret_cast<buf_block_t*>(slot->object);

		buf_block_unfix(block);
		buf_page_release_latch(block, slot->type);
		break;
	}

	case MTR_MEMO_S_LOCK:
		rw_lock_s_unlock(reinterpret_cast<rw_lock_t*>(slot->object));
		break;

	case MTR_MEMO_SX_LOCK:
		rw_lock_sx_unlock(reinterpret_cast<rw_lock_t*>(slot->object));
		break;

	case MTR_MEMO_X_LOCK:
		rw_lock_x_unlock(reinterpret_cast<rw_lock_t*>(slot->object));
		break;

#ifdef UNIV_DEBUG
	default:
		ut_ad(slot->type == MTR_MEMO_MODIFY);
#endif /* UNIV_DEBUG */
	}

	slot->object = NULL;
}

/** Unfix a page, do not release the latches on the page.
@param slot	memo slot */
static
void
memo_block_unfix(mtr_memo_slot_t* slot)
{
	switch (slot->type) {
	case MTR_MEMO_BUF_FIX:
	case MTR_MEMO_PAGE_S_FIX:
	case MTR_MEMO_PAGE_X_FIX:
	case MTR_MEMO_PAGE_SX_FIX: {
		buf_block_unfix(reinterpret_cast<buf_block_t*>(slot->object));
		break;
	}

	case MTR_MEMO_S_LOCK:
	case MTR_MEMO_X_LOCK:
	case MTR_MEMO_SX_LOCK:
		break;
#ifdef UNIV_DEBUG
	default:
#endif /* UNIV_DEBUG */
		break;
	}
}
/** Release latches represented by a slot.
@param slot	memo slot */
static
void
memo_latch_release(mtr_memo_slot_t* slot)
{
	switch (slot->type) {
	case MTR_MEMO_BUF_FIX:
	case MTR_MEMO_PAGE_S_FIX:
	case MTR_MEMO_PAGE_SX_FIX:
	case MTR_MEMO_PAGE_X_FIX: {
		buf_block_t*	block;

		block = reinterpret_cast<buf_block_t*>(slot->object);

		memo_block_unfix(slot);

		buf_page_release_latch(block, slot->type);

		slot->object = NULL;
		break;
	}

	case MTR_MEMO_S_LOCK:
		rw_lock_s_unlock(reinterpret_cast<rw_lock_t*>(slot->object));
		slot->object = NULL;
		break;

	case MTR_MEMO_X_LOCK:
		rw_lock_x_unlock(reinterpret_cast<rw_lock_t*>(slot->object));
		slot->object = NULL;
		break;

	case MTR_MEMO_SX_LOCK:
		rw_lock_sx_unlock(reinterpret_cast<rw_lock_t*>(slot->object));
		slot->object = NULL;
		break;

#ifdef UNIV_DEBUG
	default:
		ut_ad(slot->type == MTR_MEMO_MODIFY);

		slot->object = NULL;
#endif /* UNIV_DEBUG */
	}
}

/** Release the latches acquired by the mini-transaction. */
struct ReleaseLatches {

	/** @return true always. */
	bool operator()(mtr_memo_slot_t* slot) const
	{
		if (slot->object != NULL) {
			memo_latch_release(slot);
		}

		return(true);
	}
};

/** Release the latches and blocks acquired by the mini-transaction. */
struct ReleaseAll {
	/** @return true always. */
	bool operator()(mtr_memo_slot_t* slot) const
	{
		if (slot->object != NULL) {
			memo_slot_release(slot);
		}

		return(true);
	}
};

#ifdef UNIV_DEBUG
/** Check that all slots have been handled. */
struct DebugCheck {
	/** @return true always. */
	bool operator()(const mtr_memo_slot_t* slot) const
	{
		ut_a(slot->object == NULL);
		return(true);
	}
};
#endif

/** Release a resource acquired by the mini-transaction. */
struct ReleaseBlocks {
	/** Release specific object */
	ReleaseBlocks(lsn_t start_lsn, lsn_t end_lsn, FlushObserver* observer)
		:
		m_end_lsn(end_lsn),
		m_start_lsn(start_lsn),
		m_flush_observer(observer)
	{
		/* Do nothing */
	}

	/** Add the modified page to the buffer flush list. */
	void add_dirty_page_to_flush_list(mtr_memo_slot_t* slot) const
	{
		ut_ad(m_end_lsn > 0);
		ut_ad(m_start_lsn > 0);

		buf_block_t*	block;

		block = reinterpret_cast<buf_block_t*>(slot->object);

		buf_flush_note_modification(block, m_start_lsn,
					    m_end_lsn, m_flush_observer);
	}

	/** @return true always. */
	bool operator()(mtr_memo_slot_t* slot) const
	{
		if (slot->object != NULL) {

			if (slot->type == MTR_MEMO_PAGE_X_FIX
			    || slot->type == MTR_MEMO_PAGE_SX_FIX) {

				add_dirty_page_to_flush_list(slot);
			}
		}

		return(true);
	}

	/** Mini-transaction REDO start LSN */
	lsn_t		m_end_lsn;

	/** Mini-transaction REDO end LSN */
	lsn_t		m_start_lsn;

	/** Flush observer */
	FlushObserver*	m_flush_observer;
};

/** Write the block contents to the REDO log */
struct mtr_write_log_t {
	/** Append a block to the redo log buffer.
	@return whether the appending should continue */
	bool operator()(const mtr_buf_t::block_t* block) const
	{
		log_write_low(block->begin(), block->used());
		return(true);
	}
};

/** Append records to the system-wide redo log buffer.
@param[in]	log	redo log records */
void
mtr_write_log(
	const mtr_buf_t*	log)
{
	const ulint	len = log->size();
	mtr_write_log_t	write_log;

	ut_ad(!recv_no_log_write);
	DBUG_PRINT("ib_log",
		   (ULINTPF " extra bytes written at " LSN_PF,
		    len, log_sys.lsn));

	log_reserve_and_open(len);
	log->for_each_block(write_log);
	log_close();
}

/** Start a mini-transaction. */
void mtr_t::start()
{
<<<<<<< HEAD
	UNIV_MEM_INVALID(this, sizeof(*this));

	UNIV_MEM_INVALID(&m_impl, sizeof(m_impl));

	m_commit_lsn = 0;

	new(&m_impl.m_log) mtr_buf_t();
	new(&m_impl.m_memo) mtr_buf_t();

	m_impl.m_mtr = this;
	m_impl.m_log_mode = MTR_LOG_ALL;
	m_impl.m_inside_ibuf = false;
	m_impl.m_modifications = false;
	m_impl.m_made_dirty = false;
	m_impl.m_n_log_recs = 0;
	m_impl.m_state = MTR_STATE_ACTIVE;
	ut_d(m_impl.m_user_space_id = TRX_SYS_SPACE);
	m_impl.m_user_space = NULL;
	m_impl.m_flush_observer = NULL;

	ut_d(m_impl.m_magic_n = MTR_MAGIC_N);
=======
  UNIV_MEM_INVALID(this, sizeof *this);

  new(&m_memo) mtr_buf_t();
  new(&m_log) mtr_buf_t();

  m_made_dirty= false;
  m_inside_ibuf= false;
  m_modifications= false;
  m_n_log_recs= 0;
  m_log_mode= MTR_LOG_ALL;
  ut_d(m_user_space_id= TRX_SYS_SPACE);
  m_user_space= NULL;
  m_undo_space= NULL;
  m_sys_space= NULL;
  m_state= MTR_STATE_ACTIVE;
  m_flush_observer= NULL;
  m_commit_lsn= 0;
>>>>>>> 2570cb8b
}

/** Release the resources */
inline void mtr_t::release_resources()
{
  ut_d(m_memo.for_each_block_in_reverse(CIterate<DebugCheck>()));
  m_log.erase();
  m_memo.erase();
  m_state= MTR_STATE_COMMITTED;
}

/** Commit a mini-transaction. */
void
mtr_t::commit()
{
  ut_ad(is_active());
  ut_ad(!is_inside_ibuf());

  /* This is a dirty read, for debugging. */
  ut_ad(!m_modifications || !recv_no_log_write);
  ut_ad(!m_modifications || m_log_mode != MTR_LOG_NONE);

  if (m_modifications
      && (m_n_log_recs || m_log_mode == MTR_LOG_NO_REDO))
  {
    ut_ad(!srv_read_only_mode || m_log_mode == MTR_LOG_NO_REDO);

    lsn_t start_lsn;

    if (const ulint len= prepare_write())
      start_lsn= finish_write(len);
    else
      start_lsn= m_commit_lsn;

    if (m_made_dirty)
      log_flush_order_mutex_enter();

    /* It is now safe to release the log mutex because the
    flush_order mutex will ensure that we are the first one
    to insert into the flush list. */
    log_mutex_exit();

    m_memo.for_each_block_in_reverse(CIterate<const ReleaseBlocks>
                                     (ReleaseBlocks(start_lsn, m_commit_lsn,
                                                    m_flush_observer)));
    if (m_made_dirty)
      log_flush_order_mutex_exit();

    m_memo.for_each_block_in_reverse(CIterate<ReleaseLatches>());
  }
  else
    m_memo.for_each_block_in_reverse(CIterate<ReleaseAll>());

  release_resources();
}

/** Commit a mini-transaction that did not modify any pages,
but generated some redo log on a higher level, such as
MLOG_FILE_NAME records and a MLOG_CHECKPOINT marker.
The caller must invoke log_mutex_enter() and log_mutex_exit().
This is to be used at log_checkpoint().
@param[in]	checkpoint_lsn		the LSN of the log checkpoint
@param[in]	write_mlog_checkpoint	Write MLOG_CHECKPOINT marker
					if it is enabled. */
void
mtr_t::commit_checkpoint(
	lsn_t	checkpoint_lsn,
	bool	write_mlog_checkpoint)
{
	ut_ad(log_mutex_own());
	ut_ad(is_active());
	ut_ad(!is_inside_ibuf());
	ut_ad(get_log_mode() == MTR_LOG_ALL);
	ut_ad(!m_made_dirty);
	ut_ad(m_memo.size() == 0);
	ut_ad(!srv_read_only_mode);
	ut_ad(write_mlog_checkpoint || m_n_log_recs > 1);

	switch (m_n_log_recs) {
	case 0:
		break;
	case 1:
		*m_log.front()->begin() |= MLOG_SINGLE_REC_FLAG;
		break;
	default:
		mlog_catenate_ulint(&m_log, MLOG_MULTI_REC_END, MLOG_1BYTE);
	}

	if (write_mlog_checkpoint) {
<<<<<<< HEAD
		byte*	ptr = m_impl.m_log.push<byte*>(SIZE_OF_MLOG_CHECKPOINT);
=======
		byte*	ptr = m_log.push<byte*>(SIZE_OF_MLOG_CHECKPOINT);
>>>>>>> 2570cb8b
		compile_time_assert(SIZE_OF_MLOG_CHECKPOINT == 1 + 8);
		*ptr = MLOG_CHECKPOINT;
		mach_write_to_8(ptr + 1, checkpoint_lsn);
	}

	finish_write(m_log.size());
	release_resources();

	if (write_mlog_checkpoint) {
		DBUG_PRINT("ib_log",
			   ("MLOG_CHECKPOINT(" LSN_PF ") written at " LSN_PF,
			    checkpoint_lsn, log_sys.lsn));
	}
}

#ifdef UNIV_DEBUG
/** Check if a tablespace is associated with the mini-transaction
(needed for generating a MLOG_FILE_NAME record)
@param[in]	space	tablespace
@return whether the mini-transaction is associated with the space */
bool
mtr_t::is_named_space(ulint space) const
{
<<<<<<< HEAD
	ut_ad(!m_impl.m_user_space
	      || m_impl.m_user_space->id != TRX_SYS_SPACE);
=======
	ut_ad(!m_sys_space || m_sys_space->id == TRX_SYS_SPACE);
	ut_ad(!m_undo_space || m_undo_space->id != TRX_SYS_SPACE);
	ut_ad(!m_user_space || m_user_space->id != TRX_SYS_SPACE);
	ut_ad(!m_sys_space || m_sys_space != m_user_space);
	ut_ad(!m_sys_space || m_sys_space != m_undo_space);
	ut_ad(!m_user_space || m_user_space != m_undo_space);
>>>>>>> 2570cb8b

	switch (get_log_mode()) {
	case MTR_LOG_NONE:
	case MTR_LOG_NO_REDO:
		return(true);
	case MTR_LOG_ALL:
	case MTR_LOG_SHORT_INSERTS:
		return(m_user_space_id == space
		       || is_predefined_tablespace(space));
	}

	ut_error;
	return(false);
}
/** Check if a tablespace is associated with the mini-transaction
(needed for generating a MLOG_FILE_NAME record)
@param[in]	space	tablespace
@return whether the mini-transaction is associated with the space */
bool mtr_t::is_named_space(const fil_space_t* space) const
{
	ut_ad(!m_impl.m_user_space
	      || m_impl.m_user_space->id != TRX_SYS_SPACE);

	switch (get_log_mode()) {
	case MTR_LOG_NONE:
	case MTR_LOG_NO_REDO:
		return true;
	case MTR_LOG_ALL:
	case MTR_LOG_SHORT_INSERTS:
		return(m_impl.m_user_space == space
		       || is_predefined_tablespace(space->id));
	}

	ut_error;
	return false;
}
#endif /* UNIV_DEBUG */

/** Acquire a tablespace X-latch.
NOTE: use mtr_x_lock_space().
@param[in]	space_id	tablespace ID
@param[in]	file		file name from where called
@param[in]	line		line number in file
@return the tablespace object (never NULL) */
fil_space_t*
mtr_t::x_lock_space(ulint space_id, const char* file, unsigned line)
{
	fil_space_t*	space;

	ut_ad(is_active());

	if (space_id == TRX_SYS_SPACE) {
<<<<<<< HEAD
		space = fil_system.sys_space;
	} else if ((space = m_impl.m_user_space) && space_id == space->id) {
	} else {
=======
		space = m_sys_space;

		if (!space) {
			space = m_sys_space = fil_space_get(space_id);
		}
	} else if ((space = m_user_space) && space_id == space->id) {
	} else if ((space = m_undo_space) && space_id == space->id) {
	} else if (get_log_mode() == MTR_LOG_NO_REDO) {
>>>>>>> 2570cb8b
		space = fil_space_get(space_id);
		ut_ad(get_log_mode() != MTR_LOG_NO_REDO
		      || space->purpose == FIL_TYPE_TEMPORARY
		      || space->purpose == FIL_TYPE_IMPORT
		      || my_atomic_loadlint(&space->redo_skipped_count) > 0
		      || srv_is_tablespace_truncated(space->id));
<<<<<<< HEAD
=======
	} else {
		/* called from trx_rseg_create() */
		space = m_undo_space = fil_space_get(space_id);
>>>>>>> 2570cb8b
	}

	ut_ad(space);
	ut_ad(space->id == space_id);
	x_lock(&space->latch, file, line);
	ut_ad(space->purpose == FIL_TYPE_TEMPORARY
	      || space->purpose == FIL_TYPE_IMPORT
	      || space->purpose == FIL_TYPE_TABLESPACE);
	return(space);
}

<<<<<<< HEAD
=======
/** Look up the system tablespace. */
void
mtr_t::lookup_sys_space()
{
	ut_ad(!m_sys_space);
	m_sys_space = fil_space_get(TRX_SYS_SPACE);
	ut_ad(m_sys_space);
}

/** Look up the user tablespace.
@param[in]	space_id	tablespace ID */
void
mtr_t::lookup_user_space(ulint space_id)
{
	ut_ad(space_id != TRX_SYS_SPACE);
	ut_ad(m_user_space_id == space_id);
	ut_ad(!m_user_space);
	m_user_space = fil_space_get(space_id);
	ut_ad(m_user_space);
}

/** Set the tablespace associated with the mini-transaction
(needed for generating a MLOG_FILE_NAME record)
@param[in]	space	user or system tablespace */
void
mtr_t::set_named_space(fil_space_t* space)
{
	ut_ad(m_user_space_id == TRX_SYS_SPACE);
	ut_d(m_user_space_id = space->id);
	if (space->id == TRX_SYS_SPACE) {
		ut_ad(!m_sys_space || m_sys_space == space);
		m_sys_space = space;
	} else {
		m_user_space = space;
	}
}

>>>>>>> 2570cb8b
/** Release an object in the memo stack.
@return true if released */
bool
mtr_t::memo_release(const void* object, ulint type)
{
	ut_ad(is_active());

	/* We cannot release a page that has been written to in the
	middle of a mini-transaction. */
	ut_ad(!m_modifications || type != MTR_MEMO_PAGE_X_FIX);

	Iterate<Find> iteration(Find(object, type));

	if (!m_memo.for_each_block_in_reverse(iteration)) {
		memo_slot_release(iteration.functor.m_slot);
		return(true);
	}

	return(false);
}

/** Release a page latch.
@param[in]	ptr	pointer to within a page frame
@param[in]	type	object type: MTR_MEMO_PAGE_X_FIX, ... */
void
mtr_t::release_page(const void* ptr, mtr_memo_type_t type)
{
	ut_ad(is_active());

	/* We cannot release a page that has been written to in the
	middle of a mini-transaction. */
	ut_ad(!m_modifications || type != MTR_MEMO_PAGE_X_FIX);

	Iterate<FindPage> iteration(FindPage(ptr, type));

	if (!m_memo.for_each_block_in_reverse(iteration)) {
		memo_slot_release(iteration.functor.get_slot());
		return;
	}

	/* The page was not found! */
	ut_ad(0);
}

/** Prepare to write the mini-transaction log to the redo log buffer.
@return number of bytes to write in finish_write() */
inline ulint mtr_t::prepare_write()
{
	ut_ad(!recv_no_log_write);

<<<<<<< HEAD
	switch (m_impl->m_log_mode) {
	case MTR_LOG_SHORT_INSERTS:
		ut_ad(0);
		/* fall through */
	case MTR_LOG_NO_REDO:
	case MTR_LOG_NONE:
		ut_ad(m_impl->m_log.size() == 0);
		log_mutex_enter();
		m_end_lsn = m_start_lsn = log_sys.lsn;
		return(0);
	case MTR_LOG_ALL:
		break;
=======
	if (UNIV_UNLIKELY(m_log_mode != MTR_LOG_ALL)) {
		ut_ad(m_log_mode == MTR_LOG_NO_REDO);
		ut_ad(m_log.size() == 0);
		log_mutex_enter();
		m_commit_lsn = log_sys->lsn;
		return 0;
>>>>>>> 2570cb8b
	}

	ulint	len	= m_log.size();
	ulint	n_recs	= m_n_log_recs;
	ut_ad(len > 0);
	ut_ad(n_recs > 0);

	if (len > srv_log_buffer_size / 2) {
		log_buffer_extend(ulong((len + 1) * 2));
	}

	ut_ad(m_n_log_recs == n_recs);

	fil_space_t*	space = m_user_space;

	if (space != NULL && is_predefined_tablespace(space->id)) {
		/* Omit MLOG_FILE_NAME for predefined tablespaces. */
		space = NULL;
	}

	log_mutex_enter();

	if (fil_names_write_if_was_clean(space, this)) {
		/* This mini-transaction was the first one to modify
		this tablespace since the latest checkpoint, so
		some MLOG_FILE_NAME records were appended to m_log. */
		ut_ad(m_n_log_recs > n_recs);
		mlog_catenate_ulint(&m_log, MLOG_MULTI_REC_END, MLOG_1BYTE);
		len = m_log.size();
	} else {
		/* This was not the first time of dirtying a
		tablespace since the latest checkpoint. */

		ut_ad(n_recs == m_n_log_recs);

		if (n_recs <= 1) {
			ut_ad(n_recs == 1);

			/* Flag the single log record as the
			only record in this mini-transaction. */
			*m_log.front()->begin() |= MLOG_SINGLE_REC_FLAG;
		} else {
			/* Because this mini-transaction comprises
			multiple log records, append MLOG_MULTI_REC_END
			at the end. */

			mlog_catenate_ulint(&m_log, MLOG_MULTI_REC_END,
					    MLOG_1BYTE);
			len++;
		}
	}

	/* check and attempt a checkpoint if exceeding capacity */
	log_margin_checkpoint_age(len);

	return(len);
}

/** Append the redo log records to the redo log buffer
@param[in] len	number of bytes to write
@return start_lsn */
inline lsn_t mtr_t::finish_write(ulint len)
{
	ut_ad(m_log_mode == MTR_LOG_ALL);
	ut_ad(log_mutex_own());
	ut_ad(m_log.size() == len);
	ut_ad(len > 0);

	lsn_t start_lsn;

	if (m_log.is_small()) {
		const mtr_buf_t::block_t* front = m_log.front();
		ut_ad(len <= front->used());

		m_commit_lsn = log_reserve_and_write_fast(front->begin(), len,
							  &start_lsn);

		if (m_commit_lsn) {
			return start_lsn;
		}
	}

	/* Open the database log for log_write_low */
	start_lsn = log_reserve_and_open(len);

	mtr_write_log_t	write_log;
	m_log.for_each_block(write_log);

	m_commit_lsn = log_close();
	return start_lsn;
}

<<<<<<< HEAD
=======
/** Release the free extents that was reserved using
fsp_reserve_free_extents().  This is equivalent to calling
fil_space_release_free_extents().  This is intended for use
with index pages.
@param[in]	n_reserved	number of reserved extents */
void
mtr_t::release_free_extents(ulint n_reserved)
{
	fil_space_t*	space;

	ut_ad(!m_undo_space);

	if (m_user_space) {

		ut_ad(m_user_space->id == m_user_space_id);
		ut_ad(memo_contains(get_memo(), &m_user_space->latch,
				    MTR_MEMO_X_LOCK));

		space = m_user_space;
	} else {

		ut_ad(m_sys_space->id == TRX_SYS_SPACE);
		ut_ad(memo_contains(get_memo(), &m_sys_space->latch,
				    MTR_MEMO_X_LOCK));

		space = m_sys_space;
	}

	space->release_free_extents(n_reserved);
}

>>>>>>> 2570cb8b
#ifdef UNIV_DEBUG
/** Check if memo contains the given item.
@return	true if contains */
bool
mtr_t::memo_contains(
	const mtr_buf_t*	memo,
	const void*		object,
	ulint			type)
{
	Iterate<Find> iteration(Find(object, type));
	if (memo->for_each_block_in_reverse(iteration)) {
		return(false);
	}

	switch (type) {
	case MTR_MEMO_X_LOCK:
		ut_ad(rw_lock_own((rw_lock_t*) object, RW_LOCK_X));
		break;
	case MTR_MEMO_SX_LOCK:
		ut_ad(rw_lock_own((rw_lock_t*) object, RW_LOCK_SX));
		break;
	case MTR_MEMO_S_LOCK:
		ut_ad(rw_lock_own((rw_lock_t*) object, RW_LOCK_S));
		break;
	}

	return(true);
}

/** Debug check for flags */
struct FlaggedCheck {
	FlaggedCheck(const void* ptr, ulint flags)
		:
		m_ptr(ptr),
		m_flags(flags)
	{
		/* There must be some flags to look for. */
		ut_ad(flags);
		/* Look for rw-lock-related and page-related flags. */
		ut_ad(!(flags & ulint(~(MTR_MEMO_PAGE_S_FIX
					| MTR_MEMO_PAGE_X_FIX
					| MTR_MEMO_PAGE_SX_FIX
					| MTR_MEMO_BUF_FIX
					| MTR_MEMO_MODIFY
					| MTR_MEMO_X_LOCK
					| MTR_MEMO_SX_LOCK
					| MTR_MEMO_S_LOCK))));
		/* Either some rw-lock-related or page-related flags
		must be specified, but not both at the same time. */
		ut_ad(!(flags & (MTR_MEMO_PAGE_S_FIX
				 | MTR_MEMO_PAGE_X_FIX
				 | MTR_MEMO_PAGE_SX_FIX
				 | MTR_MEMO_BUF_FIX
				 | MTR_MEMO_MODIFY))
		      == !!(flags & (MTR_MEMO_X_LOCK
				     | MTR_MEMO_SX_LOCK
				     | MTR_MEMO_S_LOCK)));
	}

	/** Visit a memo entry.
	@param[in]	slot	memo entry to visit
	@retval	false	if m_ptr was found
	@retval	true	if the iteration should continue */
	bool operator()(const mtr_memo_slot_t* slot) const
	{
		if (m_ptr != slot->object || !(m_flags & slot->type)) {
			return(true);
		}

		if (ulint flags = m_flags & (MTR_MEMO_PAGE_S_FIX
					     | MTR_MEMO_PAGE_SX_FIX
					     | MTR_MEMO_PAGE_X_FIX)) {
			rw_lock_t* lock = &static_cast<buf_block_t*>(
				const_cast<void*>(m_ptr))->lock;
			ut_ad(rw_lock_own_flagged(lock, flags));
		} else {
			rw_lock_t* lock = static_cast<rw_lock_t*>(
				const_cast<void*>(m_ptr));
			ut_ad(rw_lock_own_flagged(lock, m_flags >> 5));
		}

		return(false);
	}

	const void*const	m_ptr;
	const ulint		m_flags;
};

/** Check if memo contains the given item.
@param object		object to search
@param flags		specify types of object (can be ORred) of
			MTR_MEMO_PAGE_S_FIX ... values
@return true if contains */
bool
mtr_t::memo_contains_flagged(const void* ptr, ulint flags) const
{
	ut_ad(is_active());

	return !m_memo.for_each_block_in_reverse(
		CIterate<FlaggedCheck>(FlaggedCheck(ptr, flags)));
}

/** Check if memo contains the given page.
@param[in]	ptr	pointer to within buffer frame
@param[in]	flags	specify types of object with OR of
			MTR_MEMO_PAGE_S_FIX... values
@return	the block
@retval	NULL	if not found */
buf_block_t*
mtr_t::memo_contains_page_flagged(
	const byte*	ptr,
	ulint		flags) const
{
	Iterate<FindPage> iteration(FindPage(ptr, flags));
	return m_memo.for_each_block_in_reverse(iteration)
		? NULL : iteration.functor.get_block();
}

/** Mark the given latched page as modified.
@param[in]	ptr	pointer to within buffer frame */
void
mtr_t::memo_modify_page(const byte* ptr)
{
	buf_block_t*	block = memo_contains_page_flagged(
		ptr, MTR_MEMO_PAGE_X_FIX | MTR_MEMO_PAGE_SX_FIX);
	ut_ad(block != NULL);

	if (!memo_contains(get_memo(), block, MTR_MEMO_MODIFY)) {
		memo_push(block, MTR_MEMO_MODIFY);
	}
}

/** Print info of an mtr handle. */
void
mtr_t::print() const
{
	ib::info() << "Mini-transaction handle: memo size "
		<< m_memo.size() << " bytes log size "
		<< get_log()->size() << " bytes";
}

#endif /* UNIV_DEBUG */<|MERGE_RESOLUTION|>--- conflicted
+++ resolved
@@ -439,29 +439,6 @@
 /** Start a mini-transaction. */
 void mtr_t::start()
 {
-<<<<<<< HEAD
-	UNIV_MEM_INVALID(this, sizeof(*this));
-
-	UNIV_MEM_INVALID(&m_impl, sizeof(m_impl));
-
-	m_commit_lsn = 0;
-
-	new(&m_impl.m_log) mtr_buf_t();
-	new(&m_impl.m_memo) mtr_buf_t();
-
-	m_impl.m_mtr = this;
-	m_impl.m_log_mode = MTR_LOG_ALL;
-	m_impl.m_inside_ibuf = false;
-	m_impl.m_modifications = false;
-	m_impl.m_made_dirty = false;
-	m_impl.m_n_log_recs = 0;
-	m_impl.m_state = MTR_STATE_ACTIVE;
-	ut_d(m_impl.m_user_space_id = TRX_SYS_SPACE);
-	m_impl.m_user_space = NULL;
-	m_impl.m_flush_observer = NULL;
-
-	ut_d(m_impl.m_magic_n = MTR_MAGIC_N);
-=======
   UNIV_MEM_INVALID(this, sizeof *this);
 
   new(&m_memo) mtr_buf_t();
@@ -474,12 +451,9 @@
   m_log_mode= MTR_LOG_ALL;
   ut_d(m_user_space_id= TRX_SYS_SPACE);
   m_user_space= NULL;
-  m_undo_space= NULL;
-  m_sys_space= NULL;
   m_state= MTR_STATE_ACTIVE;
   m_flush_observer= NULL;
   m_commit_lsn= 0;
->>>>>>> 2570cb8b
 }
 
 /** Release the resources */
@@ -569,11 +543,7 @@
 	}
 
 	if (write_mlog_checkpoint) {
-<<<<<<< HEAD
-		byte*	ptr = m_impl.m_log.push<byte*>(SIZE_OF_MLOG_CHECKPOINT);
-=======
 		byte*	ptr = m_log.push<byte*>(SIZE_OF_MLOG_CHECKPOINT);
->>>>>>> 2570cb8b
 		compile_time_assert(SIZE_OF_MLOG_CHECKPOINT == 1 + 8);
 		*ptr = MLOG_CHECKPOINT;
 		mach_write_to_8(ptr + 1, checkpoint_lsn);
@@ -597,17 +567,7 @@
 bool
 mtr_t::is_named_space(ulint space) const
 {
-<<<<<<< HEAD
-	ut_ad(!m_impl.m_user_space
-	      || m_impl.m_user_space->id != TRX_SYS_SPACE);
-=======
-	ut_ad(!m_sys_space || m_sys_space->id == TRX_SYS_SPACE);
-	ut_ad(!m_undo_space || m_undo_space->id != TRX_SYS_SPACE);
 	ut_ad(!m_user_space || m_user_space->id != TRX_SYS_SPACE);
-	ut_ad(!m_sys_space || m_sys_space != m_user_space);
-	ut_ad(!m_sys_space || m_sys_space != m_undo_space);
-	ut_ad(!m_user_space || m_user_space != m_undo_space);
->>>>>>> 2570cb8b
 
 	switch (get_log_mode()) {
 	case MTR_LOG_NONE:
@@ -628,21 +588,19 @@
 @return whether the mini-transaction is associated with the space */
 bool mtr_t::is_named_space(const fil_space_t* space) const
 {
-	ut_ad(!m_impl.m_user_space
-	      || m_impl.m_user_space->id != TRX_SYS_SPACE);
-
-	switch (get_log_mode()) {
-	case MTR_LOG_NONE:
-	case MTR_LOG_NO_REDO:
-		return true;
-	case MTR_LOG_ALL:
-	case MTR_LOG_SHORT_INSERTS:
-		return(m_impl.m_user_space == space
-		       || is_predefined_tablespace(space->id));
-	}
-
-	ut_error;
-	return false;
+  ut_ad(!m_user_space || m_user_space->id != TRX_SYS_SPACE);
+
+  switch (get_log_mode()) {
+  case MTR_LOG_NONE:
+  case MTR_LOG_NO_REDO:
+    return true;
+  case MTR_LOG_ALL:
+  case MTR_LOG_SHORT_INSERTS:
+    return m_user_space == space || is_predefined_tablespace(space->id);
+  }
+
+  ut_error;
+  return false;
 }
 #endif /* UNIV_DEBUG */
 
@@ -660,32 +618,15 @@
 	ut_ad(is_active());
 
 	if (space_id == TRX_SYS_SPACE) {
-<<<<<<< HEAD
 		space = fil_system.sys_space;
-	} else if ((space = m_impl.m_user_space) && space_id == space->id) {
+	} else if ((space = m_user_space) && space_id == space->id) {
 	} else {
-=======
-		space = m_sys_space;
-
-		if (!space) {
-			space = m_sys_space = fil_space_get(space_id);
-		}
-	} else if ((space = m_user_space) && space_id == space->id) {
-	} else if ((space = m_undo_space) && space_id == space->id) {
-	} else if (get_log_mode() == MTR_LOG_NO_REDO) {
->>>>>>> 2570cb8b
 		space = fil_space_get(space_id);
 		ut_ad(get_log_mode() != MTR_LOG_NO_REDO
 		      || space->purpose == FIL_TYPE_TEMPORARY
 		      || space->purpose == FIL_TYPE_IMPORT
 		      || my_atomic_loadlint(&space->redo_skipped_count) > 0
 		      || srv_is_tablespace_truncated(space->id));
-<<<<<<< HEAD
-=======
-	} else {
-		/* called from trx_rseg_create() */
-		space = m_undo_space = fil_space_get(space_id);
->>>>>>> 2570cb8b
 	}
 
 	ut_ad(space);
@@ -697,46 +638,6 @@
 	return(space);
 }
 
-<<<<<<< HEAD
-=======
-/** Look up the system tablespace. */
-void
-mtr_t::lookup_sys_space()
-{
-	ut_ad(!m_sys_space);
-	m_sys_space = fil_space_get(TRX_SYS_SPACE);
-	ut_ad(m_sys_space);
-}
-
-/** Look up the user tablespace.
-@param[in]	space_id	tablespace ID */
-void
-mtr_t::lookup_user_space(ulint space_id)
-{
-	ut_ad(space_id != TRX_SYS_SPACE);
-	ut_ad(m_user_space_id == space_id);
-	ut_ad(!m_user_space);
-	m_user_space = fil_space_get(space_id);
-	ut_ad(m_user_space);
-}
-
-/** Set the tablespace associated with the mini-transaction
-(needed for generating a MLOG_FILE_NAME record)
-@param[in]	space	user or system tablespace */
-void
-mtr_t::set_named_space(fil_space_t* space)
-{
-	ut_ad(m_user_space_id == TRX_SYS_SPACE);
-	ut_d(m_user_space_id = space->id);
-	if (space->id == TRX_SYS_SPACE) {
-		ut_ad(!m_sys_space || m_sys_space == space);
-		m_sys_space = space;
-	} else {
-		m_user_space = space;
-	}
-}
-
->>>>>>> 2570cb8b
 /** Release an object in the memo stack.
 @return true if released */
 bool
@@ -787,27 +688,12 @@
 {
 	ut_ad(!recv_no_log_write);
 
-<<<<<<< HEAD
-	switch (m_impl->m_log_mode) {
-	case MTR_LOG_SHORT_INSERTS:
-		ut_ad(0);
-		/* fall through */
-	case MTR_LOG_NO_REDO:
-	case MTR_LOG_NONE:
-		ut_ad(m_impl->m_log.size() == 0);
-		log_mutex_enter();
-		m_end_lsn = m_start_lsn = log_sys.lsn;
-		return(0);
-	case MTR_LOG_ALL:
-		break;
-=======
 	if (UNIV_UNLIKELY(m_log_mode != MTR_LOG_ALL)) {
 		ut_ad(m_log_mode == MTR_LOG_NO_REDO);
 		ut_ad(m_log.size() == 0);
 		log_mutex_enter();
-		m_commit_lsn = log_sys->lsn;
+		m_commit_lsn = log_sys.lsn;
 		return 0;
->>>>>>> 2570cb8b
 	}
 
 	ulint	len	= m_log.size();
@@ -900,40 +786,6 @@
 	return start_lsn;
 }
 
-<<<<<<< HEAD
-=======
-/** Release the free extents that was reserved using
-fsp_reserve_free_extents().  This is equivalent to calling
-fil_space_release_free_extents().  This is intended for use
-with index pages.
-@param[in]	n_reserved	number of reserved extents */
-void
-mtr_t::release_free_extents(ulint n_reserved)
-{
-	fil_space_t*	space;
-
-	ut_ad(!m_undo_space);
-
-	if (m_user_space) {
-
-		ut_ad(m_user_space->id == m_user_space_id);
-		ut_ad(memo_contains(get_memo(), &m_user_space->latch,
-				    MTR_MEMO_X_LOCK));
-
-		space = m_user_space;
-	} else {
-
-		ut_ad(m_sys_space->id == TRX_SYS_SPACE);
-		ut_ad(memo_contains(get_memo(), &m_sys_space->latch,
-				    MTR_MEMO_X_LOCK));
-
-		space = m_sys_space;
-	}
-
-	space->release_free_extents(n_reserved);
-}
-
->>>>>>> 2570cb8b
 #ifdef UNIV_DEBUG
 /** Check if memo contains the given item.
 @return	true if contains */

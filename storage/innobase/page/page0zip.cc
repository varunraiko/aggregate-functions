--- conflicted
+++ resolved
@@ -28,7 +28,6 @@
 #include "page0size.h"
 #include "page0zip.h"
 
-<<<<<<< HEAD
 /** A BLOB field reference full of zero, for use in assertions and tests.
 Initially, BLOB field references are set to zero, in
 dtuple_convert_big_rec(). */
@@ -39,17 +38,6 @@
         0, 0, 0, 0, 0,
 };
 
-=======
-#define THIS_MODULE
-#include "page0zip.h"
-#ifdef UNIV_NONINL
-# include "page0zip.ic"
-#endif
-#undef THIS_MODULE
-#include "fil0fil.h"
-#include "buf0checksum.h"
-#include "mach0data.h"
->>>>>>> 7b082fb0
 #ifndef UNIV_INNOCHECKSUM
 #include "page0page.h"
 #include "mtr0log.h"
@@ -4998,78 +4986,31 @@
 	return(0);
 }
 
-/**********************************************************************//**
-Verify a compressed page's checksum.
-@return TRUE if the stored checksum is valid according to the value of
-innodb_checksum_algorithm */
-ibool
-page_zip_verify_checksum(
-/*=====================*/
-	const void*	data,		/*!< in: compressed page */
-	ulint		size)		/*!< in: size of compressed page */
-{
-<<<<<<< HEAD
+/** Validate the checksum on a ROW_FORMAT=COMPRESSED page.
+@param data    ROW_FORMAT=COMPRESSED page
+@param size    size of the page, in bytes
+@return whether the stored checksum matches innodb_checksum_algorithm */
+bool page_zip_verify_checksum(const void *data, size_t size)
+{
+	const srv_checksum_algorithm_t	curr_algo =
+		static_cast<srv_checksum_algorithm_t>(srv_checksum_algorithm);
+
+	if (curr_algo == SRV_CHECKSUM_ALGORITHM_NONE) {
+		return true;
+	}
+
+	for (size_t i = 0; i < size; i++) {
+		if (static_cast<const byte*>(data)[i] != 0) {
+			goto not_all_zeroes;
+		}
+	}
+
+	return true;
+
+not_all_zeroes:
 	const uint32_t stored = mach_read_from_4(
 		static_cast<const byte*>(data) + FIL_PAGE_SPACE_OR_CHKSUM);
-=======
-	ib_uint32_t	stored;
-	ib_uint32_t	calc;
-	ib_uint32_t	crc32 = 0 /* silence bogus warning */;
-	ib_uint32_t	innodb = 0 /* silence bogus warning */;
-
-	const srv_checksum_algorithm_t	curr_algo =
-		static_cast<srv_checksum_algorithm_t>(srv_checksum_algorithm);
->>>>>>> 7b082fb0
-
-	if (curr_algo == SRV_CHECKSUM_ALGORITHM_NONE) {
-		return true;
-	}
-
-<<<<<<< HEAD
-	/* Check if page is empty */
-	if (stored == 0
-	    && *reinterpret_cast<const ib_uint64_t*>(static_cast<const char*>(
-		data)
-		+ FIL_PAGE_LSN) == 0) {
-		/* make sure that the page is really empty */
-#ifdef UNIV_INNOCHECKSUM
-		ulint i;
-		for (i = 0; i < size; i++) {
-			if (*((const char*) data + i) != 0)
-				break;
-		}
-		if (i >= size) {
-			if (log_file) {
-			fprintf(log_file, "Page::%llu is empty and"
-					" uncorrupted\n", cur_page_num);
-			}
-
-			return(TRUE);
-		}
-#else
-		for (ulint i = 0; i < size; i++) {
-			if (*((const char*) data + i) != 0) {
-				return(FALSE);
-			}
-		}
-		/* Empty page */
-		return(TRUE);
-#endif /* UNIV_INNOCHECKSUM */
-=======
-	bool all_zeroes = true;
-	for (size_t i = 0; i < size; i++) {
-		if (static_cast<const byte*>(data)[i] != 0) {
-			all_zeroes = false;
-			break;
-		}
->>>>>>> 7b082fb0
-	}
-
-	if (all_zeroes) {
-		return true;
-	}
-
-<<<<<<< HEAD
+
 	uint32_t calc = page_zip_calc_checksum(data, size, curr_algo);
 
 #ifdef UNIV_INNOCHECKSUM
@@ -5084,7 +5025,6 @@
 	}
 
 	if (!strict_verify) {
-
 		const uint32_t	crc32 = page_zip_calc_checksum(
 			data, size, SRV_CHECKSUM_ALGORITHM_CRC32);
 
@@ -5098,13 +5038,6 @@
 		}
 	}
 #endif /* UNIV_INNOCHECKSUM */
-=======
-	stored = static_cast<ib_uint32_t>(mach_read_from_4(
-		static_cast<const unsigned char*>(data) + FIL_PAGE_SPACE_OR_CHKSUM));
-
-	calc = static_cast<ib_uint32_t>(page_zip_calc_checksum(
-		data, size, curr_algo));
->>>>>>> 7b082fb0
 
 	if (stored == calc) {
 		return(TRUE);

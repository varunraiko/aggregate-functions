--- conflicted
+++ resolved
@@ -3312,39 +3312,6 @@
 	return(err);
 }
 
-<<<<<<< HEAD
-static
-void
-fil_wait_crypt_bg_threads(
-	dict_table_t* table)
-{
-	time_t start = time(0);
-	time_t last = start;
-
-	while (table->get_ref_count()> 0) {
-		dict_mutex_exit_for_mysql();
-		os_thread_sleep(20000);
-		dict_mutex_enter_for_mysql();
-		time_t now = time(0);
-
-		if (now >= last + 30) {
-			ib::warn()
-				<< "Waited " << now - start
-				<< " seconds for ref-count on table "
-				<< table->name;
-			last = now;
-		}
-		if (now >= start + 300) {
-			ib::warn()
-				<< "After " << now - start
-				<< " seconds, gave up waiting "
-				<< "for ref-count on table " << table->name;
-			break;
-		}
-	}
-}
-=======
->>>>>>> 99e36a71
 /** Drop ancillary FTS tables as part of dropping a table.
 @param[in,out]	table		Table cache entry
 @param[in,out]	trx		Transaction handle

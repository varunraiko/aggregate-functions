--- conflicted
+++ resolved
@@ -157,33 +157,16 @@
 	ut_ad(index->n_uniq <= MAX_REF_PARTS);
 	ulint trx_id_offset = index->trx_id_offset;
 	if (!trx_id_offset) {
-<<<<<<< HEAD
 		/* Reserve enough offsets for the PRIMARY KEY and 2 columns
 		so that we can access DB_TRX_ID, DB_ROLL_PTR. */
-		ulint	offsets_[REC_OFFS_HEADER_SIZE + MAX_REF_PARTS + 2];
+		offset_t offsets_[REC_OFFS_HEADER_SIZE + MAX_REF_PARTS + 2];
 		rec_offs_init(offsets_);
 		mem_heap_t* heap = NULL;
 		const ulint trx_id_pos = index->n_uniq ? index->n_uniq : 1;
-		ulint* offsets = rec_get_offsets(rec, index, offsets_, true,
+		offset_t* offsets = rec_get_offsets(rec, index, offsets_, true,
 						 trx_id_pos + 1, &heap);
 		ut_ad(!heap);
 		ulint len;
-=======
-		mem_heap_t*	heap	= NULL;
-		ulint		trx_id_col;
-		const offset_t*	offsets;
-		ulint		len;
-
-		trx_id_col = dict_index_get_sys_col_pos(
-			btr_cur_get_index(btr_cur), DATA_TRX_ID);
-		ut_ad(trx_id_col > 0);
-		ut_ad(trx_id_col != ULINT_UNDEFINED);
-
-		offsets = rec_get_offsets(
-			btr_cur_get_rec(btr_cur), btr_cur_get_index(btr_cur),
-			NULL, true, trx_id_col + 1, &heap);
-
->>>>>>> f0aa073f
 		trx_id_offset = rec_get_nth_field_offs(
 			offsets, trx_id_pos, &len);
 		ut_ad(len == DATA_TRX_ID_LEN);
@@ -420,7 +403,7 @@
 		ut_ad(index->n_uniq <= MAX_REF_PARTS);
 		/* Reserve enough offsets for the PRIMARY KEY and 2 columns
 		so that we can access DB_TRX_ID, DB_ROLL_PTR. */
-		ulint	offsets_[REC_OFFS_HEADER_SIZE + MAX_REF_PARTS + 2];
+		offset_t offsets_[REC_OFFS_HEADER_SIZE + MAX_REF_PARTS + 2];
 		rec_offs_init(offsets_);
 		offsets = rec_get_offsets(
 			rec, index, offsets_, true, trx_id_pos + 2, &heap);

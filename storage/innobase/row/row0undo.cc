/*****************************************************************************

Copyright (c) 1997, 2016, Oracle and/or its affiliates. All Rights Reserved.
Copyright (c) 2017, 2020, MariaDB Corporation.

This program is free software; you can redistribute it and/or modify it under
the terms of the GNU General Public License as published by the Free Software
Foundation; version 2 of the License.

This program is distributed in the hope that it will be useful, but WITHOUT
ANY WARRANTY; without even the implied warranty of MERCHANTABILITY or FITNESS
FOR A PARTICULAR PURPOSE. See the GNU General Public License for more details.

You should have received a copy of the GNU General Public License along with
this program; if not, write to the Free Software Foundation, Inc.,
51 Franklin Street, Fifth Floor, Boston, MA 02110-1335 USA

*****************************************************************************/

/**************************************************//**
@file row/row0undo.cc
Row undo

Created 1/8/1997 Heikki Tuuri
*******************************************************/

#include "row0undo.h"
#include "fsp0fsp.h"
#include "mach0data.h"
#include "trx0rseg.h"
#include "trx0trx.h"
#include "trx0roll.h"
#include "trx0undo.h"
#include "trx0purge.h"
#include "trx0rec.h"
#include "que0que.h"
#include "row0row.h"
#include "row0uins.h"
#include "row0umod.h"
#include "row0upd.h"
#include "row0mysql.h"
#include "srv0srv.h"
#include "srv0start.h"

/* How to undo row operations?
(1) For an insert, we have stored a prefix of the clustered index record
in the undo log. Using it, we look for the clustered record, and using
that we look for the records in the secondary indexes. The insert operation
may have been left incomplete, if the database crashed, for example.
We may have look at the trx id and roll ptr to make sure the record in the
clustered index is really the one for which the undo log record was
written. We can use the framework we get from the original insert op.
(2) Delete marking: We can use the framework we get from the original
delete mark op. We only have to check the trx id.
(3) Update: This may be the most complicated. We have to use the framework
we get from the original update op.

What if the same trx repeatedly deletes and inserts an identical row.
Then the row id changes and also roll ptr. What if the row id was not
part of the ordering fields in the clustered index? Maybe we have to write
it to undo log. Well, maybe not, because if we order the row id and trx id
in descending order, then the only undeleted copy is the first in the
index. Our searches in row operations always position the cursor before
the first record in the result set. But, if there is no key defined for
a table, then it would be desirable that row id is in ascending order.
So, lets store row id in descending order only if it is not an ordering
field in the clustered index.

NOTE: Deletes and inserts may lead to situation where there are identical
records in a secondary index. Is that a problem in the B-tree? Yes.
Also updates can lead to this, unless trx id and roll ptr are included in
ord fields.
(1) Fix in clustered indexes: include row id, trx id, and roll ptr
in node pointers of B-tree.
(2) Fix in secondary indexes: include all fields in node pointers, and
if an entry is inserted, check if it is equal to the right neighbor,
in which case update the right neighbor: the neighbor must be delete
marked, set it unmarked and write the trx id of the current transaction.

What if the same trx repeatedly updates the same row, updating a secondary
index field or not? Updating a clustered index ordering field?

(1) If it does not update the secondary index and not the clustered index
ord field. Then the secondary index record stays unchanged, but the
trx id in the secondary index record may be smaller than in the clustered
index record. This is no problem?
(2) If it updates secondary index ord field but not clustered: then in
secondary index there are delete marked records, which differ in an
ord field. No problem.
(3) Updates clustered ord field but not secondary, and secondary index
is unique. Then the record in secondary index is just updated at the
clustered ord field.
(4)

Problem with duplicate records:
Fix 1: Add a trx op no field to all indexes. A problem: if a trx with a
bigger trx id has inserted and delete marked a similar row, our trx inserts
again a similar row, and a trx with an even bigger id delete marks it. Then
the position of the row should change in the index if the trx id affects
the alphabetical ordering.

Fix 2: If an insert encounters a similar row marked deleted, we turn the
insert into an 'update' of the row marked deleted. Then we must write undo
info on the update. A problem: what if a purge operation tries to remove
the delete marked row?

We can think of the database row versions as a linked list which starts
from the record in the clustered index, and is linked by roll ptrs
through undo logs. The secondary index records are references which tell
what kinds of records can be found in this linked list for a record
in the clustered index.

How to do the purge? A record can be removed from the clustered index
if its linked list becomes empty, i.e., the row has been marked deleted
and its roll ptr points to the record in the undo log we are going through,
doing the purge. Similarly, during a rollback, a record can be removed
if the stored roll ptr in the undo log points to a trx already (being) purged,
or if the roll ptr is NULL, i.e., it was a fresh insert. */

/********************************************************************//**
Creates a row undo node to a query graph.
@return own: undo node */
undo_node_t*
row_undo_node_create(
/*=================*/
	trx_t*		trx,	/*!< in/out: transaction */
	que_thr_t*	parent,	/*!< in: parent node, i.e., a thr node */
	mem_heap_t*	heap)	/*!< in: memory heap where created */
{
	undo_node_t*	undo;

	ut_ad(trx_state_eq(trx, TRX_STATE_ACTIVE)
	      || trx_state_eq(trx, TRX_STATE_PREPARED_RECOVERED)
	      || trx_state_eq(trx, TRX_STATE_PREPARED));
	ut_ad(parent);

	undo = static_cast<undo_node_t*>(
		mem_heap_alloc(heap, sizeof(undo_node_t)));

	undo->common.type = QUE_NODE_UNDO;
	undo->common.parent = parent;

	undo->state = UNDO_NODE_FETCH_NEXT;
	undo->trx = trx;

	btr_pcur_init(&(undo->pcur));

	undo->heap = mem_heap_create(256);

	return(undo);
}

/***********************************************************//**
Looks for the clustered index record when node has the row reference.
The pcur in node is used in the search. If found, stores the row to node,
and stores the position of pcur, and detaches it. The pcur must be closed
by the caller in any case.
@return true if found; NOTE the node->pcur must be closed by the
caller, regardless of the return value */
bool
row_undo_search_clust_to_pcur(
/*==========================*/
	undo_node_t*	node)	/*!< in/out: row undo node */
{
	dict_index_t*	clust_index;
	bool		found;
	mtr_t		mtr;
	row_ext_t**	ext;
	const rec_t*	rec;
	mem_heap_t*	heap		= NULL;
	rec_offs	offsets_[REC_OFFS_NORMAL_SIZE];
	rec_offs*	offsets		= offsets_;
	rec_offs_init(offsets_);

	ut_ad(!node->table->skip_alter_undo);

	mtr_start(&mtr);

	clust_index = dict_table_get_first_index(node->table);

	found = row_search_on_row_ref(&node->pcur, BTR_MODIFY_LEAF,
				      node->table, node->ref, &mtr);

	if (!found) {
		goto func_exit;
	}

	rec = btr_pcur_get_rec(&node->pcur);

	offsets = rec_get_offsets(rec, clust_index, offsets, true,
				  ULINT_UNDEFINED, &heap);

	found = row_get_rec_roll_ptr(rec, clust_index, offsets)
		== node->roll_ptr;

	if (found) {
		ut_ad(row_get_rec_trx_id(rec, clust_index, offsets)
		      == node->trx->id);

		if (dict_table_has_atomic_blobs(node->table)) {
			/* There is no prefix of externally stored
			columns in the clustered index record. Build a
			cache of column prefixes. */
			ext = &node->ext;
		} else {
			/* REDUNDANT and COMPACT formats store a local
			768-byte prefix of each externally stored
			column. No cache is needed. */
			ext = NULL;
			node->ext = NULL;
		}

		node->row = row_build(ROW_COPY_DATA, clust_index, rec,
				      offsets, NULL,
				      NULL, NULL, ext, node->heap);

		/* We will need to parse out virtual column info from undo
		log, first mark them DATA_MISSING. So we will know if the
		value gets updated */
		if (node->table->n_v_cols
		    && (node->state == UNDO_UPDATE_PERSISTENT
			|| node->state == UNDO_UPDATE_TEMPORARY)
		    && !(node->cmpl_info & UPD_NODE_NO_ORD_CHANGE)) {
			for (ulint i = 0;
			     i < dict_table_get_n_v_cols(node->table); i++) {
				dfield_get_type(dtuple_get_nth_v_field(
					node->row, i))->mtype = DATA_MISSING;
			}
		}

		if (node->rec_type == TRX_UNDO_UPD_EXIST_REC) {
			ut_ad((node->row->info_bits & ~REC_INFO_DELETED_FLAG)
			      == REC_INFO_MIN_REC_FLAG
			      || node->row->info_bits == 0);
			node->undo_row = dtuple_copy(node->row, node->heap);
			row_upd_replace(node->undo_row, &node->undo_ext,
					clust_index, node->update, node->heap);
		} else {
			ut_ad(((node->row->info_bits & ~REC_INFO_DELETED_FLAG)
			       == REC_INFO_MIN_REC_FLAG)
			      == (node->rec_type == TRX_UNDO_INSERT_METADATA));
			node->undo_row = NULL;
			node->undo_ext = NULL;
		}

		btr_pcur_store_position(&node->pcur, &mtr);
	}

	if (heap) {
		mem_heap_free(heap);
	}

func_exit:
	btr_pcur_commit_specify_mtr(&node->pcur, &mtr);
	return(found);
}

/** Try to truncate the undo logs.
@param[in,out]	trx	transaction */
static void row_undo_try_truncate(trx_t* trx)
{
	if (trx_undo_t*	undo = trx->rsegs.m_redo.undo) {
		ut_ad(undo->rseg == trx->rsegs.m_redo.rseg);
		trx_undo_truncate_end(*undo, trx->undo_no, false);
	}

	if (trx_undo_t* undo = trx->rsegs.m_noredo.undo) {
		ut_ad(undo->rseg == trx->rsegs.m_noredo.rseg);
		trx_undo_truncate_end(*undo, trx->undo_no, true);
	}
}

/** Get the latest undo log record for rollback.
@param[in,out]	node		rollback context
@return	whether an undo log record was fetched */
static bool row_undo_rec_get(undo_node_t* node)
{
	trx_t* trx = node->trx;

	if (trx->pages_undone) {
		trx->pages_undone = 0;
		row_undo_try_truncate(trx);
	}

	trx_undo_t*	undo	= NULL;
	trx_undo_t*	insert	= trx->rsegs.m_redo.old_insert;
	trx_undo_t*	update	= trx->rsegs.m_redo.undo;
	trx_undo_t*	temp	= trx->rsegs.m_noredo.undo;
	const undo_no_t	limit	= trx->roll_limit;

	ut_ad(!insert || !update || insert->empty() || update->empty()
	      || insert->top_undo_no != update->top_undo_no);
	ut_ad(!insert || !temp || insert->empty() || temp->empty()
	      || insert->top_undo_no != temp->top_undo_no);
	ut_ad(!update || !temp || update->empty() || temp->empty()
	      || update->top_undo_no != temp->top_undo_no);

	if (UNIV_LIKELY_NULL(insert)
	    && !insert->empty() && limit <= insert->top_undo_no) {
		undo = insert;
	}

	if (update && !update->empty() && update->top_undo_no >= limit) {
		if (!undo) {
			undo = update;
		} else if (undo->top_undo_no < update->top_undo_no) {
			undo = update;
		}
	}

	if (temp && !temp->empty() && temp->top_undo_no >= limit) {
		if (!undo) {
			undo = temp;
		} else if (undo->top_undo_no < temp->top_undo_no) {
			undo = temp;
		}
	}

	if (undo == NULL) {
		row_undo_try_truncate(trx);
		/* Mark any ROLLBACK TO SAVEPOINT completed, so that
		if the transaction object is committed and reused
		later, we will default to a full ROLLBACK. */
		trx->roll_limit = 0;
		trx->in_rollback = false;
		return false;
	}

	ut_ad(!undo->empty());
	ut_ad(limit <= undo->top_undo_no);

	node->roll_ptr = trx_undo_build_roll_ptr(
		false, undo->rseg->id, undo->top_page_no, undo->top_offset);

	mtr_t	mtr;
	mtr.start();

	page_t*	undo_page = trx_undo_page_get_s_latched(
		page_id_t(undo->rseg->space->id, undo->top_page_no), &mtr);

	ulint	offset = undo->top_offset;

	trx_undo_rec_t*	prev_rec = trx_undo_get_prev_rec(
		undo_page + offset, undo->hdr_page_no, undo->hdr_offset,
		true, &mtr);

	if (prev_rec == NULL) {
		undo->top_undo_no = IB_ID_MAX;
		ut_ad(undo->empty());
	} else {
		page_t*	prev_rec_page = page_align(prev_rec);

		if (prev_rec_page != undo_page) {

			trx->pages_undone++;
		}

		undo->top_page_no = page_get_page_no(prev_rec_page);
		undo->top_offset  = ulint(prev_rec - prev_rec_page);
		undo->top_undo_no = trx_undo_rec_get_undo_no(prev_rec);
		ut_ad(!undo->empty());
	}

	{
		const trx_undo_rec_t* undo_rec = undo_page + offset;
		node->undo_rec = trx_undo_rec_copy(undo_rec, node->heap);
	}

	mtr.commit();

	switch (trx_undo_rec_get_type(node->undo_rec)) {
	case TRX_UNDO_INSERT_METADATA:
		/* This record type was introduced in MDEV-11369
		instant ADD COLUMN, which was implemented after
		MDEV-12288 removed the insert_undo log. There is no
		instant ADD COLUMN for temporary tables. Therefore,
		this record can only be present in the main undo log. */
		ut_ad(undo == update);
		/* fall through */
	case TRX_UNDO_RENAME_TABLE:
		ut_ad(undo == insert || undo == update);
		/* fall through */
	case TRX_UNDO_INSERT_REC:
		ut_ad(undo == insert || undo == update || undo == temp);
		node->roll_ptr |= 1ULL << ROLL_PTR_INSERT_FLAG_POS;
		node->state = undo == temp
			? UNDO_INSERT_TEMPORARY : UNDO_INSERT_PERSISTENT;
		break;
	default:
		ut_ad(undo == update || undo == temp);
		node->state = undo == temp
			? UNDO_UPDATE_TEMPORARY : UNDO_UPDATE_PERSISTENT;
		break;
	}

	trx->undo_no = node->undo_no = trx_undo_rec_get_undo_no(
		node->undo_rec);
	return true;
}

/***********************************************************//**
Fetches an undo log record and does the undo for the recorded operation.
If none left, or a partial rollback completed, returns control to the
parent node, which is always a query thread node.
@return DB_SUCCESS if operation successfully completed, else error code */
static MY_ATTRIBUTE((warn_unused_result))
dberr_t
row_undo(
/*=====*/
	undo_node_t*	node,	/*!< in: row undo node */
	que_thr_t*	thr)	/*!< in: query thread */
{
	ut_ad(node->trx->in_rollback);

	if (node->state == UNDO_NODE_FETCH_NEXT && !row_undo_rec_get(node)) {
		/* Rollback completed for this query thread */
		thr->run_node = que_node_get_parent(node);
		return DB_SUCCESS;
	}

<<<<<<< HEAD
	/* Prevent DROP TABLE etc. while we are rolling back this row.
	If we are doing a TABLE CREATE or some other dictionary operation,
	then we already have dict_sys.latch locked in x-mode. Do not
	try to lock again, because that would cause a hang. */

	trx_t* trx = node->trx;
	const bool locked_data_dict = (trx->dict_operation_lock_mode == 0);

	if (locked_data_dict) {
=======
	/* Prevent prepare_inplace_alter_table_dict() from adding
	dict_table_t::indexes while we are processing the record.
	Recovered transactions are not protected by MDL, and the
	secondary index creation is not protected by table locks
	for online operation. (A table lock would only be acquired
	when committing the ALTER TABLE operation.) */
	const bool locked_data_dict = UNIV_UNLIKELY(trx->is_recovered)
		&& !trx->dict_operation_lock_mode;

	if (UNIV_UNLIKELY(locked_data_dict)) {
>>>>>>> de0e7cd7
		row_mysql_freeze_data_dictionary(trx);
	}

	dberr_t err;

	switch (node->state) {
	case UNDO_INSERT_PERSISTENT:
	case UNDO_INSERT_TEMPORARY:
		err = row_undo_ins(node, thr);
		break;
	case UNDO_UPDATE_PERSISTENT:
	case UNDO_UPDATE_TEMPORARY:
		err = row_undo_mod(node, thr);
		break;
	default:
		ut_ad(!"wrong state");
		err = DB_CORRUPTION;
	}

<<<<<<< HEAD
	if (locked_data_dict) {
=======
	if (UNIV_UNLIKELY(locked_data_dict)) {
>>>>>>> de0e7cd7
		row_mysql_unfreeze_data_dictionary(trx);
	}

	node->state = UNDO_NODE_FETCH_NEXT;
	btr_pcur_close(&(node->pcur));

	mem_heap_empty(node->heap);

	thr->run_node = node;

	return(err);
}

/***********************************************************//**
Undoes a row operation in a table. This is a high-level function used
in SQL execution graphs.
@return query thread to run next or NULL */
que_thr_t*
row_undo_step(
/*==========*/
	que_thr_t*	thr)	/*!< in: query thread */
{
	dberr_t		err;
	undo_node_t*	node;
	trx_t*		trx;

	ut_ad(thr);

	srv_inc_activity_count();

	trx = thr_get_trx(thr);

	node = static_cast<undo_node_t*>(thr->run_node);

	ut_ad(que_node_get_type(node) == QUE_NODE_UNDO);

	if (UNIV_UNLIKELY(trx_get_dict_operation(trx) == TRX_DICT_OP_NONE
			  && !srv_undo_sources
			  && srv_shutdown_state != SRV_SHUTDOWN_NONE)
	    && (srv_fast_shutdown == 3 || trx == trx_roll_crash_recv_trx)) {
		/* Shutdown has been initiated. */
		trx->error_state = DB_INTERRUPTED;
		return NULL;
	}

	if (UNIV_UNLIKELY(trx == trx_roll_crash_recv_trx)) {
		trx_roll_report_progress();
	}

	err = row_undo(node, thr);

#ifdef ENABLED_DEBUG_SYNC
	if (trx->mysql_thd) {
		DEBUG_SYNC_C("trx_after_rollback_row");
	}
#endif /* ENABLED_DEBUG_SYNC */

	trx->error_state = err;

	if (UNIV_UNLIKELY(err != DB_SUCCESS)) {
		ib::fatal() << "Error (" << err << ") in rollback.";
	}

	return(thr);
}<|MERGE_RESOLUTION|>--- conflicted
+++ resolved
@@ -418,28 +418,17 @@
 		return DB_SUCCESS;
 	}
 
-<<<<<<< HEAD
-	/* Prevent DROP TABLE etc. while we are rolling back this row.
-	If we are doing a TABLE CREATE or some other dictionary operation,
-	then we already have dict_sys.latch locked in x-mode. Do not
-	try to lock again, because that would cause a hang. */
-
-	trx_t* trx = node->trx;
-	const bool locked_data_dict = (trx->dict_operation_lock_mode == 0);
-
-	if (locked_data_dict) {
-=======
 	/* Prevent prepare_inplace_alter_table_dict() from adding
 	dict_table_t::indexes while we are processing the record.
 	Recovered transactions are not protected by MDL, and the
 	secondary index creation is not protected by table locks
 	for online operation. (A table lock would only be acquired
 	when committing the ALTER TABLE operation.) */
+	trx_t* trx = node->trx;
 	const bool locked_data_dict = UNIV_UNLIKELY(trx->is_recovered)
 		&& !trx->dict_operation_lock_mode;
 
 	if (UNIV_UNLIKELY(locked_data_dict)) {
->>>>>>> de0e7cd7
 		row_mysql_freeze_data_dictionary(trx);
 	}
 
@@ -459,11 +448,7 @@
 		err = DB_CORRUPTION;
 	}
 
-<<<<<<< HEAD
-	if (locked_data_dict) {
-=======
 	if (UNIV_UNLIKELY(locked_data_dict)) {
->>>>>>> de0e7cd7
 		row_mysql_unfreeze_data_dictionary(trx);
 	}
 

--- conflicted
+++ resolved
@@ -5879,60 +5879,6 @@
 }
 
 /*******************************************************************//**
-<<<<<<< HEAD
-Checks if MySQL at the moment is allowed for this table to retrieve a
-consistent read result, or store it to the query cache.
-@return whether storing or retrieving from the query cache is permitted */
-bool
-row_search_check_if_query_cache_permitted(
-/*======================================*/
-	trx_t*		trx,		/*!< in: transaction object */
-	const char*	norm_name)	/*!< in: concatenation of database name,
-					'/' char, table name */
-{
-	dict_table_t*	table = dict_table_open_on_name(
-		norm_name, FALSE, FALSE, DICT_ERR_IGNORE_NONE);
-
-	if (table == NULL) {
-
-		return(false);
-	}
-
-	/* Start the transaction if it is not started yet */
-
-	trx_start_if_not_started(trx, false);
-
-	/* If there are locks on the table or some trx has invalidated the
-	cache before this transaction started then this transaction cannot
-	read/write from/to the cache.
-
-	If a read view has not been created for the transaction then it doesn't
-	really matter what this transaction sees. If a read view was created
-	then the view low_limit_id is the max trx id that this transaction
-	saw at the time of the read view creation.  */
-
-	const bool ret = lock_table_get_n_locks(table) == 0
-		&& ((trx->id != 0 && trx->id >= table->query_cache_inv_id)
-		    || !trx->read_view.is_open()
-		    || trx->read_view.low_limit_id()
-		    >= table->query_cache_inv_id);
-	if (ret) {
-		/* If the isolation level is high, assign a read view for the
-		transaction if it does not yet have one */
-
-		if (trx->isolation_level >= TRX_ISO_REPEATABLE_READ) {
-			trx->read_view.open(trx);
-		}
-	}
-
-	dict_table_close(table, FALSE, FALSE);
-
-	return(ret);
-}
-
-/*******************************************************************//**
-=======
->>>>>>> 1dd3c8f8
 Read the AUTOINC column from the current row. If the value is less than
 0 and the type is not unsigned then we reset the value to 0.
 @return value read from the column */

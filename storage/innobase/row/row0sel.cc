/*****************************************************************************

Copyright (c) 1997, 2017, Oracle and/or its affiliates. All Rights Reserved.
Copyright (c) 2008, Google Inc.
Copyright (c) 2015, 2020, MariaDB Corporation.

Portions of this file contain modifications contributed and copyrighted by
Google, Inc. Those modifications are gratefully acknowledged and are described
briefly in the InnoDB documentation. The contributions by Google are
incorporated with their permission, and subject to the conditions contained in
the file COPYING.Google.

This program is free software; you can redistribute it and/or modify it under
the terms of the GNU General Public License as published by the Free Software
Foundation; version 2 of the License.

This program is distributed in the hope that it will be useful, but WITHOUT
ANY WARRANTY; without even the implied warranty of MERCHANTABILITY or FITNESS
FOR A PARTICULAR PURPOSE. See the GNU General Public License for more details.

You should have received a copy of the GNU General Public License along with
this program; if not, write to the Free Software Foundation, Inc.,
51 Franklin Street, Fifth Floor, Boston, MA 02110-1335 USA

*****************************************************************************/

/***************************************************//**
@file row/row0sel.cc
Select

Created 12/19/1997 Heikki Tuuri
*******************************************************/

#include "row0sel.h"
#include "dict0dict.h"
#include "dict0boot.h"
#include "trx0undo.h"
#include "trx0trx.h"
#include "btr0btr.h"
#include "btr0cur.h"
#include "btr0sea.h"
#include "gis0rtree.h"
#include "mach0data.h"
#include "que0que.h"
#include "row0upd.h"
#include "row0row.h"
#include "row0vers.h"
#include "rem0cmp.h"
#include "lock0lock.h"
#include "eval0eval.h"
#include "pars0sym.h"
#include "pars0pars.h"
#include "row0mysql.h"
#include "buf0lru.h"
#include "srv0srv.h"
#include "srv0mon.h"

/* Maximum number of rows to prefetch; MySQL interface has another parameter */
#define SEL_MAX_N_PREFETCH	16

/* Number of rows fetched, after which to start prefetching; MySQL interface
has another parameter */
#define SEL_PREFETCH_LIMIT	1

/* When a select has accessed about this many pages, it returns control back
to que_run_threads: this is to allow canceling runaway queries */

#define SEL_COST_LIMIT	100

/* Flags for search shortcut */
#define SEL_FOUND	0
#define	SEL_EXHAUSTED	1
#define SEL_RETRY	2

/********************************************************************//**
Returns TRUE if the user-defined column in a secondary index record
is alphabetically the same as the corresponding BLOB column in the clustered
index record.
NOTE: the comparison is NOT done as a binary comparison, but character
fields are compared with collation!
@return TRUE if the columns are equal */
static
ibool
row_sel_sec_rec_is_for_blob(
/*========================*/
	ulint		mtype,		/*!< in: main type */
	ulint		prtype,		/*!< in: precise type */
	ulint		mbminlen,	/*!< in: minimum length of
					a character, in bytes */
	ulint		mbmaxlen,	/*!< in: maximum length of
					a character, in bytes */
	const byte*	clust_field,	/*!< in: the locally stored part of
					the clustered index column, including
					the BLOB pointer; the clustered
					index record must be covered by
					a lock or a page latch to protect it
					against deletion (rollback or purge) */
	ulint		clust_len,	/*!< in: length of clust_field */
	const byte*	sec_field,	/*!< in: column in secondary index */
	ulint		sec_len,	/*!< in: length of sec_field */
	ulint		prefix_len,	/*!< in: index column prefix length
					in bytes */
	dict_table_t*	table)		/*!< in: table */
{
	ulint	len;
	byte	buf[REC_VERSION_56_MAX_INDEX_COL_LEN];

	/* This function should never be invoked on tables in
	ROW_FORMAT=REDUNDANT or ROW_FORMAT=COMPACT, because they
	should always contain enough prefix in the clustered index record. */
	ut_ad(dict_table_has_atomic_blobs(table));
	ut_a(clust_len >= BTR_EXTERN_FIELD_REF_SIZE);
	ut_ad(prefix_len >= sec_len);
	ut_ad(prefix_len > 0);
	ut_a(prefix_len <= sizeof buf);

	if (!memcmp(clust_field + clust_len - BTR_EXTERN_FIELD_REF_SIZE,
		    field_ref_zero, BTR_EXTERN_FIELD_REF_SIZE)) {
		/* The externally stored field was not written yet.
		This record should only be seen by
		recv_recovery_rollback_active() or any
		TRX_ISO_READ_UNCOMMITTED transactions. */
		return(FALSE);
	}

	len = btr_copy_externally_stored_field_prefix(
		buf, prefix_len, page_size_t(table->space->flags),
		clust_field, clust_len);

	if (len == 0) {
		/* The BLOB was being deleted as the server crashed.
		There should not be any secondary index records
		referring to this clustered index record, because
		btr_free_externally_stored_field() is called after all
		secondary index entries of the row have been purged. */
		return(FALSE);
	}

	len = dtype_get_at_most_n_mbchars(prtype, mbminlen, mbmaxlen,
					  prefix_len, len, (const char*) buf);

	return(!cmp_data_data(mtype, prtype, buf, len, sec_field, sec_len));
}

/** Returns TRUE if the user-defined column values in a secondary index record
are alphabetically the same as the corresponding columns in the clustered
index record.
NOTE: the comparison is NOT done as a binary comparison, but character
fields are compared with collation!
@param[in]	sec_rec		secondary index record
@param[in]	sec_index	secondary index
@param[in]	clust_rec	clustered index record;
				must be protected by a page s-latch
@param[in]	clust_index	clustered index
@param[in]	thr		query thread
@retval	DB_COMPUTE_VALUE_FAILED in case of virtual column value computation
	failure.
@retval DB_SUCCESS_LOCKED_REC if the secondary record is equal to the
	corresponding fields in the clustered record, when compared with
	collation;
@retval DB_SUCCESS if not equal or if the clustered record has been marked
	for deletion */
static
dberr_t
row_sel_sec_rec_is_for_clust_rec(
	const rec_t*	sec_rec,
	dict_index_t*	sec_index,
	const rec_t*	clust_rec,
	dict_index_t*	clust_index,
	que_thr_t*	thr)
{
	const byte*	sec_field;
	ulint		sec_len;
	const byte*	clust_field;
	ulint		n;
	ulint		i;
	mem_heap_t*	heap		= NULL;
	rec_offs	clust_offsets_[REC_OFFS_NORMAL_SIZE];
	rec_offs	sec_offsets_[REC_OFFS_SMALL_SIZE];
	rec_offs*	clust_offs	= clust_offsets_;
	rec_offs*	sec_offs	= sec_offsets_;

	rec_offs_init(clust_offsets_);
	rec_offs_init(sec_offsets_);

	if (rec_get_deleted_flag(clust_rec,
				 dict_table_is_comp(clust_index->table))) {
		/* In delete-marked records, DB_TRX_ID must
		always refer to an existing undo log record. */
		ut_ad(rec_get_trx_id(clust_rec, clust_index));

		/* The clustered index record is delete-marked;
		it is not visible in the read view.  Besides,
		if there are any externally stored columns,
		some of them may have already been purged. */
		return DB_SUCCESS;
	}

	heap = mem_heap_create(256);
	ib_vcol_row vc(heap);

	clust_offs = rec_get_offsets(clust_rec, clust_index, clust_offs,
				     true, ULINT_UNDEFINED, &heap);
	sec_offs = rec_get_offsets(sec_rec, sec_index, sec_offs,
				   true, ULINT_UNDEFINED, &heap);

	n = dict_index_get_n_ordering_defined_by_user(sec_index);

	for (i = 0; i < n; i++) {
		const dict_field_t*	ifield;
		const dict_col_t*	col;
		ulint			clust_pos = 0;
		ulint			clust_len = 0;
		ulint			len;
		bool			is_virtual;

		ifield = dict_index_get_nth_field(sec_index, i);
		col = dict_field_get_col(ifield);

		is_virtual = col->is_virtual();

		/* For virtual column, its value will need to be
		reconstructed from base column in cluster index */
		if (is_virtual) {
			const dict_v_col_t*	v_col;
			dfield_t*		vfield;
			row_ext_t*		ext;

			byte *record = vc.record(thr_get_trx(thr)->mysql_thd,
						 clust_index,
						 &thr->prebuilt->m_mysql_table);

			v_col = reinterpret_cast<const dict_v_col_t*>(col);

			dtuple_t* row = row_build(
				ROW_COPY_POINTERS,
				clust_index, clust_rec,
				clust_offs,
				NULL, NULL, NULL, &ext, heap);

			vfield = innobase_get_computed_value(
					row, v_col, clust_index,
					&heap, NULL, NULL,
					thr_get_trx(thr)->mysql_thd,
					thr->prebuilt->m_mysql_table,
					record, NULL, NULL, NULL);

			if (vfield == NULL) {
				innobase_report_computed_value_failed(row);
				return DB_COMPUTE_VALUE_FAILED;
			}
			clust_len = vfield->len;
			clust_field = static_cast<byte*>(vfield->data);
		} else {
			clust_pos = dict_col_get_clust_pos(col, clust_index);
			clust_field = rec_get_nth_cfield(
				clust_rec, clust_index, clust_offs,
				clust_pos, &clust_len);
		}

		sec_field = rec_get_nth_field(sec_rec, sec_offs, i, &sec_len);

		len = clust_len;

		if (ifield->prefix_len > 0 && len != UNIV_SQL_NULL
		    && sec_len != UNIV_SQL_NULL && !is_virtual) {

			if (rec_offs_nth_extern(clust_offs, clust_pos)) {
				len -= BTR_EXTERN_FIELD_REF_SIZE;
			}

			len = dtype_get_at_most_n_mbchars(
				col->prtype, col->mbminlen, col->mbmaxlen,
				ifield->prefix_len, len, (char*) clust_field);

			if (rec_offs_nth_extern(clust_offs, clust_pos)
			    && len < sec_len) {
				if (!row_sel_sec_rec_is_for_blob(
					    col->mtype, col->prtype,
					    col->mbminlen, col->mbmaxlen,
					    clust_field, clust_len,
					    sec_field, sec_len,
					    ifield->prefix_len,
					    clust_index->table)) {
					return DB_SUCCESS;
				}

				continue;
			}
		}

		/* For spatial index, the first field is MBR, we check
		if the MBR is equal or not. */
		if (dict_index_is_spatial(sec_index) && i == 0) {
			rtr_mbr_t	tmp_mbr;
			rtr_mbr_t	sec_mbr;
			byte*		dptr =
				const_cast<byte*>(clust_field);

			ut_ad(clust_len != UNIV_SQL_NULL);

			/* For externally stored field, we need to get full
			geo data to generate the MBR for comparing. */
			if (rec_offs_nth_extern(clust_offs, clust_pos)) {
				dptr = btr_copy_externally_stored_field(
					&clust_len, dptr,
					page_size_t(clust_index->table->space
						    ->flags),
					len, heap);
			}

			rtree_mbr_from_wkb(dptr + GEO_DATA_HEADER_SIZE,
					   static_cast<uint>(clust_len
					   - GEO_DATA_HEADER_SIZE),
					   SPDIMS,
					   reinterpret_cast<double*>(
						&tmp_mbr));
			rtr_read_mbr(sec_field, &sec_mbr);

			if (!MBR_EQUAL_CMP(&sec_mbr, &tmp_mbr)) {
				return DB_SUCCESS;
			}
		} else {

			if (0 != cmp_data_data(col->mtype, col->prtype,
					       clust_field, len,
					       sec_field, sec_len)) {
				return DB_SUCCESS;
			}
		}
	}

	return DB_SUCCESS_LOCKED_REC;
}

/*********************************************************************//**
Creates a select node struct.
@return own: select node struct */
sel_node_t*
sel_node_create(
/*============*/
	mem_heap_t*	heap)	/*!< in: memory heap where created */
{
	sel_node_t*	node;

	node = static_cast<sel_node_t*>(
		mem_heap_alloc(heap, sizeof(sel_node_t)));

	node->common.type = QUE_NODE_SELECT;
	node->state = SEL_NODE_OPEN;

	node->plans = NULL;

	return(node);
}

/*********************************************************************//**
Frees the memory private to a select node when a query graph is freed,
does not free the heap where the node was originally created. */
void
sel_node_free_private(
/*==================*/
	sel_node_t*	node)	/*!< in: select node struct */
{
	ulint	i;
	plan_t*	plan;

	if (node->plans != NULL) {
		for (i = 0; i < node->n_tables; i++) {
			plan = sel_node_get_nth_plan(node, i);

			btr_pcur_close(&(plan->pcur));
			btr_pcur_close(&(plan->clust_pcur));

			if (plan->old_vers_heap) {
				mem_heap_free(plan->old_vers_heap);
			}
		}
	}
}

/*********************************************************************//**
Evaluates the values in a select list. If there are aggregate functions,
their argument value is added to the aggregate total. */
UNIV_INLINE
void
sel_eval_select_list(
/*=================*/
	sel_node_t*	node)	/*!< in: select node */
{
	que_node_t*	exp;

	exp = node->select_list;

	while (exp) {
		eval_exp(exp);

		exp = que_node_get_next(exp);
	}
}

/*********************************************************************//**
Assigns the values in the select list to the possible into-variables in
SELECT ... INTO ... */
UNIV_INLINE
void
sel_assign_into_var_values(
/*=======================*/
	sym_node_t*	var,	/*!< in: first variable in a list of
				variables */
	sel_node_t*	node)	/*!< in: select node */
{
	que_node_t*	exp;

	if (var == NULL) {

		return;
	}

	for (exp = node->select_list;
	     var != 0;
	     var = static_cast<sym_node_t*>(que_node_get_next(var))) {

		ut_ad(exp);

		eval_node_copy_val(var->alias, exp);

		exp = que_node_get_next(exp);
	}
}

/*********************************************************************//**
Resets the aggregate value totals in the select list of an aggregate type
query. */
UNIV_INLINE
void
sel_reset_aggregate_vals(
/*=====================*/
	sel_node_t*	node)	/*!< in: select node */
{
	func_node_t*	func_node;

	ut_ad(node->is_aggregate);

	for (func_node = static_cast<func_node_t*>(node->select_list);
	     func_node != 0;
	     func_node = static_cast<func_node_t*>(
		     	que_node_get_next(func_node))) {

		eval_node_set_int_val(func_node, 0);
	}

	node->aggregate_already_fetched = FALSE;
}

/*********************************************************************//**
Copies the input variable values when an explicit cursor is opened. */
UNIV_INLINE
void
row_sel_copy_input_variable_vals(
/*=============================*/
	sel_node_t*	node)	/*!< in: select node */
{
	sym_node_t*	var;

	var = UT_LIST_GET_FIRST(node->copy_variables);

	while (var) {
		eval_node_copy_val(var, var->alias);

		var->indirection = NULL;

		var = UT_LIST_GET_NEXT(col_var_list, var);
	}
}

/*********************************************************************//**
Fetches the column values from a record. */
static
void
row_sel_fetch_columns(
/*==================*/
	dict_index_t*	index,	/*!< in: record index */
	const rec_t*	rec,	/*!< in: record in a clustered or non-clustered
				index; must be protected by a page latch */
	const rec_offs*	offsets,/*!< in: rec_get_offsets(rec, index) */
	sym_node_t*	column)	/*!< in: first column in a column list, or
				NULL */
{
	dfield_t*	val;
	ulint		index_type;
	ulint		field_no;
	const byte*	data;
	ulint		len;

	ut_ad(rec_offs_validate(rec, index, offsets));

	if (dict_index_is_clust(index)) {
		index_type = SYM_CLUST_FIELD_NO;
	} else {
		index_type = SYM_SEC_FIELD_NO;
	}

	while (column) {
		mem_heap_t*	heap = NULL;
		ibool		needs_copy;

		field_no = column->field_nos[index_type];

		if (field_no != ULINT_UNDEFINED) {

			if (UNIV_UNLIKELY(rec_offs_nth_extern(
						  offsets, field_no) != 0)) {

				/* Copy an externally stored field to the
				temporary heap, if possible. */

				heap = mem_heap_create(1);

				data = btr_rec_copy_externally_stored_field(
					rec, offsets,
					dict_table_page_size(index->table),
					field_no, &len, heap);

				/* data == NULL means that the
				externally stored field was not
				written yet. This record
				should only be seen by
				recv_recovery_rollback_active() or any
				TRX_ISO_READ_UNCOMMITTED
				transactions. The InnoDB SQL parser
				(the sole caller of this function)
				does not implement READ UNCOMMITTED,
				and it is not involved during rollback. */
				ut_a(data);
				ut_a(len != UNIV_SQL_NULL);

				needs_copy = TRUE;
			} else {
				data = rec_get_nth_cfield(rec, index, offsets,
							  field_no, &len);
				needs_copy = column->copy_val;
			}

			if (needs_copy) {
				eval_node_copy_and_alloc_val(column, data,
							     len);
			} else {
				val = que_node_get_val(column);
				dfield_set_data(val, data, len);
			}

			if (UNIV_LIKELY_NULL(heap)) {
				mem_heap_free(heap);
			}
		}

		column = UT_LIST_GET_NEXT(col_var_list, column);
	}
}

/*********************************************************************//**
Allocates a prefetch buffer for a column when prefetch is first time done. */
static
void
sel_col_prefetch_buf_alloc(
/*=======================*/
	sym_node_t*	column)	/*!< in: symbol table node for a column */
{
	sel_buf_t*	sel_buf;
	ulint		i;

	ut_ad(que_node_get_type(column) == QUE_NODE_SYMBOL);

	column->prefetch_buf = static_cast<sel_buf_t*>(
		ut_malloc_nokey(SEL_MAX_N_PREFETCH * sizeof(sel_buf_t)));

	for (i = 0; i < SEL_MAX_N_PREFETCH; i++) {
		sel_buf = column->prefetch_buf + i;

		sel_buf->data = NULL;
		sel_buf->len = 0;
		sel_buf->val_buf_size = 0;
	}
}

/*********************************************************************//**
Frees a prefetch buffer for a column, including the dynamically allocated
memory for data stored there. */
void
sel_col_prefetch_buf_free(
/*======================*/
	sel_buf_t*	prefetch_buf)	/*!< in, own: prefetch buffer */
{
	sel_buf_t*	sel_buf;
	ulint		i;

	for (i = 0; i < SEL_MAX_N_PREFETCH; i++) {
		sel_buf = prefetch_buf + i;

		if (sel_buf->val_buf_size > 0) {

			ut_free(sel_buf->data);
		}
	}

	ut_free(prefetch_buf);
}

/*********************************************************************//**
Pops the column values for a prefetched, cached row from the column prefetch
buffers and places them to the val fields in the column nodes. */
static
void
sel_dequeue_prefetched_row(
/*=======================*/
	plan_t*	plan)	/*!< in: plan node for a table */
{
	sym_node_t*	column;
	sel_buf_t*	sel_buf;
	dfield_t*	val;
	byte*		data;
	ulint		len;
	ulint		val_buf_size;

	ut_ad(plan->n_rows_prefetched > 0);

	column = UT_LIST_GET_FIRST(plan->columns);

	while (column) {
		val = que_node_get_val(column);

		if (!column->copy_val) {
			/* We did not really push any value for the
			column */

			ut_ad(!column->prefetch_buf);
			ut_ad(que_node_get_val_buf_size(column) == 0);
			ut_d(dfield_set_null(val));

			goto next_col;
		}

		ut_ad(column->prefetch_buf);
		ut_ad(!dfield_is_ext(val));

		sel_buf = column->prefetch_buf + plan->first_prefetched;

		data = sel_buf->data;
		len = sel_buf->len;
		val_buf_size = sel_buf->val_buf_size;

		/* We must keep track of the allocated memory for
		column values to be able to free it later: therefore
		we swap the values for sel_buf and val */

		sel_buf->data = static_cast<byte*>(dfield_get_data(val));
		sel_buf->len = dfield_get_len(val);
		sel_buf->val_buf_size = que_node_get_val_buf_size(column);

		dfield_set_data(val, data, len);
		que_node_set_val_buf_size(column, val_buf_size);
next_col:
		column = UT_LIST_GET_NEXT(col_var_list, column);
	}

	plan->n_rows_prefetched--;

	plan->first_prefetched++;
}

/*********************************************************************//**
Pushes the column values for a prefetched, cached row to the column prefetch
buffers from the val fields in the column nodes. */
UNIV_INLINE
void
sel_enqueue_prefetched_row(
/*=======================*/
	plan_t*	plan)	/*!< in: plan node for a table */
{
	sym_node_t*	column;
	sel_buf_t*	sel_buf;
	dfield_t*	val;
	byte*		data;
	ulint		len;
	ulint		pos;
	ulint		val_buf_size;

	if (plan->n_rows_prefetched == 0) {
		pos = 0;
		plan->first_prefetched = 0;
	} else {
		pos = plan->n_rows_prefetched;

		/* We have the convention that pushing new rows starts only
		after the prefetch stack has been emptied: */

		ut_ad(plan->first_prefetched == 0);
	}

	plan->n_rows_prefetched++;

	ut_ad(pos < SEL_MAX_N_PREFETCH);

	for (column = UT_LIST_GET_FIRST(plan->columns);
	     column != 0;
	     column = UT_LIST_GET_NEXT(col_var_list, column)) {

		if (!column->copy_val) {
			/* There is no sense to push pointers to database
			page fields when we do not keep latch on the page! */
			continue;
		}

		if (!column->prefetch_buf) {
			/* Allocate a new prefetch buffer */

			sel_col_prefetch_buf_alloc(column);
		}

		sel_buf = column->prefetch_buf + pos;

		val = que_node_get_val(column);

		data = static_cast<byte*>(dfield_get_data(val));
		len = dfield_get_len(val);
		val_buf_size = que_node_get_val_buf_size(column);

		/* We must keep track of the allocated memory for
		column values to be able to free it later: therefore
		we swap the values for sel_buf and val */

		dfield_set_data(val, sel_buf->data, sel_buf->len);
		que_node_set_val_buf_size(column, sel_buf->val_buf_size);

		sel_buf->data = data;
		sel_buf->len = len;
		sel_buf->val_buf_size = val_buf_size;
	}
}

/*********************************************************************//**
Builds a previous version of a clustered index record for a consistent read
@return DB_SUCCESS or error code */
static MY_ATTRIBUTE((nonnull, warn_unused_result))
dberr_t
row_sel_build_prev_vers(
/*====================*/
	ReadView*	read_view,	/*!< in: read view */
	dict_index_t*	index,		/*!< in: plan node for table */
	rec_t*		rec,		/*!< in: record in a clustered index */
	rec_offs**	offsets,	/*!< in/out: offsets returned by
					rec_get_offsets(rec, plan->index) */
	mem_heap_t**	offset_heap,	/*!< in/out: memory heap from which
					the offsets are allocated */
	mem_heap_t**    old_vers_heap,  /*!< out: old version heap to use */
	rec_t**		old_vers,	/*!< out: old version, or NULL if the
					record does not exist in the view:
					i.e., it was freshly inserted
					afterwards */
	mtr_t*		mtr)		/*!< in: mtr */
{
	dberr_t	err;

	if (*old_vers_heap) {
		mem_heap_empty(*old_vers_heap);
	} else {
		*old_vers_heap = mem_heap_create(512);
	}

	err = row_vers_build_for_consistent_read(
		rec, mtr, index, offsets, read_view, offset_heap,
		*old_vers_heap, old_vers, NULL);
	return(err);
}

/*********************************************************************//**
Builds the last committed version of a clustered index record for a
semi-consistent read. */
static
void
row_sel_build_committed_vers_for_mysql(
/*===================================*/
	dict_index_t*	clust_index,	/*!< in: clustered index */
	row_prebuilt_t*	prebuilt,	/*!< in: prebuilt struct */
	const rec_t*	rec,		/*!< in: record in a clustered index */
	rec_offs**	offsets,	/*!< in/out: offsets returned by
					rec_get_offsets(rec, clust_index) */
	mem_heap_t**	offset_heap,	/*!< in/out: memory heap from which
					the offsets are allocated */
	const rec_t**	old_vers,	/*!< out: old version, or NULL if the
					record does not exist in the view:
					i.e., it was freshly inserted
					afterwards */
	dtuple_t**	vrow,		/*!< out: to be filled with old virtual
					column version if any */
	mtr_t*		mtr)		/*!< in: mtr */
{
	if (prebuilt->old_vers_heap) {
		mem_heap_empty(prebuilt->old_vers_heap);
	} else {
		prebuilt->old_vers_heap = mem_heap_create(
			rec_offs_size(*offsets));
	}

	row_vers_build_for_semi_consistent_read(prebuilt->trx,
		rec, mtr, clust_index, offsets, offset_heap,
		prebuilt->old_vers_heap, old_vers, vrow);
}

/*********************************************************************//**
Tests the conditions which determine when the index segment we are searching
through has been exhausted.
@return TRUE if row passed the tests */
UNIV_INLINE
ibool
row_sel_test_end_conds(
/*===================*/
	plan_t*	plan)	/*!< in: plan for the table; the column values must
			already have been retrieved and the right sides of
			comparisons evaluated */
{
	func_node_t*	cond;

	/* All conditions in end_conds are comparisons of a column to an
	expression */

	for (cond = UT_LIST_GET_FIRST(plan->end_conds);
	     cond != 0;
	     cond = UT_LIST_GET_NEXT(cond_list, cond)) {

		/* Evaluate the left side of the comparison, i.e., get the
		column value if there is an indirection */

		eval_sym(static_cast<sym_node_t*>(cond->args));

		/* Do the comparison */

		if (!eval_cmp(cond)) {

			return(FALSE);
		}
	}

	return(TRUE);
}

/*********************************************************************//**
Tests the other conditions.
@return TRUE if row passed the tests */
UNIV_INLINE
ibool
row_sel_test_other_conds(
/*=====================*/
	plan_t*	plan)	/*!< in: plan for the table; the column values must
			already have been retrieved */
{
	func_node_t*	cond;

	cond = UT_LIST_GET_FIRST(plan->other_conds);

	while (cond) {
		eval_exp(cond);

		if (!eval_node_get_ibool_val(cond)) {

			return(FALSE);
		}

		cond = UT_LIST_GET_NEXT(cond_list, cond);
	}

	return(TRUE);
}

/*********************************************************************//**
Retrieves the clustered index record corresponding to a record in a
non-clustered index. Does the necessary locking.
@return DB_SUCCESS or error code */
static MY_ATTRIBUTE((nonnull, warn_unused_result))
dberr_t
row_sel_get_clust_rec(
/*==================*/
	sel_node_t*	node,	/*!< in: select_node */
	plan_t*		plan,	/*!< in: plan node for table */
	rec_t*		rec,	/*!< in: record in a non-clustered index */
	que_thr_t*	thr,	/*!< in: query thread */
	rec_t**		out_rec,/*!< out: clustered record or an old version of
				it, NULL if the old version did not exist
				in the read view, i.e., it was a fresh
				inserted version */
	mtr_t*		mtr)	/*!< in: mtr used to get access to the
				non-clustered record; the same mtr is used to
				access the clustered index */
{
	dict_index_t*	index;
	rec_t*		clust_rec;
	rec_t*		old_vers;
	dberr_t		err		= DB_SUCCESS;
	mem_heap_t*	heap		= NULL;
	rec_offs	offsets_[REC_OFFS_NORMAL_SIZE];
	rec_offs*	offsets		= offsets_;
	rec_offs_init(offsets_);

	*out_rec = NULL;

	offsets = rec_get_offsets(rec,
				  btr_pcur_get_btr_cur(&plan->pcur)->index,
				  offsets, true, ULINT_UNDEFINED, &heap);

	row_build_row_ref_fast(plan->clust_ref, plan->clust_map, rec, offsets);

	index = dict_table_get_first_index(plan->table);

	btr_pcur_open_with_no_init(index, plan->clust_ref, PAGE_CUR_LE,
				   BTR_SEARCH_LEAF, &plan->clust_pcur,
				   0, mtr);

	clust_rec = btr_pcur_get_rec(&(plan->clust_pcur));

	/* Note: only if the search ends up on a non-infimum record is the
	low_match value the real match to the search tuple */

	if (!page_rec_is_user_rec(clust_rec)
	    || btr_pcur_get_low_match(&(plan->clust_pcur))
	    < dict_index_get_n_unique(index)) {

		ut_a(rec_get_deleted_flag(rec,
					  dict_table_is_comp(plan->table)));
		ut_a(node->read_view);

		/* In a rare case it is possible that no clust rec is found
		for a delete-marked secondary index record: if in row0umod.cc
		in row_undo_mod_remove_clust_low() we have already removed
		the clust rec, while purge is still cleaning and removing
		secondary index records associated with earlier versions of
		the clustered index record. In that case we know that the
		clustered index record did not exist in the read view of
		trx. */

		goto err_exit;
	}

	offsets = rec_get_offsets(clust_rec, index, offsets, true,
				  ULINT_UNDEFINED, &heap);

	if (!node->read_view) {
		/* Try to place a lock on the index record */
		ulint	lock_type;
		trx_t*	trx;

		trx = thr_get_trx(thr);

		/* If innodb_locks_unsafe_for_binlog option is used
		or this session is using READ COMMITTED or lower isolation level
		we lock only the record, i.e., next-key locking is
		not used. */
		if (srv_locks_unsafe_for_binlog
		    || trx->isolation_level <= TRX_ISO_READ_COMMITTED) {
			lock_type = LOCK_REC_NOT_GAP;
		} else {
			lock_type = LOCK_ORDINARY;
		}

		err = lock_clust_rec_read_check_and_lock(
			0, btr_pcur_get_block(&plan->clust_pcur),
			clust_rec, index, offsets,
			static_cast<lock_mode>(node->row_lock_mode),
			lock_type,
			thr);

		switch (err) {
		case DB_SUCCESS:
		case DB_SUCCESS_LOCKED_REC:
			/* Declare the variable uninitialized.
			It should be set to DB_SUCCESS at func_exit. */
			MEM_UNDEFINED(&err, sizeof err);
			break;
		default:
			goto err_exit;
		}
	} else {
		/* This is a non-locking consistent read: if necessary, fetch
		a previous version of the record */

		old_vers = NULL;

		if (!lock_clust_rec_cons_read_sees(clust_rec, index, offsets,
						   node->read_view)) {

			err = row_sel_build_prev_vers(
				node->read_view, index, clust_rec,
				&offsets, &heap, &plan->old_vers_heap,
				&old_vers, mtr);

			if (err != DB_SUCCESS) {

				goto err_exit;
			}

			clust_rec = old_vers;

			if (clust_rec == NULL) {
				goto err_exit;
			}
		}

		/* If we had to go to an earlier version of row or the
		secondary index record is delete marked, then it may be that
		the secondary index record corresponding to clust_rec
		(or old_vers) is not rec; in that case we must ignore
		such row because in our snapshot rec would not have existed.
		Remember that from rec we cannot see directly which transaction
		id corresponds to it: we have to go to the clustered index
		record. A query where we want to fetch all rows where
		the secondary index value is in some interval would return
		a wrong result if we would not drop rows which we come to
		visit through secondary index records that would not really
		exist in our snapshot. */

		if (old_vers || rec_get_deleted_flag(rec, dict_table_is_comp(
							       plan->table))) {
			err = row_sel_sec_rec_is_for_clust_rec(rec,
							plan->index, clust_rec,
							index, thr);
			if (err != DB_SUCCESS_LOCKED_REC) {
				goto err_exit;
			}
		}
	}

	/* Fetch the columns needed in test conditions.  The clustered
	index record is protected by a page latch that was acquired
	when plan->clust_pcur was positioned.  The latch will not be
	released until mtr->commit(). */

	ut_ad(!rec_get_deleted_flag(clust_rec, rec_offs_comp(offsets)));
	row_sel_fetch_columns(index, clust_rec, offsets,
			      UT_LIST_GET_FIRST(plan->columns));
	*out_rec = clust_rec;
	err = DB_SUCCESS;
err_exit:
	if (UNIV_LIKELY_NULL(heap)) {
		mem_heap_free(heap);
	}
	return(err);
}

/*********************************************************************//**
Sets a lock on a page of R-Tree record. This is all or none action,
mostly due to we cannot reposition a record in R-Tree (with the
nature of splitting)
@return DB_SUCCESS, DB_SUCCESS_LOCKED_REC, or error code */
UNIV_INLINE
dberr_t
sel_set_rtr_rec_lock(
/*=================*/
	btr_pcur_t*		pcur,	/*!< in: cursor */
	const rec_t*		first_rec,/*!< in: record */
	dict_index_t*		index,	/*!< in: index */
	const rec_offs*		offsets,/*!< in: rec_get_offsets(rec, index) */
	ulint			mode,	/*!< in: lock mode */
	ulint			type,	/*!< in: LOCK_ORDINARY, LOCK_GAP, or
					LOC_REC_NOT_GAP */
	que_thr_t*		thr,	/*!< in: query thread */
	mtr_t*			mtr)	/*!< in: mtr */
{
	matched_rec_t*  match = pcur->btr_cur.rtr_info->matches;
	mem_heap_t*     heap = NULL;
	dberr_t		err = DB_SUCCESS;
	trx_t*		trx = thr_get_trx(thr);
	buf_block_t*	cur_block = btr_pcur_get_block(pcur);
	rec_offs	offsets_[REC_OFFS_NORMAL_SIZE];
	rec_offs*	my_offsets = const_cast<rec_offs*>(offsets);
	rec_t*		rec = const_cast<rec_t*>(first_rec);
	rtr_rec_vector*	match_rec;
	rtr_rec_vector::iterator end;

	rec_offs_init(offsets_);

	if (match->locked || page_rec_is_supremum(first_rec)) {
		return(DB_SUCCESS_LOCKED_REC);
	}

	ut_ad(page_align(first_rec) == cur_block->frame);
	ut_ad(match->valid);

	rw_lock_x_lock(&(match->block.lock));
retry:
	cur_block = btr_pcur_get_block(pcur);
	ut_ad(rw_lock_own_flagged(&match->block.lock,
				  RW_LOCK_FLAG_X | RW_LOCK_FLAG_S));
	ut_ad(page_is_leaf(buf_block_get_frame(cur_block)));

	err = lock_sec_rec_read_check_and_lock(
		0, cur_block, rec, index, my_offsets,
		static_cast<lock_mode>(mode), type, thr);

	if (err == DB_LOCK_WAIT) {
re_scan:
		mtr->commit();
		trx->error_state = err;
		que_thr_stop_for_mysql(thr);
		thr->lock_state = QUE_THR_LOCK_ROW;
		if (row_mysql_handle_errors(
			&err, trx, thr, NULL)) {
			thr->lock_state = QUE_THR_LOCK_NOLOCK;
			mtr->start();

			mutex_enter(&match->rtr_match_mutex);
			if (!match->valid && match->matched_recs->empty()) {
				mutex_exit(&match->rtr_match_mutex);
				err = DB_RECORD_NOT_FOUND;
				goto func_end;
			}
			mutex_exit(&match->rtr_match_mutex);

			/* MDEV-14059 FIXME: why re-latch the block?
			pcur is already positioned on it! */
			ulint		page_no = page_get_page_no(
				btr_pcur_get_page(pcur));

			cur_block = buf_page_get_gen(
				page_id_t(index->table->space_id, page_no),
				page_size_t(index->table->space->flags),
				RW_X_LATCH, NULL, BUF_GET,
				__FILE__, __LINE__, mtr, &err);
		} else {
			mtr->start();
			goto func_end;
		}

		DEBUG_SYNC_C("rtr_set_lock_wait");

		if (!match->valid) {
			/* Page got deleted */
			mtr->commit();
			mtr->start();
			err = DB_RECORD_NOT_FOUND;
			goto func_end;
		}

		match->matched_recs->clear();

		rtr_cur_search_with_match(
			cur_block, index,
			pcur->btr_cur.rtr_info->search_tuple,
			pcur->btr_cur.rtr_info->search_mode,
			&pcur->btr_cur.page_cur,
			pcur->btr_cur.rtr_info);

		if (!page_is_leaf(buf_block_get_frame(cur_block))) {
			/* Page got splitted and promoted (only for
			root page it is possible).  Release the
			page and ask for a re-search */
			mtr->commit();
			mtr->start();
			err = DB_RECORD_NOT_FOUND;
			goto func_end;
		}

		rec = btr_pcur_get_rec(pcur);
		my_offsets = offsets_;
		my_offsets = rec_get_offsets(rec, index, my_offsets, true,
					     ULINT_UNDEFINED, &heap);

		/* No match record */
		if (page_rec_is_supremum(rec) || !match->valid) {
			mtr->commit();
			mtr->start();
			err = DB_RECORD_NOT_FOUND;
			goto func_end;
		}

		goto retry;
	}

	my_offsets = offsets_;
	match_rec = match->matched_recs;
	end = match_rec->end();

	for (rtr_rec_vector::iterator it = match_rec->begin();
	     it != end; ++it) {
		rtr_rec_t*	rtr_rec = &(*it);

		my_offsets = rec_get_offsets(
			rtr_rec->r_rec, index, my_offsets, true,
			ULINT_UNDEFINED, &heap);

		err = lock_sec_rec_read_check_and_lock(
			0, &match->block, rtr_rec->r_rec, index,
			my_offsets, static_cast<lock_mode>(mode),
			type, thr);

		if (err == DB_SUCCESS || err == DB_SUCCESS_LOCKED_REC) {
			rtr_rec->locked = true;
		} else if (err == DB_LOCK_WAIT) {
			goto re_scan;
		} else {
			goto func_end;
		}
	}

	match->locked = true;

func_end:
	rw_lock_x_unlock(&(match->block.lock));
	if (heap != NULL) {
		mem_heap_free(heap);
	}

	ut_ad(err != DB_LOCK_WAIT);

	return(err);
}

/*********************************************************************//**
Sets a lock on a record.
@return DB_SUCCESS, DB_SUCCESS_LOCKED_REC, or error code */
UNIV_INLINE
dberr_t
sel_set_rec_lock(
/*=============*/
	btr_pcur_t*		pcur,	/*!< in: cursor */
	const rec_t*		rec,	/*!< in: record */
	dict_index_t*		index,	/*!< in: index */
	const rec_offs*		offsets,/*!< in: rec_get_offsets(rec, index) */
	ulint			mode,	/*!< in: lock mode */
	ulint			type,	/*!< in: LOCK_ORDINARY, LOCK_GAP, or
					LOC_REC_NOT_GAP */
	que_thr_t*		thr,	/*!< in: query thread */
	mtr_t*			mtr)	/*!< in: mtr */
{
	trx_t*			trx;
	dberr_t			err = DB_SUCCESS;
	const buf_block_t*	block;

	block = btr_pcur_get_block(pcur);

	trx = thr_get_trx(thr);

	if (UT_LIST_GET_LEN(trx->lock.trx_locks) > 10000) {
		if (buf_LRU_buf_pool_running_out()) {

			return(DB_LOCK_TABLE_FULL);
		}
	}

	if (dict_index_is_clust(index)) {
		err = lock_clust_rec_read_check_and_lock(
			0, block, rec, index, offsets,
			static_cast<lock_mode>(mode), type, thr);
	} else {

		if (dict_index_is_spatial(index)) {
			if (type == LOCK_GAP || type == LOCK_ORDINARY) {
				ut_ad(0);
				ib::error() << "Incorrectly request GAP lock "
					"on RTree";
				return(DB_SUCCESS);
			}
			err = sel_set_rtr_rec_lock(pcur, rec, index, offsets,
						   mode, type, thr, mtr);
		} else {
			err = lock_sec_rec_read_check_and_lock(
				0, block, rec, index, offsets,
				static_cast<lock_mode>(mode), type, thr);
		}
	}

	return(err);
}

/*********************************************************************//**
Opens a pcur to a table index. */
static
void
row_sel_open_pcur(
/*==============*/
	plan_t*		plan,	/*!< in: table plan */
	mtr_t*		mtr)	/*!< in/out: mini-transaction */
{
	dict_index_t*	index;
	func_node_t*	cond;
	que_node_t*	exp;
	ulint		n_fields;
	ulint		i;

	index = plan->index;

	/* Calculate the value of the search tuple: the exact match columns
	get their expressions evaluated when we evaluate the right sides of
	end_conds */

	cond = UT_LIST_GET_FIRST(plan->end_conds);

	while (cond) {
		eval_exp(que_node_get_next(cond->args));

		cond = UT_LIST_GET_NEXT(cond_list, cond);
	}

	if (plan->tuple) {
		n_fields = dtuple_get_n_fields(plan->tuple);

		if (plan->n_exact_match < n_fields) {
			/* There is a non-exact match field which must be
			evaluated separately */

			eval_exp(plan->tuple_exps[n_fields - 1]);
		}

		for (i = 0; i < n_fields; i++) {
			exp = plan->tuple_exps[i];

			dfield_copy_data(dtuple_get_nth_field(plan->tuple, i),
					 que_node_get_val(exp));
		}

		/* Open pcur to the index */

		btr_pcur_open_with_no_init(index, plan->tuple, plan->mode,
					   BTR_SEARCH_LEAF, &plan->pcur,
					   NULL, mtr);
	} else {
		/* Open the cursor to the start or the end of the index
		(FALSE: no init) */

		btr_pcur_open_at_index_side(plan->asc, index, BTR_SEARCH_LEAF,
					    &(plan->pcur), false, 0, mtr);
	}

	ut_ad(plan->n_rows_prefetched == 0);
	ut_ad(plan->n_rows_fetched == 0);
	ut_ad(plan->cursor_at_end == FALSE);

	plan->pcur_is_open = TRUE;
}

/*********************************************************************//**
Restores a stored pcur position to a table index.
@return TRUE if the cursor should be moved to the next record after we
return from this function (moved to the previous, in the case of a
descending cursor) without processing again the current cursor
record */
static
ibool
row_sel_restore_pcur_pos(
/*=====================*/
	plan_t*		plan,	/*!< in: table plan */
	mtr_t*		mtr)	/*!< in: mtr */
{
	ibool	equal_position;
	ulint	relative_position;

	ut_ad(!plan->cursor_at_end);

	relative_position = btr_pcur_get_rel_pos(&(plan->pcur));

	equal_position = btr_pcur_restore_position(BTR_SEARCH_LEAF,
						   &(plan->pcur), mtr);

	/* If the cursor is traveling upwards, and relative_position is

	(1) BTR_PCUR_BEFORE: this is not allowed, as we did not have a lock
	yet on the successor of the page infimum;
	(2) BTR_PCUR_AFTER: btr_pcur_restore_position placed the cursor on the
	first record GREATER than the predecessor of a page supremum; we have
	not yet processed the cursor record: no need to move the cursor to the
	next record;
	(3) BTR_PCUR_ON: btr_pcur_restore_position placed the cursor on the
	last record LESS or EQUAL to the old stored user record; (a) if
	equal_position is FALSE, this means that the cursor is now on a record
	less than the old user record, and we must move to the next record;
	(b) if equal_position is TRUE, then if
	plan->stored_cursor_rec_processed is TRUE, we must move to the next
	record, else there is no need to move the cursor. */

	if (plan->asc) {
		if (relative_position == BTR_PCUR_ON) {

			if (equal_position) {

				return(plan->stored_cursor_rec_processed);
			}

			return(TRUE);
		}

		ut_ad(relative_position == BTR_PCUR_AFTER
		      || relative_position == BTR_PCUR_AFTER_LAST_IN_TREE);

		return(FALSE);
	}

	/* If the cursor is traveling downwards, and relative_position is

	(1) BTR_PCUR_BEFORE: btr_pcur_restore_position placed the cursor on
	the last record LESS than the successor of a page infimum; we have not
	processed the cursor record: no need to move the cursor;
	(2) BTR_PCUR_AFTER: btr_pcur_restore_position placed the cursor on the
	first record GREATER than the predecessor of a page supremum; we have
	processed the cursor record: we should move the cursor to the previous
	record;
	(3) BTR_PCUR_ON: btr_pcur_restore_position placed the cursor on the
	last record LESS or EQUAL to the old stored user record; (a) if
	equal_position is FALSE, this means that the cursor is now on a record
	less than the old user record, and we need not move to the previous
	record; (b) if equal_position is TRUE, then if
	plan->stored_cursor_rec_processed is TRUE, we must move to the previous
	record, else there is no need to move the cursor. */

	if (relative_position == BTR_PCUR_BEFORE
	    || relative_position == BTR_PCUR_BEFORE_FIRST_IN_TREE) {

		return(FALSE);
	}

	if (relative_position == BTR_PCUR_ON) {

		if (equal_position) {

			return(plan->stored_cursor_rec_processed);
		}

		return(FALSE);
	}

	ut_ad(relative_position == BTR_PCUR_AFTER
	      || relative_position == BTR_PCUR_AFTER_LAST_IN_TREE);

	return(TRUE);
}

/*********************************************************************//**
Resets a plan cursor to a closed state. */
UNIV_INLINE
void
plan_reset_cursor(
/*==============*/
	plan_t*	plan)	/*!< in: plan */
{
	plan->pcur_is_open = FALSE;
	plan->cursor_at_end = FALSE;
	plan->n_rows_fetched = 0;
	plan->n_rows_prefetched = 0;
}

#ifdef BTR_CUR_HASH_ADAPT
/*********************************************************************//**
Tries to do a shortcut to fetch a clustered index record with a unique key,
using the hash index if possible (not always).
@return SEL_FOUND, SEL_EXHAUSTED, SEL_RETRY */
static
ulint
row_sel_try_search_shortcut(
/*========================*/
	sel_node_t*	node,	/*!< in: select node for a consistent read */
	plan_t*		plan,	/*!< in: plan for a unique search in clustered
				index */
	mtr_t*		mtr)	/*!< in: mtr */
{
	dict_index_t*	index = plan->index;

	ut_ad(node->read_view);
	ut_ad(plan->unique_search);
	ut_ad(!plan->must_get_clust);

	row_sel_open_pcur(plan, mtr);

	const rec_t* rec = btr_pcur_get_rec(&(plan->pcur));

	if (!page_rec_is_user_rec(rec) || rec_is_metadata(rec, index)) {
retry:
		return(SEL_RETRY);
	}

	ut_ad(plan->mode == PAGE_CUR_GE);

	/* As the cursor is now placed on a user record after a search with
	the mode PAGE_CUR_GE, the up_match field in the cursor tells how many
	fields in the user record matched to the search tuple */

	if (btr_pcur_get_up_match(&(plan->pcur)) < plan->n_exact_match) {
exhausted:
		return(SEL_EXHAUSTED);
	}

	/* This is a non-locking consistent read: if necessary, fetch
	a previous version of the record */

	mem_heap_t*	heap		= NULL;
	rec_offs	offsets_[REC_OFFS_NORMAL_SIZE];
	rec_offs*	offsets		= offsets_;
	rec_offs_init(offsets_);
	offsets = rec_get_offsets(rec, index, offsets, true,
				  ULINT_UNDEFINED, &heap);

	if (dict_index_is_clust(index)) {
		if (!lock_clust_rec_cons_read_sees(rec, index, offsets,
						   node->read_view)) {
			goto retry;
		}
	} else if (!srv_read_only_mode
		   && !lock_sec_rec_cons_read_sees(
			rec, index, node->read_view)) {
		goto retry;
	}

	if (rec_get_deleted_flag(rec, dict_table_is_comp(plan->table))) {
		goto exhausted;
	}

	/* Fetch the columns needed in test conditions.  The index
	record is protected by a page latch that was acquired when
	plan->pcur was positioned.  The latch will not be released
	until mtr->commit(). */

	row_sel_fetch_columns(index, rec, offsets,
			      UT_LIST_GET_FIRST(plan->columns));

	/* Test the rest of search conditions */

	if (!row_sel_test_other_conds(plan)) {
		goto exhausted;
	}

	ut_ad(plan->pcur.latch_mode == BTR_SEARCH_LEAF);

	plan->n_rows_fetched++;

	if (UNIV_LIKELY_NULL(heap)) {
		mem_heap_free(heap);
	}
	return(SEL_FOUND);
}
#endif /* BTR_CUR_HASH_ADAPT */

/*********************************************************************//**
Performs a select step.
@return DB_SUCCESS or error code */
static MY_ATTRIBUTE((warn_unused_result))
dberr_t
row_sel(
/*====*/
	sel_node_t*	node,	/*!< in: select node */
	que_thr_t*	thr)	/*!< in: query thread */
{
	dict_index_t*	index;
	plan_t*		plan;
	mtr_t		mtr;
	ibool		moved;
	rec_t*		rec;
	rec_t*		old_vers;
	rec_t*		clust_rec;
	ibool		consistent_read;

	/* The following flag becomes TRUE when we are doing a
	consistent read from a non-clustered index and we must look
	at the clustered index to find out the previous delete mark
	state of the non-clustered record: */

	ibool		cons_read_requires_clust_rec	= FALSE;
	ulint		cost_counter			= 0;
	ibool		cursor_just_opened;
	ibool		must_go_to_next;
	ibool		mtr_has_extra_clust_latch	= FALSE;
	/* TRUE if the search was made using
	a non-clustered index, and we had to
	access the clustered record: now &mtr
	contains a clustered index latch, and
	&mtr must be committed before we move
	to the next non-clustered record */
	dberr_t		err;
	mem_heap_t*	heap				= NULL;
	rec_offs	offsets_[REC_OFFS_NORMAL_SIZE];
	rec_offs*	offsets				= offsets_;
	rec_offs_init(offsets_);

	ut_ad(thr->run_node == node);

	if (node->read_view) {
		/* In consistent reads, we try to do with the hash index and
		not to use the buffer page get. This is to reduce memory bus
		load resulting from semaphore operations. The search latch
		will be s-locked when we access an index with a unique search
		condition, but not locked when we access an index with a
		less selective search condition. */

		consistent_read = TRUE;
	} else {
		consistent_read = FALSE;
	}

table_loop:
	/* TABLE LOOP
	----------
	This is the outer major loop in calculating a join. We come here when
	node->fetch_table changes, and after adding a row to aggregate totals
	and, of course, when this function is called. */

	ut_ad(mtr_has_extra_clust_latch == FALSE);

	plan = sel_node_get_nth_plan(node, node->fetch_table);
	index = plan->index;

	if (plan->n_rows_prefetched > 0) {
		sel_dequeue_prefetched_row(plan);

		goto next_table_no_mtr;
	}

	if (plan->cursor_at_end) {
		/* The cursor has already reached the result set end: no more
		rows to process for this table cursor, as also the prefetch
		stack was empty */

		ut_ad(plan->pcur_is_open);

		goto table_exhausted_no_mtr;
	}

	/* Open a cursor to index, or restore an open cursor position */

	mtr.start();

#ifdef BTR_CUR_HASH_ADAPT
	if (consistent_read && plan->unique_search && !plan->pcur_is_open
	    && !plan->must_get_clust) {
		switch (row_sel_try_search_shortcut(node, plan, &mtr)) {
		case SEL_FOUND:
			goto next_table;
		case SEL_EXHAUSTED:
			goto table_exhausted;
		default:
			ut_ad(0);
			/* fall through */
		case SEL_RETRY:
			break;
		}

		plan_reset_cursor(plan);

		mtr.commit();
		mtr.start();
	}
#endif /* BTR_CUR_HASH_ADAPT */

	if (!plan->pcur_is_open) {
		/* Evaluate the expressions to build the search tuple and
		open the cursor */
		row_sel_open_pcur(plan, &mtr);

		cursor_just_opened = TRUE;

		/* A new search was made: increment the cost counter */
		cost_counter++;
	} else {
		/* Restore pcur position to the index */

		must_go_to_next = row_sel_restore_pcur_pos(plan, &mtr);

		cursor_just_opened = FALSE;

		if (must_go_to_next) {
			/* We have already processed the cursor record: move
			to the next */

			goto next_rec;
		}
	}

rec_loop:
	/* RECORD LOOP
	-----------
	In this loop we use pcur and try to fetch a qualifying row, and
	also fill the prefetch buffer for this table if n_rows_fetched has
	exceeded a threshold. While we are inside this loop, the following
	holds:
	(1) &mtr is started,
	(2) pcur is positioned and open.

	NOTE that if cursor_just_opened is TRUE here, it means that we came
	to this point right after row_sel_open_pcur. */

	ut_ad(mtr_has_extra_clust_latch == FALSE);

	rec = btr_pcur_get_rec(&(plan->pcur));

	/* PHASE 1: Set a lock if specified */

	if (!node->asc && cursor_just_opened
	    && !page_rec_is_supremum(rec)) {

		/* Do not support "descending search" for Spatial index */
		ut_ad(!dict_index_is_spatial(index));

		/* When we open a cursor for a descending search, we must set
		a next-key lock on the successor record: otherwise it would
		be possible to insert new records next to the cursor position,
		and it might be that these new records should appear in the
		search result set, resulting in the phantom problem. */

		if (!consistent_read) {
			rec_t*	next_rec = page_rec_get_next(rec);
			ulint	lock_type;
			trx_t*	trx;

			trx = thr_get_trx(thr);

			offsets = rec_get_offsets(next_rec, index, offsets,
						  true,
						  ULINT_UNDEFINED, &heap);

			/* If innodb_locks_unsafe_for_binlog option is used
			or this session is using READ COMMITTED or lower isolation
			level, we lock only the record, i.e., next-key
			locking is not used. */
			if (srv_locks_unsafe_for_binlog
			    || trx->isolation_level
			    <= TRX_ISO_READ_COMMITTED) {

				if (page_rec_is_supremum(next_rec)) {

					goto skip_lock;
				}

				lock_type = LOCK_REC_NOT_GAP;
			} else {
				lock_type = LOCK_ORDINARY;
			}

			err = sel_set_rec_lock(&plan->pcur,
					       next_rec, index, offsets,
					       node->row_lock_mode,
					       lock_type, thr, &mtr);

			switch (err) {
			case DB_SUCCESS_LOCKED_REC:
				err = DB_SUCCESS;
				/* fall through */
			case DB_SUCCESS:
				break;
			default:
				/* Note that in this case we will store in pcur
				the PREDECESSOR of the record we are waiting
				the lock for */
				goto lock_wait_or_error;
			}
		}
	}

skip_lock:
	if (page_rec_is_infimum(rec)) {

		/* The infimum record on a page cannot be in the result set,
		and neither can a record lock be placed on it: we skip such
		a record. We also increment the cost counter as we may have
		processed yet another page of index. */

		cost_counter++;

		goto next_rec;
	}

	if (rec_is_metadata(rec, index)) {
		/* Skip the metadata pseudo-record. */
		cost_counter++;
		goto next_rec;
	}

	if (!consistent_read) {
		/* Try to place a lock on the index record */
		ulint	lock_type;
		trx_t*	trx;

		offsets = rec_get_offsets(rec, index, offsets, true,
					  ULINT_UNDEFINED, &heap);

		trx = thr_get_trx(thr);

		/* If innodb_locks_unsafe_for_binlog option is used
		or this session is using READ COMMITTED or lower isolation level,
		we lock only the record, i.e., next-key locking is
		not used. */
		if (srv_locks_unsafe_for_binlog
		    || trx->isolation_level <= TRX_ISO_READ_COMMITTED
		    || dict_index_is_spatial(index)) {

			if (page_rec_is_supremum(rec)) {

				goto next_rec;
			}

			lock_type = LOCK_REC_NOT_GAP;
		} else {
			lock_type = LOCK_ORDINARY;
		}

		err = sel_set_rec_lock(&plan->pcur,
				       rec, index, offsets,
				       node->row_lock_mode, lock_type,
				       thr, &mtr);

		switch (err) {
		case DB_SUCCESS_LOCKED_REC:
			err = DB_SUCCESS;
			/* fall through */
		case DB_SUCCESS:
			break;
		default:
			goto lock_wait_or_error;
		}
	}

	if (page_rec_is_supremum(rec)) {

		/* A page supremum record cannot be in the result set: skip
		it now when we have placed a possible lock on it */

		goto next_rec;
	}

	ut_ad(page_rec_is_user_rec(rec));

	if (cost_counter > SEL_COST_LIMIT) {

		/* Now that we have placed the necessary locks, we can stop
		for a while and store the cursor position; NOTE that if we
		would store the cursor position BEFORE placing a record lock,
		it might happen that the cursor would jump over some records
		that another transaction could meanwhile insert adjacent to
		the cursor: this would result in the phantom problem. */

		goto stop_for_a_while;
	}

	/* PHASE 2: Check a mixed index mix id if needed */

	if (plan->unique_search && cursor_just_opened) {

		ut_ad(plan->mode == PAGE_CUR_GE);

		/* As the cursor is now placed on a user record after a search
		with the mode PAGE_CUR_GE, the up_match field in the cursor
		tells how many fields in the user record matched to the search
		tuple */

		if (btr_pcur_get_up_match(&(plan->pcur))
		    < plan->n_exact_match) {
			goto table_exhausted;
		}

		/* Ok, no need to test end_conds or mix id */

	}

	/* We are ready to look at a possible new index entry in the result
	set: the cursor is now placed on a user record */

	/* PHASE 3: Get previous version in a consistent read */

	cons_read_requires_clust_rec = FALSE;
	offsets = rec_get_offsets(rec, index, offsets, true,
				  ULINT_UNDEFINED, &heap);

	if (consistent_read) {
		/* This is a non-locking consistent read: if necessary, fetch
		a previous version of the record */

		if (dict_index_is_clust(index)) {

			if (!lock_clust_rec_cons_read_sees(
					rec, index, offsets, node->read_view)) {

				err = row_sel_build_prev_vers(
					node->read_view, index, rec,
					&offsets, &heap, &plan->old_vers_heap,
					&old_vers, &mtr);

				if (err != DB_SUCCESS) {

					goto lock_wait_or_error;
				}

				if (old_vers == NULL) {
					/* The record does not exist
					in our read view. Skip it, but
					first attempt to determine
					whether the index segment we
					are searching through has been
					exhausted. */

					offsets = rec_get_offsets(
						rec, index, offsets, true,
						ULINT_UNDEFINED, &heap);

					/* Fetch the columns needed in
					test conditions. The clustered
					index record is protected by a
					page latch that was acquired
					by row_sel_open_pcur() or
					row_sel_restore_pcur_pos().
					The latch will not be released
					until mtr.commit(). */

					row_sel_fetch_columns(
						index, rec, offsets,
						UT_LIST_GET_FIRST(
							plan->columns));

					if (!row_sel_test_end_conds(plan)) {

						goto table_exhausted;
					}

					goto next_rec;
				}

				rec = old_vers;
			}
		} else if (!srv_read_only_mode
			   && !lock_sec_rec_cons_read_sees(
				   rec, index, node->read_view)) {

			cons_read_requires_clust_rec = TRUE;
		}
	}

	/* PHASE 4: Test search end conditions and deleted flag */

	/* Fetch the columns needed in test conditions.  The record is
	protected by a page latch that was acquired by
	row_sel_open_pcur() or row_sel_restore_pcur_pos().  The latch
	will not be released until mtr.commit(). */

	row_sel_fetch_columns(index, rec, offsets,
			      UT_LIST_GET_FIRST(plan->columns));

	/* Test the selection end conditions: these can only contain columns
	which already are found in the index, even though the index might be
	non-clustered */

	if (plan->unique_search && cursor_just_opened) {

		/* No test necessary: the test was already made above */

	} else if (!row_sel_test_end_conds(plan)) {

		goto table_exhausted;
	}

	if (rec_get_deleted_flag(rec, dict_table_is_comp(plan->table))
	    && !cons_read_requires_clust_rec) {

		/* The record is delete marked: we can skip it if this is
		not a consistent read which might see an earlier version
		of a non-clustered index record */

		if (plan->unique_search) {

			goto table_exhausted;
		}

		goto next_rec;
	}

	/* PHASE 5: Get the clustered index record, if needed and if we did
	not do the search using the clustered index */

	if (plan->must_get_clust || cons_read_requires_clust_rec) {

		/* It was a non-clustered index and we must fetch also the
		clustered index record */

		err = row_sel_get_clust_rec(node, plan, rec, thr, &clust_rec,
					    &mtr);
		mtr_has_extra_clust_latch = TRUE;

		if (err != DB_SUCCESS) {

			goto lock_wait_or_error;
		}

		/* Retrieving the clustered record required a search:
		increment the cost counter */

		cost_counter++;

		if (clust_rec == NULL) {
			/* The record did not exist in the read view */
			ut_ad(consistent_read);

			goto next_rec;
		}

		if (rec_get_deleted_flag(clust_rec,
					 dict_table_is_comp(plan->table))) {
			/* In delete-marked records, DB_TRX_ID must
			always refer to an existing update_undo log record. */
			ut_ad(rec_get_trx_id(clust_rec,
					     dict_table_get_first_index(
						     plan->table)));

			/* The record is delete marked: we can skip it */

			goto next_rec;
		}

		if (node->can_get_updated) {

			btr_pcur_store_position(&(plan->clust_pcur), &mtr);
		}
	}

	/* PHASE 6: Test the rest of search conditions */

	if (!row_sel_test_other_conds(plan)) {

		if (plan->unique_search) {

			goto table_exhausted;
		}

		goto next_rec;
	}

	/* PHASE 7: We found a new qualifying row for the current table; push
	the row if prefetch is on, or move to the next table in the join */

	plan->n_rows_fetched++;

	ut_ad(plan->pcur.latch_mode == BTR_SEARCH_LEAF);

	if ((plan->n_rows_fetched <= SEL_PREFETCH_LIMIT)
	    || plan->unique_search || plan->no_prefetch) {

		/* No prefetch in operation: go to the next table */

		goto next_table;
	}

	sel_enqueue_prefetched_row(plan);

	if (plan->n_rows_prefetched == SEL_MAX_N_PREFETCH) {

		/* The prefetch buffer is now full */

		sel_dequeue_prefetched_row(plan);

		goto next_table;
	}

next_rec:
	if (mtr_has_extra_clust_latch) {

		/* We must commit &mtr if we are moving to the next
		non-clustered index record, because we could break the
		latching order if we would access a different clustered
		index page right away without releasing the previous. */

		goto commit_mtr_for_a_while;
	}

	if (node->asc) {
		moved = btr_pcur_move_to_next(&(plan->pcur), &mtr);
	} else {
		moved = btr_pcur_move_to_prev(&(plan->pcur), &mtr);
	}

	if (!moved) {

		goto table_exhausted;
	}

	cursor_just_opened = FALSE;

	/* END OF RECORD LOOP
	------------------ */
	goto rec_loop;

next_table:
	/* We found a record which satisfies the conditions: we can move to
	the next table or return a row in the result set */

	ut_ad(btr_pcur_is_on_user_rec(&plan->pcur));

	if (plan->unique_search && !node->can_get_updated) {

		plan->cursor_at_end = TRUE;
	} else {
		plan->stored_cursor_rec_processed = TRUE;

		btr_pcur_store_position(&(plan->pcur), &mtr);
	}

	mtr.commit();

	mtr_has_extra_clust_latch = FALSE;

next_table_no_mtr:
	/* If we use 'goto' to this label, it means that the row was popped
	from the prefetched rows stack, and &mtr is already committed */

	if (node->fetch_table + 1 == node->n_tables) {

		sel_eval_select_list(node);

		if (node->is_aggregate) {

			goto table_loop;
		}

		sel_assign_into_var_values(node->into_list, node);

		thr->run_node = que_node_get_parent(node);

		err = DB_SUCCESS;
		goto func_exit;
	}

	node->fetch_table++;

	/* When we move to the next table, we first reset the plan cursor:
	we do not care about resetting it when we backtrack from a table */

	plan_reset_cursor(sel_node_get_nth_plan(node, node->fetch_table));

	goto table_loop;

table_exhausted:
	/* The table cursor pcur reached the result set end: backtrack to the
	previous table in the join if we do not have cached prefetched rows */

	plan->cursor_at_end = TRUE;

	mtr.commit();

	mtr_has_extra_clust_latch = FALSE;

	if (plan->n_rows_prefetched > 0) {
		/* The table became exhausted during a prefetch */

		sel_dequeue_prefetched_row(plan);

		goto next_table_no_mtr;
	}

table_exhausted_no_mtr:
	if (node->fetch_table == 0) {
		err = DB_SUCCESS;

		if (node->is_aggregate && !node->aggregate_already_fetched) {

			node->aggregate_already_fetched = TRUE;

			sel_assign_into_var_values(node->into_list, node);

			thr->run_node = que_node_get_parent(node);
		} else {
			node->state = SEL_NODE_NO_MORE_ROWS;

			thr->run_node = que_node_get_parent(node);
		}

		goto func_exit;
	}

	node->fetch_table--;

	goto table_loop;

stop_for_a_while:
	/* Return control for a while to que_run_threads, so that runaway
	queries can be canceled. NOTE that when we come here, we must, in a
	locking read, have placed the necessary (possibly waiting request)
	record lock on the cursor record or its successor: when we reposition
	the cursor, this record lock guarantees that nobody can meanwhile have
	inserted new records which should have appeared in the result set,
	which would result in the phantom problem. */

	plan->stored_cursor_rec_processed = FALSE;
	btr_pcur_store_position(&(plan->pcur), &mtr);

	mtr.commit();
	ut_ad(!sync_check_iterate(sync_check()));

	err = DB_SUCCESS;
	goto func_exit;

commit_mtr_for_a_while:
	/* Stores the cursor position and commits &mtr; this is used if
	&mtr may contain latches which would break the latching order if
	&mtr would not be committed and the latches released. */

	plan->stored_cursor_rec_processed = TRUE;

	btr_pcur_store_position(&(plan->pcur), &mtr);

	mtr.commit();

	mtr_has_extra_clust_latch = FALSE;
	ut_ad(!sync_check_iterate(dict_sync_check()));

	goto table_loop;

lock_wait_or_error:
	/* See the note at stop_for_a_while: the same holds for this case */

	ut_ad(!btr_pcur_is_before_first_on_page(&plan->pcur) || !node->asc);

	plan->stored_cursor_rec_processed = FALSE;
	btr_pcur_store_position(&(plan->pcur), &mtr);

	mtr.commit();

func_exit:
	ut_ad(!sync_check_iterate(dict_sync_check()));

	if (heap != NULL) {
		mem_heap_free(heap);
	}
	return(err);
}

/**********************************************************************//**
Performs a select step. This is a high-level function used in SQL execution
graphs.
@return query thread to run next or NULL */
que_thr_t*
row_sel_step(
/*=========*/
	que_thr_t*	thr)	/*!< in: query thread */
{
	sel_node_t*	node;

	ut_ad(thr);

	node = static_cast<sel_node_t*>(thr->run_node);

	ut_ad(que_node_get_type(node) == QUE_NODE_SELECT);

	/* If this is a new time this node is executed (or when execution
	resumes after wait for a table intention lock), set intention locks
	on the tables, or assign a read view */

	if (node->into_list && (thr->prev_node == que_node_get_parent(node))) {

		node->state = SEL_NODE_OPEN;
	}

	if (node->state == SEL_NODE_OPEN) {

		/* It may be that the current session has not yet started
		its transaction, or it has been committed: */

		trx_start_if_not_started_xa(thr_get_trx(thr), false);

		plan_reset_cursor(sel_node_get_nth_plan(node, 0));

		if (node->consistent_read) {
			trx_t *trx = thr_get_trx(thr);
			/* Assign a read view for the query */
			trx->read_view.open(trx);
			node->read_view = trx->read_view.is_open() ?
					  &trx->read_view : NULL;
		} else {
			sym_node_t*	table_node;
			lock_mode	i_lock_mode;

			if (node->set_x_locks) {
				i_lock_mode = LOCK_IX;
			} else {
				i_lock_mode = LOCK_IS;
			}

			for (table_node = node->table_list;
			     table_node != 0;
			     table_node = static_cast<sym_node_t*>(
					que_node_get_next(table_node))) {

				dberr_t	err = lock_table(
					0, table_node->table, i_lock_mode,
					thr);

				if (err != DB_SUCCESS) {
					trx_t*	trx;

					trx = thr_get_trx(thr);
					trx->error_state = err;

					return(NULL);
				}
			}
		}

		/* If this is an explicit cursor, copy stored procedure
		variable values, so that the values cannot change between
		fetches (currently, we copy them also for non-explicit
		cursors) */

		if (node->explicit_cursor
		    && UT_LIST_GET_FIRST(node->copy_variables)) {

			row_sel_copy_input_variable_vals(node);
		}

		node->state = SEL_NODE_FETCH;
		node->fetch_table = 0;

		if (node->is_aggregate) {
			/* Reset the aggregate total values */
			sel_reset_aggregate_vals(node);
		}
	}

	dberr_t	err = row_sel(node, thr);

	/* NOTE! if queries are parallelized, the following assignment may
	have problems; the assignment should be made only if thr is the
	only top-level thr in the graph: */

	thr->graph->last_sel_node = node;

	if (err != DB_SUCCESS) {
		thr_get_trx(thr)->error_state = err;

		return(NULL);
	}

	return(thr);
}

/**********************************************************************//**
Performs a fetch for a cursor.
@return query thread to run next or NULL */
que_thr_t*
fetch_step(
/*=======*/
	que_thr_t*	thr)	/*!< in: query thread */
{
	sel_node_t*	sel_node;
	fetch_node_t*	node;

	ut_ad(thr);

	node = static_cast<fetch_node_t*>(thr->run_node);
	sel_node = node->cursor_def;

	ut_ad(que_node_get_type(node) == QUE_NODE_FETCH);

	if (thr->prev_node != que_node_get_parent(node)) {

		if (sel_node->state != SEL_NODE_NO_MORE_ROWS) {

			if (node->into_list) {
				sel_assign_into_var_values(node->into_list,
							   sel_node);
			} else {
				ibool ret = (*node->func->func)(
					sel_node, node->func->arg);

				if (!ret) {
					sel_node->state
						 = SEL_NODE_NO_MORE_ROWS;
				}
			}
		}

		thr->run_node = que_node_get_parent(node);

		return(thr);
	}

	/* Make the fetch node the parent of the cursor definition for
	the time of the fetch, so that execution knows to return to this
	fetch node after a row has been selected or we know that there is
	no row left */

	sel_node->common.parent = node;

	if (sel_node->state == SEL_NODE_CLOSED) {
		ib::error() << "fetch called on a closed cursor";

		thr_get_trx(thr)->error_state = DB_ERROR;

		return(NULL);
	}

	thr->run_node = sel_node;

	return(thr);
}

/***********************************************************//**
Prints a row in a select result.
@return query thread to run next or NULL */
que_thr_t*
row_printf_step(
/*============*/
	que_thr_t*	thr)	/*!< in: query thread */
{
	row_printf_node_t*	node;
	sel_node_t*		sel_node;
	que_node_t*		arg;

	ut_ad(thr);

	node = static_cast<row_printf_node_t*>(thr->run_node);

	sel_node = node->sel_node;

	ut_ad(que_node_get_type(node) == QUE_NODE_ROW_PRINTF);

	if (thr->prev_node == que_node_get_parent(node)) {

		/* Reset the cursor */
		sel_node->state = SEL_NODE_OPEN;

		/* Fetch next row to print */

		thr->run_node = sel_node;

		return(thr);
	}

	if (sel_node->state != SEL_NODE_FETCH) {

		ut_ad(sel_node->state == SEL_NODE_NO_MORE_ROWS);

		/* No more rows to print */

		thr->run_node = que_node_get_parent(node);

		return(thr);
	}

	arg = sel_node->select_list;

	while (arg) {
		dfield_print_also_hex(que_node_get_val(arg));

		fputs(" ::: ", stderr);

		arg = que_node_get_next(arg);
	}

	putc('\n', stderr);

	/* Fetch next row to print */

	thr->run_node = sel_node;

	return(thr);
}

/****************************************************************//**
Converts a key value stored in MySQL format to an Innobase dtuple. The last
field of the key value may be just a prefix of a fixed length field: hence
the parameter key_len. But currently we do not allow search keys where the
last field is only a prefix of the full key field len and print a warning if
such appears. A counterpart of this function is
ha_innobase::store_key_val_for_row() in ha_innodb.cc. */
void
row_sel_convert_mysql_key_to_innobase(
/*==================================*/
	dtuple_t*	tuple,		/*!< in/out: tuple where to build;
					NOTE: we assume that the type info
					in the tuple is already according
					to index! */
	byte*		buf,		/*!< in: buffer to use in field
					conversions; NOTE that dtuple->data
					may end up pointing inside buf so
					do not discard that buffer while
					the tuple is being used. See
					row_mysql_store_col_in_innobase_format()
					in the case of DATA_INT */
	ulint		buf_len,	/*!< in: buffer length */
	dict_index_t*	index,		/*!< in: index of the key value */
	const byte*	key_ptr,	/*!< in: MySQL key value */
	ulint		key_len)	/*!< in: MySQL key value length */
{
	byte*		original_buf	= buf;
	const byte*	original_key_ptr = key_ptr;
	dict_field_t*	field;
	dfield_t*	dfield;
	ulint		data_offset;
	ulint		data_len;
	ulint		data_field_len;
	ibool		is_null;
	const byte*	key_end;
	ulint		n_fields = 0;

	/* For documentation of the key value storage format in MySQL, see
	ha_innobase::store_key_val_for_row() in ha_innodb.cc. */

	key_end = key_ptr + key_len;

	/* Permit us to access any field in the tuple (ULINT_MAX): */

	dtuple_set_n_fields(tuple, ULINT_MAX);

	dfield = dtuple_get_nth_field(tuple, 0);
	field = dict_index_get_nth_field(index, 0);

	if (UNIV_UNLIKELY(dfield_get_type(dfield)->mtype == DATA_SYS)) {
		/* A special case: we are looking for a position in the
		generated clustered index which InnoDB automatically added
		to a table with no primary key: the first and the only
		ordering column is ROW_ID which InnoDB stored to the key_ptr
		buffer. */

		ut_a(key_len == DATA_ROW_ID_LEN);

		dfield_set_data(dfield, key_ptr, DATA_ROW_ID_LEN);

		dtuple_set_n_fields(tuple, 1);

		return;
	}

	while (key_ptr < key_end) {

		ulint	type = dfield_get_type(dfield)->mtype;
		ut_a(field->col->mtype == type);

		data_offset = 0;
		is_null = FALSE;

		if (!(dfield_get_type(dfield)->prtype & DATA_NOT_NULL)) {
			/* The first byte in the field tells if this is
			an SQL NULL value */

			data_offset = 1;

			if (*key_ptr != 0) {
				dfield_set_null(dfield);

				is_null = TRUE;
			}
		}

		/* Calculate data length and data field total length */
		if (DATA_LARGE_MTYPE(type) || DATA_GEOMETRY_MTYPE(type)) {

			/* For R-tree index, data length should be the
			total size of the wkb data.*/
			if (dict_index_is_spatial(index)) {
				ut_ad(DATA_GEOMETRY_MTYPE(type));
				data_len = key_len;
				data_field_len = data_offset + data_len;
			} else {
				/* The key field is a column prefix of a BLOB
				or TEXT. */

				ut_a(field->prefix_len > 0);

				/* MySQL stores the actual data length to the
				first 2 bytes after the optional SQL NULL
				marker byte. The storage format is
				little-endian, that is, the most significant
				byte at a higher address. In UTF-8, MySQL
				seems to reserve field->prefix_len bytes for
				storing this field in the key value buffer,
				even though the actual value only takes data
				len bytes from the start. */

				data_len = ulint(key_ptr[data_offset])
					| ulint(key_ptr[data_offset + 1]) << 8;
				data_field_len = data_offset + 2
					+ field->prefix_len;

				data_offset += 2;

				/* Now that we know the length, we store the
				column value like it would be a fixed char
				field */
			}


		} else if (field->prefix_len > 0) {
			/* Looks like MySQL pads unused end bytes in the
			prefix with space. Therefore, also in UTF-8, it is ok
			to compare with a prefix containing full prefix_len
			bytes, and no need to take at most prefix_len / 3
			UTF-8 characters from the start.
			If the prefix is used as the upper end of a LIKE
			'abc%' query, then MySQL pads the end with chars
			0xff. TODO: in that case does it any harm to compare
			with the full prefix_len bytes. How do characters
			0xff in UTF-8 behave? */

			data_len = field->prefix_len;
			data_field_len = data_offset + data_len;
		} else {
			data_len = dfield_get_type(dfield)->len;
			data_field_len = data_offset + data_len;
		}

		if ((dtype_get_mysql_type(dfield_get_type(dfield))
		     == DATA_MYSQL_TRUE_VARCHAR)
		    && (type != DATA_INT)) {
			/* In a MySQL key value format, a true VARCHAR is
			always preceded by 2 bytes of a length field.
			dfield_get_type(dfield)->len returns the maximum
			'payload' len in bytes. That does not include the
			2 bytes that tell the actual data length.

			We added the check != DATA_INT to make sure we do
			not treat MySQL ENUM or SET as a true VARCHAR! */

			data_len += 2;
			data_field_len += 2;
		}

		/* Storing may use at most data_len bytes of buf */

		if (UNIV_LIKELY(!is_null)) {
			buf = row_mysql_store_col_in_innobase_format(
					dfield, buf,
					FALSE, /* MySQL key value format col */
					key_ptr + data_offset, data_len,
					dict_table_is_comp(index->table));
			ut_a(buf <= original_buf + buf_len);
		}

		key_ptr += data_field_len;

		if (UNIV_UNLIKELY(key_ptr > key_end)) {
			/* The last field in key was not a complete key field
			but a prefix of it.

			Print a warning about this! HA_READ_PREFIX_LAST does
			not currently work in InnoDB with partial-field key
			value prefixes. Since MySQL currently uses a padding
			trick to calculate LIKE 'abc%' type queries there
			should never be partial-field prefixes in searches. */

			ib::warn() << "Using a partial-field key prefix in"
				" search, index " << index->name
				<< " of table " << index->table->name
				<< ". Last data field length "
				<< data_field_len << " bytes, key ptr now"
				" exceeds key end by " << (key_ptr - key_end)
				<< " bytes. Key value in the MySQL format:";

			ut_print_buf(stderr, original_key_ptr, key_len);
			putc('\n', stderr);

			if (!is_null) {
				ulint	len = dfield_get_len(dfield);
				dfield_set_len(dfield, len
					       - (ulint) (key_ptr - key_end));
			}
			ut_ad(0);
		}

		n_fields++;
		field++;
		dfield++;
	}

	ut_a(buf <= original_buf + buf_len);

	/* We set the length of tuple to n_fields: we assume that the memory
	area allocated for it is big enough (usually bigger than n_fields). */

	dtuple_set_n_fields(tuple, n_fields);
}

/**************************************************************//**
Stores the row id to the prebuilt struct. */
static
void
row_sel_store_row_id_to_prebuilt(
/*=============================*/
	row_prebuilt_t*		prebuilt,	/*!< in/out: prebuilt */
	const rec_t*		index_rec,	/*!< in: record */
	const dict_index_t*	index,		/*!< in: index of the record */
	const rec_offs*		offsets)	/*!< in: rec_get_offsets
						(index_rec, index) */
{
	const byte*	data;
	ulint		len;

	ut_ad(rec_offs_validate(index_rec, index, offsets));

	data = rec_get_nth_field(
		index_rec, offsets,
		dict_index_get_sys_col_pos(index, DATA_ROW_ID), &len);

	if (UNIV_UNLIKELY(len != DATA_ROW_ID_LEN)) {

		ib::error() << "Row id field is wrong length " << len << " in"
			" index " << index->name
			<< " of table " << index->table->name
			<< ", Field number "
			<< dict_index_get_sys_col_pos(index, DATA_ROW_ID)
			<< ", record:";

		rec_print_new(stderr, index_rec, offsets);
		putc('\n', stderr);
		ut_error;
	}

	ut_memcpy(prebuilt->row_id, data, len);
}

/**************************************************************//**
Stores a non-SQL-NULL field in the MySQL format. The counterpart of this
function is row_mysql_store_col_in_innobase_format() in row0mysql.cc. */
void
row_sel_field_store_in_mysql_format_func(
	byte*		dest,
	const mysql_row_templ_t* templ,
#ifdef UNIV_DEBUG
	const dict_index_t* index,
	ulint		field_no,
#endif /* UNIV_DEBUG */
	const byte*	data,
	ulint		len)
{
	byte*			ptr;
#ifdef UNIV_DEBUG
	const dict_field_t*	field
		= templ->is_virtual
			 ? NULL : dict_index_get_nth_field(index, field_no);
#endif /* UNIV_DEBUG */

	ut_ad(len != UNIV_SQL_NULL);
	MEM_CHECK_DEFINED(data, len);
	MEM_CHECK_ADDRESSABLE(dest, templ->mysql_col_len);
	MEM_UNDEFINED(dest, templ->mysql_col_len);

	switch (templ->type) {
		const byte*	field_end;
		byte*		pad;
	case DATA_INT:
		/* Convert integer data from Innobase to a little-endian
		format, sign bit restored to normal */

		ptr = dest + len;

		for (;;) {
			ptr--;
			*ptr = *data;
			if (ptr == dest) {
				break;
			}
			data++;
		}

		if (!templ->is_unsigned) {
			dest[len - 1] = (byte) (dest[len - 1] ^ 128);
		}

		ut_ad(templ->mysql_col_len == len);
		break;

	case DATA_VARCHAR:
	case DATA_VARMYSQL:
	case DATA_BINARY:
		field_end = dest + templ->mysql_col_len;

		if (templ->mysql_type == DATA_MYSQL_TRUE_VARCHAR) {
			/* This is a >= 5.0.3 type true VARCHAR. Store the
			length of the data to the first byte or the first
			two bytes of dest. */

			dest = row_mysql_store_true_var_len(
				dest, len, templ->mysql_length_bytes);
			/* Copy the actual data. Leave the rest of the
			buffer uninitialized. */
			memcpy(dest, data, len);
			break;
		}

		/* Copy the actual data */
		ut_memcpy(dest, data, len);

		/* Pad with trailing spaces. */

		pad = dest + len;

		ut_ad(templ->mbminlen <= templ->mbmaxlen);

		/* We treat some Unicode charset strings specially. */
		switch (templ->mbminlen) {
		case 4:
			/* InnoDB should never have stripped partial
			UTF-32 characters. */
			ut_a(!(len & 3));
			break;
		case 2:
			/* A space char is two bytes,
			0x0020 in UCS2 and UTF-16 */

			if (UNIV_UNLIKELY(len & 1)) {
				/* A 0x20 has been stripped from the column.
				Pad it back. */

				if (pad < field_end) {
					*pad++ = 0x20;
				}
			}
		}

		row_mysql_pad_col(templ->mbminlen, pad,
				  ulint(field_end - pad));
		break;

	case DATA_BLOB:
		/* Store a pointer to the BLOB buffer to dest: the BLOB was
		already copied to the buffer in row_sel_store_mysql_rec */

		row_mysql_store_blob_ref(dest, templ->mysql_col_len, data,
					 len);
		break;

	case DATA_GEOMETRY:
		/* We store all geometry data as BLOB data at server layer. */
		row_mysql_store_geometry(dest, templ->mysql_col_len, data, len);
		break;

	case DATA_MYSQL:
		memcpy(dest, data, len);

		ut_ad(templ->mysql_col_len >= len);
		ut_ad(templ->mbmaxlen >= templ->mbminlen);

		/* If field_no equals to templ->icp_rec_field_no,
		we are examining a row pointed by "icp_rec_field_no".
		There is possibility that icp_rec_field_no refers to
		a field in a secondary index while templ->rec_field_no
		points to field in a primary index. The length
		should still be equal, unless the field pointed
		by icp_rec_field_no has a prefix */
		ut_ad(templ->mbmaxlen > templ->mbminlen
		      || templ->mysql_col_len == len
		      || (field_no == templ->icp_rec_field_no
			  && field->prefix_len > 0));

		/* The following assertion would fail for old tables
		containing UTF-8 ENUM columns due to Bug #9526. */
		ut_ad(!templ->mbmaxlen
		      || !(templ->mysql_col_len % templ->mbmaxlen));
		ut_ad(len * templ->mbmaxlen >= templ->mysql_col_len
		      || (field_no == templ->icp_rec_field_no
			  && field->prefix_len > 0)
		      || templ->rec_field_is_prefix);

		ut_ad(templ->is_virtual
		      || !(field->prefix_len % templ->mbmaxlen));

		if (templ->mbminlen == 1 && templ->mbmaxlen != 1) {
			/* Pad with spaces. This undoes the stripping
			done in row0mysql.cc, function
			row_mysql_store_col_in_innobase_format(). */

			memset(dest + len, 0x20, templ->mysql_col_len - len);
		}
		break;

	default:
#ifdef UNIV_DEBUG
	case DATA_SYS_CHILD:
	case DATA_SYS:
		/* These column types should never be shipped to MySQL. */
		ut_ad(0);
		/* fall through */

	case DATA_CHAR:
	case DATA_FIXBINARY:
	case DATA_FLOAT:
	case DATA_DOUBLE:
	case DATA_DECIMAL:
		/* Above are the valid column types for MySQL data. */
#endif /* UNIV_DEBUG */
		ut_ad((templ->is_virtual && !field)
		      || (field && field->prefix_len
				? field->prefix_len == len
				: templ->mysql_col_len == len));
		memcpy(dest, data, len);
	}
}

/** Convert a field in the Innobase format to a field in the MySQL format.
@param[out]	mysql_rec		record in the MySQL format
@param[in,out]	prebuilt		prebuilt struct
@param[in]	rec			InnoDB record; must be protected
					by a page latch
@param[in]	index			index of rec
@param[in]	offsets			array returned by rec_get_offsets()
@param[in]	field_no		templ->rec_field_no or
					templ->clust_rec_field_no
					or templ->icp_rec_field_no
@param[in]	templ			row template
*/
static MY_ATTRIBUTE((warn_unused_result))
ibool
row_sel_store_mysql_field(
	byte*			mysql_rec,
	row_prebuilt_t*		prebuilt,
	const rec_t*		rec,
	const dict_index_t*	index,
	const rec_offs*		offsets,
	ulint			field_no,
	const mysql_row_templ_t*templ)
{
	DBUG_ENTER("row_sel_store_mysql_field_func");

	const byte*	data;
	ulint		len;

	ut_ad(prebuilt->default_rec);
	ut_ad(templ);
	ut_ad(templ >= prebuilt->mysql_template);
	ut_ad(templ < &prebuilt->mysql_template[prebuilt->n_template]);
	ut_ad(field_no == templ->clust_rec_field_no
	      || field_no == templ->rec_field_no
	      || field_no == templ->icp_rec_field_no);
	ut_ad(rec_offs_validate(rec, index, offsets));

	if (UNIV_UNLIKELY(rec_offs_nth_extern(offsets, field_no) != 0)) {

		mem_heap_t*	heap;
		/* Copy an externally stored field to a temporary heap */

		ut_ad(field_no == templ->clust_rec_field_no);

		if (DATA_LARGE_MTYPE(templ->type)) {
			if (prebuilt->blob_heap == NULL) {
				prebuilt->blob_heap = mem_heap_create(
					srv_page_size);
			}

			heap = prebuilt->blob_heap;
		} else {
			heap = mem_heap_create(srv_page_size);
		}

		/* NOTE: if we are retrieving a big BLOB, we may
		already run out of memory in the next call, which
		causes an assert */

		data = btr_rec_copy_externally_stored_field(
			rec, offsets,
			dict_table_page_size(prebuilt->table),
			field_no, &len, heap);

		if (UNIV_UNLIKELY(!data)) {
			/* The externally stored field was not written
			yet. This record should only be seen by
			recv_recovery_rollback_active() or any
			TRX_ISO_READ_UNCOMMITTED transactions. */

			if (heap != prebuilt->blob_heap) {
				mem_heap_free(heap);
			}

			ut_a(prebuilt->trx->isolation_level
			     == TRX_ISO_READ_UNCOMMITTED);
			DBUG_RETURN(FALSE);
		}

		ut_a(len != UNIV_SQL_NULL);

		row_sel_field_store_in_mysql_format(
			mysql_rec + templ->mysql_col_offset,
			templ, index, field_no, data, len);

		if (heap != prebuilt->blob_heap) {
			mem_heap_free(heap);
		}
	} else {
		/* The field is stored in the index record, or
		in the metadata for instant ADD COLUMN. */
		data = rec_get_nth_cfield(rec, index, offsets, field_no, &len);

		if (len == UNIV_SQL_NULL) {
			/* MySQL assumes that the field for an SQL
			NULL value is set to the default value. */
			ut_ad(templ->mysql_null_bit_mask);

			MEM_CHECK_DEFINED(prebuilt->default_rec
					  + templ->mysql_col_offset,
					  templ->mysql_col_len);
			mysql_rec[templ->mysql_null_byte_offset]
				|= (byte) templ->mysql_null_bit_mask;
			memcpy(mysql_rec + templ->mysql_col_offset,
			       (const byte*) prebuilt->default_rec
			       + templ->mysql_col_offset,
			       templ->mysql_col_len);
			DBUG_RETURN(TRUE);
		}

		if (DATA_LARGE_MTYPE(templ->type)
		    || DATA_GEOMETRY_MTYPE(templ->type)) {

			/* It is a BLOB field locally stored in the
			InnoDB record: we MUST copy its contents to
			prebuilt->blob_heap here because
			row_sel_field_store_in_mysql_format() stores a
			pointer to the data, and the data passed to us
			will be invalid as soon as the
			mini-transaction is committed and the page
			latch on the clustered index page is
			released. */

			if (prebuilt->blob_heap == NULL) {
				prebuilt->blob_heap = mem_heap_create(
					srv_page_size);
				DBUG_PRINT("anna", ("blob_heap allocated: %p",
						    prebuilt->blob_heap));
			}

			data = static_cast<byte*>(
				mem_heap_dup(prebuilt->blob_heap, data, len));
		}

		row_sel_field_store_in_mysql_format(
			mysql_rec + templ->mysql_col_offset,
			templ, index, field_no, data, len);
	}

	ut_ad(len != UNIV_SQL_NULL);

	if (templ->mysql_null_bit_mask) {
		/* It is a nullable column with a non-NULL
		value */
		mysql_rec[templ->mysql_null_byte_offset]
			&= ~(byte) templ->mysql_null_bit_mask;
	}

	DBUG_RETURN(TRUE);
}

/** Convert a row in the Innobase format to a row in the MySQL format.
Note that the template in prebuilt may advise us to copy only a few
columns to mysql_rec, other columns are left blank. All columns may not
be needed in the query.
@param[out]	mysql_rec	row in the MySQL format
@param[in]	prebuilt	cursor
@param[in]	rec		Innobase record in the index
				which was described in prebuilt's
				template, or in the clustered index;
				must be protected by a page latch
@param[in]	vrow		virtual columns
@param[in]	rec_clust	whether index must be the clustered index
@param[in]	index		index of rec
@param[in]	offsets		array returned by rec_get_offsets(rec)
@retval true on success
@retval false if not all columns could be retrieved */
MY_ATTRIBUTE((warn_unused_result))
static bool row_sel_store_mysql_rec(
	byte*		mysql_rec,
	row_prebuilt_t*	prebuilt,
	const rec_t*	rec,
	const dtuple_t*	vrow,
	bool		rec_clust,
	const dict_index_t* index,
	const rec_offs*	offsets)
{
	DBUG_ENTER("row_sel_store_mysql_rec");

	ut_ad(rec_clust || index == prebuilt->index);
	ut_ad(!rec_clust || dict_index_is_clust(index));

	if (UNIV_LIKELY_NULL(prebuilt->blob_heap)) {
		row_mysql_prebuilt_free_blob_heap(prebuilt);
	}

	for (ulint i = 0; i < prebuilt->n_template; i++) {
		const mysql_row_templ_t*templ = &prebuilt->mysql_template[i];

		if (templ->is_virtual && dict_index_is_clust(index)) {
			/* Virtual columns are never declared NOT NULL. */
			ut_ad(templ->mysql_null_bit_mask);

			/* Skip virtual columns if it is not a covered
			search or virtual key read is not requested. */
			if (!rec_clust
			    || !prebuilt->index->has_virtual()
			    || (!prebuilt->read_just_key
				&& !prebuilt->m_read_virtual_key)) {
				/* Initialize the NULL bit. */
				mysql_rec[templ->mysql_null_byte_offset]
					|= (byte) templ->mysql_null_bit_mask;
				continue;
			}

			dict_v_col_t*   col;
			col = dict_table_get_nth_v_col(
				index->table, templ->clust_rec_field_no);

			ut_ad(vrow);

			const dfield_t* dfield = dtuple_get_nth_v_field(
				vrow, col->v_pos);

			/* If this is a partitioned table, it might request
			InnoDB to fill out virtual column data for serach
			index key values while other non key columns are also
			getting selected. The non-key virtual columns may
			not be materialized and we should skip them. */
			if (dfield_get_type(dfield)->mtype == DATA_MISSING) {
#ifdef UNIV_DEBUG
				ulint prefix;
#endif /* UNIV_DEBUG */
				ut_ad(prebuilt->m_read_virtual_key);

				/* If it is part of index key the data should
				have been materialized. */
				ut_ad(dict_index_get_nth_col_or_prefix_pos(
					prebuilt->index, col->v_pos, false,
					true, &prefix) == ULINT_UNDEFINED);

				continue;
			}

			if (dfield->len == UNIV_SQL_NULL) {
				mysql_rec[templ->mysql_null_byte_offset]
				|= (byte) templ->mysql_null_bit_mask;
				memcpy(mysql_rec
				+ templ->mysql_col_offset,
				(const byte*) prebuilt->default_rec
				+ templ->mysql_col_offset,
				templ->mysql_col_len);
			} else {
				row_sel_field_store_in_mysql_format(
				mysql_rec + templ->mysql_col_offset,
				templ, index, templ->clust_rec_field_no,
				(const byte*)dfield->data, dfield->len);
				if (templ->mysql_null_bit_mask) {
					mysql_rec[
					templ->mysql_null_byte_offset]
					&= ~(byte) templ->mysql_null_bit_mask;
				}
			}

			continue;
		}

		const ulint		field_no
			= rec_clust
			? templ->clust_rec_field_no
			: templ->rec_field_no;
		/* We should never deliver column prefixes to MySQL,
		except for evaluating innobase_index_cond(). */
		/* ...actually, we do want to do this in order to
		support the prefix query optimization.

		ut_ad(dict_index_get_nth_field(index, field_no)->prefix_len
		      == 0);

		...so we disable this assert. */

		if (!row_sel_store_mysql_field(mysql_rec, prebuilt,
					       rec, index, offsets,
					       field_no, templ)) {

			DBUG_RETURN(false);
		}
	}

	/* FIXME: We only need to read the doc_id if an FTS indexed
	column is being updated.
	NOTE, the record can be cluster or secondary index record.
	if secondary index is used then FTS_DOC_ID column should be part
	of this index. */
	if (dict_table_has_fts_index(prebuilt->table)) {
		if (dict_index_is_clust(index)
		    || prebuilt->fts_doc_id_in_read_set) {
			prebuilt->fts_doc_id = fts_get_doc_id_from_rec(
				prebuilt->table, rec, index, NULL);
		}
	}

	DBUG_RETURN(true);
}

/*********************************************************************//**
Builds a previous version of a clustered index record for a consistent read
@return DB_SUCCESS or error code */
static MY_ATTRIBUTE((warn_unused_result))
dberr_t
row_sel_build_prev_vers_for_mysql(
/*==============================*/
	ReadView*	read_view,	/*!< in: read view */
	dict_index_t*	clust_index,	/*!< in: clustered index */
	row_prebuilt_t*	prebuilt,	/*!< in: prebuilt struct */
	const rec_t*	rec,		/*!< in: record in a clustered index */
	rec_offs**	offsets,	/*!< in/out: offsets returned by
					rec_get_offsets(rec, clust_index) */
	mem_heap_t**	offset_heap,	/*!< in/out: memory heap from which
					the offsets are allocated */
	rec_t**		old_vers,	/*!< out: old version, or NULL if the
					record does not exist in the view:
					i.e., it was freshly inserted
					afterwards */
	dtuple_t**	vrow,		/*!< out: dtuple to hold old virtual
					column data */
	mtr_t*		mtr)		/*!< in: mtr */
{
	dberr_t	err;

	if (prebuilt->old_vers_heap) {
		mem_heap_empty(prebuilt->old_vers_heap);
	} else {
		prebuilt->old_vers_heap = mem_heap_create(200);
	}

	err = row_vers_build_for_consistent_read(
		rec, mtr, clust_index, offsets, read_view, offset_heap,
		prebuilt->old_vers_heap, old_vers, vrow);
	return(err);
}

/** Helper class to cache clust_rec and old_vers */
class Row_sel_get_clust_rec_for_mysql
{
  const rec_t *cached_clust_rec;
  rec_t *cached_old_vers;
  lsn_t cached_lsn;
  page_id_t cached_page_id;

#ifdef UNIV_DEBUG
  void check_eq(const dict_index_t *index, const rec_offs *offsets) const
  {
    rec_offs vers_offs[REC_OFFS_HEADER_SIZE + MAX_REF_PARTS];
    rec_offs_init(vers_offs);
    mem_heap_t *heap= NULL;

    ut_ad(rec_offs_validate(cached_clust_rec, index, offsets));
    ut_ad(index->first_user_field() <= rec_offs_n_fields(offsets));
    ut_ad(vers_offs == rec_get_offsets(cached_old_vers, index, vers_offs, true,
                                       index->db_trx_id(), &heap));
    ut_ad(!heap);
    for (unsigned n= index->db_trx_id(); n--; )
    {
      const dict_col_t *col= dict_index_get_nth_col(index, n);
      ulint len1, len2;
      const byte *b1= rec_get_nth_field(cached_clust_rec, offsets, n, &len1);
      const byte *b2= rec_get_nth_field(cached_old_vers, vers_offs, n, &len2);
      ut_ad(!cmp_data_data(col->mtype, col->prtype, b1, len1, b2, len2));
    }
  }
#endif

public:
  Row_sel_get_clust_rec_for_mysql() :
    cached_clust_rec(NULL), cached_old_vers(NULL), cached_lsn(0),
    cached_page_id(page_id_t(0,0)) {}

  dberr_t operator()(row_prebuilt_t *prebuilt, dict_index_t *sec_index,
                     const rec_t *rec, que_thr_t *thr, const rec_t **out_rec,
                     rec_offs **offsets, mem_heap_t **offset_heap,
                     dtuple_t **vrow, mtr_t *mtr);
};

/*********************************************************************//**
Retrieves the clustered index record corresponding to a record in a
non-clustered index. Does the necessary locking. Used in the MySQL
interface.
@return DB_SUCCESS, DB_SUCCESS_LOCKED_REC, or error code */
dberr_t
Row_sel_get_clust_rec_for_mysql::operator()(
/*============================*/
	row_prebuilt_t*	prebuilt,/*!< in: prebuilt struct in the handle */
	dict_index_t*	sec_index,/*!< in: secondary index where rec resides */
	const rec_t*	rec,	/*!< in: record in a non-clustered index; if
				this is a locking read, then rec is not
				allowed to be delete-marked, and that would
				not make sense either */
	que_thr_t*	thr,	/*!< in: query thread */
	const rec_t**	out_rec,/*!< out: clustered record or an old version of
				it, NULL if the old version did not exist
				in the read view, i.e., it was a fresh
				inserted version */
	rec_offs**	offsets,/*!< in: offsets returned by
				rec_get_offsets(rec, sec_index);
				out: offsets returned by
				rec_get_offsets(out_rec, clust_index) */
	mem_heap_t**	offset_heap,/*!< in/out: memory heap from which
				the offsets are allocated */
	dtuple_t**	vrow,	/*!< out: virtual column to fill */
	mtr_t*		mtr)	/*!< in: mtr used to get access to the
				non-clustered record; the same mtr is used to
				access the clustered index */
{
	dict_index_t*	clust_index;
	const rec_t*	clust_rec;
	rec_t*		old_vers;
	dberr_t		err;
	trx_t*		trx;

	*out_rec = NULL;
	trx = thr_get_trx(thr);

	srv_stats.n_sec_rec_cluster_reads.inc(
		thd_get_thread_id(trx->mysql_thd));

	row_build_row_ref_in_tuple(prebuilt->clust_ref, rec,
				   sec_index, *offsets);

	clust_index = dict_table_get_first_index(sec_index->table);

	btr_pcur_open_with_no_init(clust_index, prebuilt->clust_ref,
				   PAGE_CUR_LE, BTR_SEARCH_LEAF,
				   prebuilt->clust_pcur, 0, mtr);

	clust_rec = btr_pcur_get_rec(prebuilt->clust_pcur);

	prebuilt->clust_pcur->trx_if_known = trx;

	/* Note: only if the search ends up on a non-infimum record is the
	low_match value the real match to the search tuple */

	if (!page_rec_is_user_rec(clust_rec)
	    || btr_pcur_get_low_match(prebuilt->clust_pcur)
	    < dict_index_get_n_unique(clust_index)) {
		btr_cur_t*	btr_cur = btr_pcur_get_btr_cur(prebuilt->pcur);

		/* If this is a spatial index scan, and we are reading
		from a shadow buffer, the record could be already
		deleted (due to rollback etc.). So get the original
		page and verify that */
		if  (dict_index_is_spatial(sec_index)
		     && btr_cur->rtr_info->matches
		     && (page_align(rec)
			== btr_cur->rtr_info->matches->block.frame
			|| rec != btr_pcur_get_rec(prebuilt->pcur))) {
#ifdef UNIV_DEBUG
			rtr_info_t*	rtr_info = btr_cur->rtr_info;
			mutex_enter(&rtr_info->matches->rtr_match_mutex);
			/* The page could be deallocated (by rollback etc.) */
			if (!rtr_info->matches->valid) {
				mutex_exit(&rtr_info->matches->rtr_match_mutex);
				clust_rec = NULL;

                                err = DB_SUCCESS;
                                goto func_exit;
			}
			mutex_exit(&rtr_info->matches->rtr_match_mutex);

			if (rec_get_deleted_flag(rec,
                                          dict_table_is_comp(sec_index->table))
                                  && prebuilt->select_lock_type == LOCK_NONE) {

				clust_rec = NULL;

				err = DB_SUCCESS;
				goto func_exit;
			}

			if (rec != btr_pcur_get_rec(prebuilt->pcur)) {
				clust_rec = NULL;

                                err = DB_SUCCESS;
                                goto func_exit;
			}

			/* FIXME: Why is this block not the
			same as btr_pcur_get_block(prebuilt->pcur),
			and is it not unsafe to use RW_NO_LATCH here? */
			buf_block_t*	block = buf_page_get_gen(
				btr_pcur_get_block(prebuilt->pcur)->page.id,
				dict_table_page_size(sec_index->table),
				RW_NO_LATCH, NULL, BUF_GET,
				__FILE__, __LINE__, mtr, &err);
			mem_heap_t*	heap = mem_heap_create(256);
			dtuple_t*       tuple = dict_index_build_data_tuple(
				rec, sec_index, true,
				sec_index->n_fields, heap);
			page_cur_t     page_cursor;

		        ulint		low_match = page_cur_search(
						block, sec_index, tuple,
						PAGE_CUR_LE, &page_cursor);

			ut_ad(low_match < dtuple_get_n_fields_cmp(tuple));
			mem_heap_free(heap);
			clust_rec = NULL;

			err = DB_SUCCESS;
			goto func_exit;
#endif /* UNIV_DEBUG */
		} else if (!rec_get_deleted_flag(rec,
					  dict_table_is_comp(sec_index->table))
		    || prebuilt->select_lock_type != LOCK_NONE) {
			/* In a rare case it is possible that no clust
			rec is found for a delete-marked secondary index
			record: if in row0umod.cc in
			row_undo_mod_remove_clust_low() we have already removed
			the clust rec, while purge is still cleaning and
			removing secondary index records associated with
			earlier versions of the clustered index record.
			In that case we know that the clustered index
			record did not exist in the read view of trx. */
			ib::error() << "Clustered record for sec rec not found"
				" index " << sec_index->name
				<< " of table " << sec_index->table->name;

			fputs("InnoDB: sec index record ", stderr);
			rec_print(stderr, rec, sec_index);
			fputs("\n"
			      "InnoDB: clust index record ", stderr);
			rec_print(stderr, clust_rec, clust_index);
			putc('\n', stderr);
			trx_print(stderr, trx, 600);
			fputs("\n"
			      "InnoDB: Submit a detailed bug report"
			      " to https://jira.mariadb.org/\n", stderr);
			ut_ad(0);
		}

		clust_rec = NULL;

		err = DB_SUCCESS;
		goto func_exit;
	}

	*offsets = rec_get_offsets(clust_rec, clust_index, *offsets, true,
				   ULINT_UNDEFINED, offset_heap);

	if (prebuilt->select_lock_type != LOCK_NONE) {
		/* Try to place a lock on the index record; we are searching
		the clust rec with a unique condition, hence
		we set a LOCK_REC_NOT_GAP type lock */

		err = lock_clust_rec_read_check_and_lock(
			0, btr_pcur_get_block(prebuilt->clust_pcur),
			clust_rec, clust_index, *offsets,
			static_cast<lock_mode>(prebuilt->select_lock_type),
			LOCK_REC_NOT_GAP,
			thr);

		switch (err) {
		case DB_SUCCESS:
		case DB_SUCCESS_LOCKED_REC:
			break;
		default:
			goto err_exit;
		}
	} else {
		/* This is a non-locking consistent read: if necessary, fetch
		a previous version of the record */

		old_vers = NULL;

		/* If the isolation level allows reading of uncommitted data,
		then we never look for an earlier version */

		if (trx->isolation_level > TRX_ISO_READ_UNCOMMITTED
		    && !lock_clust_rec_cons_read_sees(
			    clust_rec, clust_index, *offsets,
<<<<<<< HEAD
			    &trx->read_view)) {
=======
			    trx_get_read_view(trx))) {
			const buf_page_t& bpage = btr_pcur_get_block(
				prebuilt->clust_pcur)->page;

			lsn_t lsn = bpage.newest_modification;
			if (!lsn) {
				lsn = mach_read_from_8(
					page_align(clust_rec) + FIL_PAGE_LSN);
			}
>>>>>>> 0eb38243

			if (lsn != cached_lsn
			    || bpage.id != cached_page_id
			    || clust_rec != cached_clust_rec) {
				/* The following call returns 'offsets' associated with
				'old_vers' */
				err = row_sel_build_prev_vers_for_mysql(
					&trx->read_view, clust_index, prebuilt,
					clust_rec, offsets, offset_heap, &old_vers,
					vrow, mtr);

				if (err != DB_SUCCESS) {

					goto err_exit;
				}
				cached_lsn = lsn;
				cached_page_id = bpage.id;
				cached_clust_rec = clust_rec;
				cached_old_vers = old_vers;
			} else {
				err = DB_SUCCESS;
				old_vers = cached_old_vers;

				/* The offsets need not be same for the latest
				version of clust_rec and its old version
				old_vers. Re-calculate the offsets for old_vers. */

				if (old_vers) {
					ut_d(check_eq(clust_index, *offsets));
					*offsets = rec_get_offsets(
						old_vers, clust_index, *offsets,
						true, ULINT_UNDEFINED, offset_heap);
				}
			}

			if (old_vers == NULL) {
				goto err_exit;
			}

			clust_rec = old_vers;
		}

		/* If we had to go to an earlier version of row or the
		secondary index record is delete marked, then it may be that
		the secondary index record corresponding to clust_rec
		(or old_vers) is not rec; in that case we must ignore
		such row because in our snapshot rec would not have existed.
		Remember that from rec we cannot see directly which transaction
		id corresponds to it: we have to go to the clustered index
		record. A query where we want to fetch all rows where
		the secondary index value is in some interval would return
		a wrong result if we would not drop rows which we come to
		visit through secondary index records that would not really
		exist in our snapshot. */

		/* And for spatial index, since the rec is from shadow buffer,
		so we need to check if it's exactly match the clust_rec. */
		if (clust_rec
		    && (old_vers
			|| trx->isolation_level <= TRX_ISO_READ_UNCOMMITTED
			|| dict_index_is_spatial(sec_index)
			|| rec_get_deleted_flag(rec, dict_table_is_comp(
							sec_index->table)))) {
			err = row_sel_sec_rec_is_for_clust_rec(rec, sec_index,
						clust_rec, clust_index, thr);
			switch (err) {
			case DB_SUCCESS:
				clust_rec = NULL;
				break;
			case DB_SUCCESS_LOCKED_REC:
				break;
			default:
				goto err_exit;
			}
		}

		err = DB_SUCCESS;
	}

func_exit:
	*out_rec = clust_rec;

	if (prebuilt->select_lock_type != LOCK_NONE) {
		/* We may use the cursor in update or in unlock_row():
		store its position */

		btr_pcur_store_position(prebuilt->clust_pcur, mtr);
	}

err_exit:
	return(err);
}

/********************************************************************//**
Restores cursor position after it has been stored. We have to take into
account that the record cursor was positioned on may have been deleted.
Then we may have to move the cursor one step up or down.
@return true if we may need to process the record the cursor is now
positioned on (i.e. we should not go to the next record yet) */
static
bool
sel_restore_position_for_mysql(
/*===========================*/
	ibool*		same_user_rec,	/*!< out: TRUE if we were able to restore
					the cursor on a user record with the
					same ordering prefix in in the
					B-tree index */
	ulint		latch_mode,	/*!< in: latch mode wished in
					restoration */
	btr_pcur_t*	pcur,		/*!< in: cursor whose position
					has been stored */
	ibool		moves_up,	/*!< in: TRUE if the cursor moves up
					in the index */
	mtr_t*		mtr)		/*!< in: mtr; CAUTION: may commit
					mtr temporarily! */
{
	ibool		success;

	success = btr_pcur_restore_position(latch_mode, pcur, mtr);

	*same_user_rec = success;

	ut_ad(!success || pcur->rel_pos == BTR_PCUR_ON);
#ifdef UNIV_DEBUG
	if (pcur->pos_state == BTR_PCUR_IS_POSITIONED_OPTIMISTIC) {
		ut_ad(pcur->rel_pos == BTR_PCUR_BEFORE
		      || pcur->rel_pos == BTR_PCUR_AFTER);
	} else {
		ut_ad(pcur->pos_state == BTR_PCUR_IS_POSITIONED);
		ut_ad((pcur->rel_pos == BTR_PCUR_ON)
		      == btr_pcur_is_on_user_rec(pcur));
	}
#endif /* UNIV_DEBUG */

	/* The position may need be adjusted for rel_pos and moves_up. */

	switch (pcur->rel_pos) {
	case BTR_PCUR_ON:
		if (!success && moves_up) {
next:
			if (btr_pcur_move_to_next(pcur, mtr)
			    && rec_is_metadata(btr_pcur_get_rec(pcur),
					       pcur->btr_cur.index)) {
				btr_pcur_move_to_next(pcur, mtr);
			}

			return true;
		}
		return(!success);
	case BTR_PCUR_AFTER_LAST_IN_TREE:
	case BTR_PCUR_BEFORE_FIRST_IN_TREE:
		return true;
	case BTR_PCUR_AFTER:
		/* positioned to record after pcur->old_rec. */
		pcur->pos_state = BTR_PCUR_IS_POSITIONED;
prev:
		if (btr_pcur_is_on_user_rec(pcur) && !moves_up
		    && !rec_is_metadata(btr_pcur_get_rec(pcur),
					pcur->btr_cur.index)) {
			btr_pcur_move_to_prev(pcur, mtr);
		}
		return true;
	case BTR_PCUR_BEFORE:
		/* For non optimistic restoration:
		The position is now set to the record before pcur->old_rec.

		For optimistic restoration:
		The position also needs to take the previous search_mode into
		consideration. */

		switch (pcur->pos_state) {
		case BTR_PCUR_IS_POSITIONED_OPTIMISTIC:
			pcur->pos_state = BTR_PCUR_IS_POSITIONED;
			if (pcur->search_mode == PAGE_CUR_GE) {
				/* Positioned during Greater or Equal search
				with BTR_PCUR_BEFORE. Optimistic restore to
				the same record. If scanning for lower then
				we must move to previous record.
				This can happen with:
				HANDLER READ idx a = (const);
				HANDLER READ idx PREV; */
				goto prev;
			}
			return true;
		case BTR_PCUR_IS_POSITIONED:
			if (moves_up && btr_pcur_is_on_user_rec(pcur)) {
				goto next;
			}
			return true;
		case BTR_PCUR_WAS_POSITIONED:
		case BTR_PCUR_NOT_POSITIONED:
			break;
		}
	}
	ut_ad(0);
	return true;
}

/********************************************************************//**
Copies a cached field for MySQL from the fetch cache. */
static
void
row_sel_copy_cached_field_for_mysql(
/*================================*/
	byte*			buf,	/*!< in/out: row buffer */
	const byte*		cache,	/*!< in: cached row */
	const mysql_row_templ_t*templ)	/*!< in: column template */
{
	ulint	len;

	buf += templ->mysql_col_offset;
	cache += templ->mysql_col_offset;

	MEM_CHECK_ADDRESSABLE(buf, templ->mysql_col_len);

	if (templ->mysql_type == DATA_MYSQL_TRUE_VARCHAR
	    && (templ->type != DATA_INT)) {
		/* Check for != DATA_INT to make sure we do
		not treat MySQL ENUM or SET as a true VARCHAR!
		Find the actual length of the true VARCHAR field. */
		row_mysql_read_true_varchar(
			&len, cache, templ->mysql_length_bytes);
		len += templ->mysql_length_bytes;
		MEM_UNDEFINED(buf, templ->mysql_col_len);
	} else {
		len = templ->mysql_col_len;
	}

	ut_memcpy(buf, cache, len);
}

/** Copy used fields from cached row.
Copy cache record field by field, don't touch fields that
are not covered by current key.
@param[out]	buf		Where to copy the MySQL row.
@param[in]	cached_rec	What to copy (in MySQL row format).
@param[in]	prebuilt	prebuilt struct. */
void
row_sel_copy_cached_fields_for_mysql(
	byte*		buf,
	const byte*	cached_rec,
	row_prebuilt_t*	prebuilt)
{
	const mysql_row_templ_t*templ;
	ulint			i;
	for (i = 0; i < prebuilt->n_template; i++) {
		templ = prebuilt->mysql_template + i;

		/* Skip virtual columns */
		if (templ->is_virtual) {
			continue;
		}

		row_sel_copy_cached_field_for_mysql(
			buf, cached_rec, templ);
		/* Copy NULL bit of the current field from cached_rec
		to buf */
		if (templ->mysql_null_bit_mask) {
			buf[templ->mysql_null_byte_offset]
				^= (buf[templ->mysql_null_byte_offset]
				    ^ cached_rec[templ->mysql_null_byte_offset])
				& (byte) templ->mysql_null_bit_mask;
		}
	}
}

/********************************************************************//**
Pops a cached row for MySQL from the fetch cache. */
UNIV_INLINE
void
row_sel_dequeue_cached_row_for_mysql(
/*=================================*/
	byte*		buf,		/*!< in/out: buffer where to copy the
					row */
	row_prebuilt_t*	prebuilt)	/*!< in: prebuilt struct */
{
	ulint			i;
	const mysql_row_templ_t*templ;
	const byte*		cached_rec;
	ut_ad(prebuilt->n_fetch_cached > 0);
	ut_ad(prebuilt->mysql_prefix_len <= prebuilt->mysql_row_len);

	MEM_CHECK_ADDRESSABLE(buf, prebuilt->mysql_row_len);

	cached_rec = prebuilt->fetch_cache[prebuilt->fetch_cache_first];

	if (UNIV_UNLIKELY(prebuilt->keep_other_fields_on_keyread)) {
		row_sel_copy_cached_fields_for_mysql(buf, cached_rec, prebuilt);
	} else if (prebuilt->mysql_prefix_len > 63) {
		/* The record is long. Copy it field by field, in case
		there are some long VARCHAR column of which only a
		small length is being used. */
		MEM_UNDEFINED(buf, prebuilt->mysql_prefix_len);

		/* First copy the NULL bits. */
		ut_memcpy(buf, cached_rec, prebuilt->null_bitmap_len);
		/* Then copy the requested fields. */

		for (i = 0; i < prebuilt->n_template; i++) {
			templ = prebuilt->mysql_template + i;

			/* Skip virtual columns */
			if (templ->is_virtual
			    && !(dict_index_has_virtual(prebuilt->index)
				 && prebuilt->read_just_key)) {
				continue;
			}

			row_sel_copy_cached_field_for_mysql(
				buf, cached_rec, templ);
		}
	} else {
		ut_memcpy(buf, cached_rec, prebuilt->mysql_prefix_len);
	}

	prebuilt->n_fetch_cached--;
	prebuilt->fetch_cache_first++;

	if (prebuilt->n_fetch_cached == 0) {
		prebuilt->fetch_cache_first = 0;
	}
}

/********************************************************************//**
Initialise the prefetch cache. */
UNIV_INLINE
void
row_sel_prefetch_cache_init(
/*========================*/
	row_prebuilt_t*	prebuilt)	/*!< in/out: prebuilt struct */
{
	ulint	i;
	ulint	sz;
	byte*	ptr;

	/* Reserve space for the magic number. */
	sz = UT_ARR_SIZE(prebuilt->fetch_cache) * (prebuilt->mysql_row_len + 8);
	ptr = static_cast<byte*>(ut_malloc_nokey(sz));

	for (i = 0; i < UT_ARR_SIZE(prebuilt->fetch_cache); i++) {

		/* A user has reported memory corruption in these
		buffers in Linux. Put magic numbers there to help
		to track a possible bug. */

		mach_write_to_4(ptr, ROW_PREBUILT_FETCH_MAGIC_N);
		ptr += 4;

		prebuilt->fetch_cache[i] = ptr;
		ptr += prebuilt->mysql_row_len;

		mach_write_to_4(ptr, ROW_PREBUILT_FETCH_MAGIC_N);
		ptr += 4;
	}
}

/********************************************************************//**
Get the last fetch cache buffer from the queue.
@return pointer to buffer. */
UNIV_INLINE
byte*
row_sel_fetch_last_buf(
/*===================*/
	row_prebuilt_t*	prebuilt)	/*!< in/out: prebuilt struct */
{
	ut_ad(!prebuilt->templ_contains_blob);
	ut_ad(prebuilt->n_fetch_cached < MYSQL_FETCH_CACHE_SIZE);

	if (prebuilt->fetch_cache[0] == NULL) {
		/* Allocate memory for the fetch cache */
		ut_ad(prebuilt->n_fetch_cached == 0);

		row_sel_prefetch_cache_init(prebuilt);
	}

	ut_ad(prebuilt->fetch_cache_first == 0);
	MEM_UNDEFINED(prebuilt->fetch_cache[prebuilt->n_fetch_cached],
		      prebuilt->mysql_row_len);

	return(prebuilt->fetch_cache[prebuilt->n_fetch_cached]);
}

/********************************************************************//**
Pushes a row for MySQL to the fetch cache. */
UNIV_INLINE
void
row_sel_enqueue_cache_row_for_mysql(
/*================================*/
	byte*		mysql_rec,	/*!< in/out: MySQL record */
	row_prebuilt_t*	prebuilt)	/*!< in/out: prebuilt struct */
{
	/* For non ICP code path the row should already exist in the
	next fetch cache slot. */

	if (prebuilt->idx_cond != NULL) {
		byte*	dest = row_sel_fetch_last_buf(prebuilt);

		ut_memcpy(dest, mysql_rec, prebuilt->mysql_row_len);
	}

	++prebuilt->n_fetch_cached;
}

#ifdef BTR_CUR_HASH_ADAPT
/*********************************************************************//**
Tries to do a shortcut to fetch a clustered index record with a unique key,
using the hash index if possible (not always). We assume that the search
mode is PAGE_CUR_GE, it is a consistent read, there is a read view in trx,
btr search latch has been locked in S-mode if AHI is enabled.
@return SEL_FOUND, SEL_EXHAUSTED, SEL_RETRY */
static
ulint
row_sel_try_search_shortcut_for_mysql(
/*==================================*/
	const rec_t**	out_rec,/*!< out: record if found */
	row_prebuilt_t*	prebuilt,/*!< in: prebuilt struct */
	rec_offs**	offsets,/*!< in/out: for rec_get_offsets(*out_rec) */
	mem_heap_t**	heap,	/*!< in/out: heap for rec_get_offsets() */
	mtr_t*		mtr)	/*!< in: started mtr */
{
	dict_index_t*	index		= prebuilt->index;
	const dtuple_t*	search_tuple	= prebuilt->search_tuple;
	btr_pcur_t*	pcur		= prebuilt->pcur;
	trx_t*		trx		= prebuilt->trx;
	const rec_t*	rec;

	ut_ad(dict_index_is_clust(index));
	ut_ad(!prebuilt->templ_contains_blob);

	rw_lock_t* ahi_latch = btr_get_search_latch(index);
	rw_lock_s_lock(ahi_latch);
	btr_pcur_open_with_no_init(index, search_tuple, PAGE_CUR_GE,
				   BTR_SEARCH_LEAF, pcur, ahi_latch, mtr);
	rec = btr_pcur_get_rec(pcur);

	if (!page_rec_is_user_rec(rec) || rec_is_metadata(rec, index)) {
retry:
		rw_lock_s_unlock(ahi_latch);
		return(SEL_RETRY);
	}

	/* As the cursor is now placed on a user record after a search with
	the mode PAGE_CUR_GE, the up_match field in the cursor tells how many
	fields in the user record matched to the search tuple */

	if (btr_pcur_get_up_match(pcur) < dtuple_get_n_fields(search_tuple)) {
exhausted:
		rw_lock_s_unlock(ahi_latch);
		return(SEL_EXHAUSTED);
	}

	/* This is a non-locking consistent read: if necessary, fetch
	a previous version of the record */

	*offsets = rec_get_offsets(rec, index, *offsets, true,
				   ULINT_UNDEFINED, heap);

	if (!lock_clust_rec_cons_read_sees(rec, index, *offsets,
					   &trx->read_view)) {
		goto retry;
	}

	if (rec_get_deleted_flag(rec, dict_table_is_comp(index->table))) {
		/* In delete-marked records, DB_TRX_ID must
		always refer to an existing undo log record. */
		ut_ad(row_get_rec_trx_id(rec, index, *offsets));
		goto exhausted;
	}

	*out_rec = rec;

	rw_lock_s_unlock(ahi_latch);
	return(SEL_FOUND);
}
#endif /* BTR_CUR_HASH_ADAPT */

/*********************************************************************//**
Check a pushed-down index condition.
@return ICP_NO_MATCH, ICP_MATCH, or ICP_OUT_OF_RANGE */
static
ICP_RESULT
row_search_idx_cond_check(
/*======================*/
	byte*			mysql_rec,	/*!< out: record
						in MySQL format (invalid unless
						prebuilt->idx_cond!=NULL and
						we return ICP_MATCH) */
	row_prebuilt_t*		prebuilt,	/*!< in/out: prebuilt struct
						for the table handle */
	const rec_t*		rec,		/*!< in: InnoDB record */
	const rec_offs*		offsets)	/*!< in: rec_get_offsets() */
{
	ICP_RESULT	result;
	ulint		i;

	ut_ad(rec_offs_validate(rec, prebuilt->index, offsets));

	if (!prebuilt->idx_cond) {
		return(ICP_MATCH);
	}

	MONITOR_INC(MONITOR_ICP_ATTEMPTS);

	/* Convert to MySQL format those fields that are needed for
	evaluating the index condition. */

	if (UNIV_LIKELY_NULL(prebuilt->blob_heap)) {
		mem_heap_empty(prebuilt->blob_heap);
	}

	for (i = 0; i < prebuilt->idx_cond_n_cols; i++) {
		const mysql_row_templ_t*templ = &prebuilt->mysql_template[i];

		/* Skip virtual columns */
		if (templ->is_virtual) {
			continue;
		}

		if (!row_sel_store_mysql_field(mysql_rec, prebuilt,
					       rec, prebuilt->index, offsets,
					       templ->icp_rec_field_no,
					       templ)) {
			return(ICP_NO_MATCH);
		}
	}

	/* We assume that the index conditions on
	case-insensitive columns are case-insensitive. The
	case of such columns may be wrong in a secondary
	index, if the case of the column has been updated in
	the past, or a record has been deleted and a record
	inserted in a different case. */
	result = innobase_index_cond(prebuilt->idx_cond);
	switch (result) {
	case ICP_MATCH:
		/* Convert the remaining fields to MySQL format.
		If this is a secondary index record, we must defer
		this until we have fetched the clustered index record. */
		if (!prebuilt->need_to_access_clustered
		    || dict_index_is_clust(prebuilt->index)) {
			if (!row_sel_store_mysql_rec(
				    mysql_rec, prebuilt, rec, NULL, false,
				    prebuilt->index, offsets)) {
				ut_ad(dict_index_is_clust(prebuilt->index));
				return(ICP_NO_MATCH);
			}
		}
		MONITOR_INC(MONITOR_ICP_MATCH);
		return(result);
	case ICP_NO_MATCH:
		MONITOR_INC(MONITOR_ICP_NO_MATCH);
		return(result);
	case ICP_OUT_OF_RANGE:
		MONITOR_INC(MONITOR_ICP_OUT_OF_RANGE);
		return(result);
        case ICP_ERROR:
        case ICP_ABORTED_BY_USER:
		return(result);
	}

	ut_error;
	return(result);
}

/** Extract virtual column data from a virtual index record and fill a dtuple
@param[in]	rec		the virtual (secondary) index record
@param[in]	index		the virtual index
@param[in,out]	vrow		the dtuple where data extract to
@param[in]	heap		memory heap to allocate memory
*/
static
void
row_sel_fill_vrow(
	const rec_t*		rec,
	dict_index_t*		index,
	dtuple_t**		vrow,
	mem_heap_t*		heap)
{
	rec_offs offsets_[REC_OFFS_NORMAL_SIZE];
	rec_offs* offsets	= offsets_;
	rec_offs_init(offsets_);

	ut_ad(!(*vrow));
	ut_ad(heap);
	ut_ad(!dict_index_is_clust(index));
	ut_ad(!index->is_instant());
	ut_ad(page_rec_is_leaf(rec));

	offsets = rec_get_offsets(rec, index, offsets, true,
				  ULINT_UNDEFINED, &heap);

	*vrow = dtuple_create_with_vcol(
		heap, 0, dict_table_get_n_v_cols(index->table));

	/* Initialize all virtual row's mtype to DATA_MISSING */
	dtuple_init_v_fld(*vrow);

	for (ulint i = 0; i < dict_index_get_n_fields(index); i++) {
		const dict_field_t*     field;
		const dict_col_t*       col;

		field = dict_index_get_nth_field(index, i);
		col = dict_field_get_col(field);

		if (col->is_virtual()) {
			const byte*     data;
			ulint           len;

			data = rec_get_nth_field(rec, offsets, i, &len);

			const dict_v_col_t*     vcol = reinterpret_cast<
				const dict_v_col_t*>(col);

			dfield_t* dfield = dtuple_get_nth_v_field(
				*vrow, vcol->v_pos);
			dfield_set_data(dfield, data, len);
			dict_col_copy_type(col, dfield_get_type(dfield));
		}
	}
}

/** Return the record field length in characters.
@param[in]	col		table column of the field
@param[in]	field_no	field number
@param[in]	rec		physical record
@param[in]	offsets		field offsets in the physical record
@return field length in characters. */
static
size_t
rec_field_len_in_chars(
	const dict_col_t*	col,
	const ulint		field_no,
	const rec_t*		rec,
	const rec_offs*		offsets)
{
	const ulint cset = dtype_get_charset_coll(col->prtype);
	const CHARSET_INFO* cs = all_charsets[cset];
	ulint rec_field_len;
	const char* rec_field = reinterpret_cast<const char *>(
		rec_get_nth_field(
			rec, offsets, field_no, &rec_field_len));

	if (UNIV_UNLIKELY(!cs)) {
		ib::warn() << "Missing collation " << cset;
		return SIZE_T_MAX;
	}

	return(cs->cset->numchars(cs, rec_field, rec_field + rec_field_len));
}

/** Avoid the clustered index lookup if all the following conditions
are true:
1) all columns are in secondary index
2) all values for columns that are prefix-only indexes are shorter
than the prefix size. This optimization can avoid many IOs for certain schemas.
@return true, to avoid clustered index lookup. */
static
bool row_search_with_covering_prefix(
	row_prebuilt_t*	prebuilt,
	const rec_t*	rec,
	const rec_offs*	offsets)
{
	const dict_index_t*	index = prebuilt->index;
	ut_ad(!dict_index_is_clust(index));

	if (dict_index_is_spatial(index)) {
		return false;
	}

	if (!srv_prefix_index_cluster_optimization) {
		return false;
	}

	/** Optimization only applicable if there the number of secondary index
	fields are greater than or equal to number of clustered index fields. */
	if (prebuilt->n_template > index->n_fields) {
		return false;
	}

	/* We can avoid a clustered index lookup if
	all of the following hold:
	(1) all columns are in the secondary index
	(2) all values for columns that are prefix-only
	indexes are shorter than the prefix size
	This optimization can avoid many IOs for certain schemas. */
	for (ulint i = 0; i < prebuilt->n_template; i++) {
		mysql_row_templ_t* templ = prebuilt->mysql_template + i;
		ulint j = templ->rec_prefix_field_no;
		ut_ad(!templ->mbminlen == !templ->mbmaxlen);

		/** Condition (1) : is the field in the index. */
		if (j == ULINT_UNDEFINED) {
			return false;
		}

		/** Condition (2): If this is a prefix index then
		row's value size shorter than prefix length. */

		if (!templ->rec_field_is_prefix
		    || rec_offs_nth_sql_null(offsets, j)) {
			continue;
		}

		const dict_field_t* field = dict_index_get_nth_field(index, j);

		if (!field->prefix_len) {
			continue;
		}

		const ulint rec_size = rec_offs_nth_size(offsets, j);

		if (rec_size >= field->prefix_len) {
			/* Shortest representation string by the
			byte length of the record is longer than the
			maximum possible index prefix. */
			return false;
		}

		if (templ->mbminlen != templ->mbmaxlen
		    && rec_field_len_in_chars(field->col, j, rec, offsets)
		    >= field->prefix_len / templ->mbmaxlen) {
			/* No of chars to store the record exceeds
			the index prefix character length. */
			return false;
		}
	}

	/* If prefix index optimization condition satisfied then
	for all columns above, use rec_prefix_field_no instead of
	rec_field_no, and skip the clustered lookup below. */
	for (ulint i = 0; i < prebuilt->n_template; i++) {
		mysql_row_templ_t* templ = prebuilt->mysql_template + i;
		templ->rec_field_no = templ->rec_prefix_field_no;
		ut_a(templ->rec_field_no != ULINT_UNDEFINED);
	}

	srv_stats.n_sec_rec_cluster_reads_avoided.inc();
	return true;
}

/** Searches for rows in the database using cursor.
Function is mainly used for tables that are shared across connections and
so it employs technique that can help re-construct the rows that
transaction is suppose to see.
It also has optimization such as pre-caching the rows, using AHI, etc.

@param[out]	buf		buffer for the fetched row in MySQL format
@param[in]	mode		search mode PAGE_CUR_L
@param[in,out]	prebuilt	prebuilt struct for the table handler;
				this contains the info to search_tuple,
				index; if search tuple contains 0 field then
				we position the cursor at start or the end of
				index, depending on 'mode'
@param[in]	match_mode	0 or ROW_SEL_EXACT or ROW_SEL_EXACT_PREFIX
@param[in]	direction	0 or ROW_SEL_NEXT or ROW_SEL_PREV;
				Note: if this is != 0, then prebuilt must has a
				pcur with stored position! In opening of a
				cursor 'direction' should be 0.
@return DB_SUCCESS or error code */
dberr_t
row_search_mvcc(
	byte*		buf,
	page_cur_mode_t	mode,
	row_prebuilt_t*	prebuilt,
	ulint		match_mode,
	ulint		direction)
{
	DBUG_ENTER("row_search_mvcc");
	DBUG_ASSERT(prebuilt->index->table == prebuilt->table);

	dict_index_t*	index		= prebuilt->index;
	ibool		comp		= dict_table_is_comp(prebuilt->table);
	const dtuple_t*	search_tuple	= prebuilt->search_tuple;
	btr_pcur_t*	pcur		= prebuilt->pcur;
	trx_t*		trx		= prebuilt->trx;
	dict_index_t*	clust_index;
	que_thr_t*	thr;
	const rec_t*	UNINIT_VAR(rec);
	dtuple_t*	vrow = NULL;
	const rec_t*	result_rec = NULL;
	const rec_t*	clust_rec;
	Row_sel_get_clust_rec_for_mysql row_sel_get_clust_rec_for_mysql;
	dberr_t		err				= DB_SUCCESS;
	ibool		unique_search			= FALSE;
	ibool		mtr_has_extra_clust_latch	= FALSE;
	ibool		moves_up			= FALSE;
	ibool		set_also_gap_locks		= TRUE;
	/* if the query is a plain locking SELECT, and the isolation level
	is <= TRX_ISO_READ_COMMITTED, then this is set to FALSE */
	ibool		did_semi_consistent_read	= FALSE;
	/* if the returned record was locked and we did a semi-consistent
	read (fetch the newest committed version), then this is set to
	TRUE */
	ulint		next_offs;
	ibool		same_user_rec;
	mtr_t		mtr;
	mem_heap_t*	heap				= NULL;
	rec_offs	offsets_[REC_OFFS_NORMAL_SIZE];
	rec_offs*	offsets				= offsets_;
	ibool		table_lock_waited		= FALSE;
	byte*		next_buf			= 0;
	bool		spatial_search			= false;

	rec_offs_init(offsets_);

	ut_ad(index && pcur && search_tuple);
	ut_a(prebuilt->magic_n == ROW_PREBUILT_ALLOCATED);
	ut_a(prebuilt->magic_n2 == ROW_PREBUILT_ALLOCATED);

	/* We don't support FTS queries from the HANDLER interfaces, because
	we implemented FTS as reversed inverted index with auxiliary tables.
	So anything related to traditional index query would not apply to
	it. */
	if (prebuilt->index->type & DICT_FTS) {
		DBUG_RETURN(DB_END_OF_INDEX);
	}

	ut_ad(!sync_check_iterate(sync_check()));

	if (!prebuilt->table->space) {
		DBUG_RETURN(DB_TABLESPACE_DELETED);
	} else if (!prebuilt->table->is_readable()) {
		DBUG_RETURN(prebuilt->table->space
			    ? DB_DECRYPTION_FAILED
			    : DB_TABLESPACE_NOT_FOUND);
	} else if (!prebuilt->index_usable) {
		DBUG_RETURN(DB_MISSING_HISTORY);
	} else if (prebuilt->index->is_corrupted()) {
		DBUG_RETURN(DB_CORRUPTION);
	}

	/* We need to get the virtual column values stored in secondary
	index key, if this is covered index scan or virtual key read is
	requested. */
	bool    need_vrow = dict_index_has_virtual(prebuilt->index)
		&& (prebuilt->read_just_key
		    || prebuilt->m_read_virtual_key);

	/* Reset the new record lock info if srv_locks_unsafe_for_binlog
	is set or session is using a READ COMMITTED isolation level. Then
	we are able to remove the record locks set here on an individual
	row. */
	prebuilt->new_rec_locks = 0;

	/*-------------------------------------------------------------*/
	/* PHASE 1: Try to pop the row from the prefetch cache */

	if (UNIV_UNLIKELY(direction == 0)) {
		trx->op_info = "starting index read";

		prebuilt->n_rows_fetched = 0;
		prebuilt->n_fetch_cached = 0;
		prebuilt->fetch_cache_first = 0;

		if (prebuilt->sel_graph == NULL) {
			/* Build a dummy select query graph */
			row_prebuild_sel_graph(prebuilt);
		}
	} else {
		trx->op_info = "fetching rows";

		if (prebuilt->n_rows_fetched == 0) {
			prebuilt->fetch_direction = direction;
		}

		if (UNIV_UNLIKELY(direction != prebuilt->fetch_direction)) {
			if (UNIV_UNLIKELY(prebuilt->n_fetch_cached > 0)) {
				ut_error;
				/* TODO: scrollable cursor: restore cursor to
				the place of the latest returned row,
				or better: prevent caching for a scroll
				cursor! */
			}

			prebuilt->n_rows_fetched = 0;
			prebuilt->n_fetch_cached = 0;
			prebuilt->fetch_cache_first = 0;

		} else if (UNIV_LIKELY(prebuilt->n_fetch_cached > 0)) {
			row_sel_dequeue_cached_row_for_mysql(buf, prebuilt);

			prebuilt->n_rows_fetched++;

			err = DB_SUCCESS;
			goto func_exit;
		}

		if (prebuilt->fetch_cache_first > 0
		    && prebuilt->fetch_cache_first < MYSQL_FETCH_CACHE_SIZE) {

			/* The previous returned row was popped from the fetch
			cache, but the cache was not full at the time of the
			popping: no more rows can exist in the result set */

			err = DB_RECORD_NOT_FOUND;
			goto func_exit;
		}

		prebuilt->n_rows_fetched++;

		if (prebuilt->n_rows_fetched > 1000000000) {
			/* Prevent wrap-over */
			prebuilt->n_rows_fetched = 500000000;
		}

		mode = pcur->search_mode;
	}

	/* In a search where at most one record in the index may match, we
	can use a LOCK_REC_NOT_GAP type record lock when locking a
	non-delete-marked matching record.

	Note that in a unique secondary index there may be different
	delete-marked versions of a record where only the primary key
	values differ: thus in a secondary index we must use next-key
	locks when locking delete-marked records. */

	if (match_mode == ROW_SEL_EXACT
	    && dict_index_is_unique(index)
	    && dtuple_get_n_fields(search_tuple)
	    == dict_index_get_n_unique(index)
	    && (dict_index_is_clust(index)
		|| !dtuple_contains_null(search_tuple))) {

		/* Note above that a UNIQUE secondary index can contain many
		rows with the same key value if one of the columns is the SQL
		null. A clustered index under MySQL can never contain null
		columns because we demand that all the columns in primary key
		are non-null. */

		unique_search = TRUE;

		/* Even if the condition is unique, MySQL seems to try to
		retrieve also a second row if a primary key contains more than
		1 column. Return immediately if this is not a HANDLER
		command. */

		if (UNIV_UNLIKELY(direction != 0
				  && !prebuilt->used_in_HANDLER)) {

			err = DB_RECORD_NOT_FOUND;
			goto func_exit;
		}
	}

	/* We don't support sequencial scan for Rtree index, because it
	is no meaning to do so. */
	if (dict_index_is_spatial(index)
		&& !RTREE_SEARCH_MODE(mode)) {
		err = DB_END_OF_INDEX;
		goto func_exit;
	}

	mtr.start();

#ifdef BTR_CUR_HASH_ADAPT
	/*-------------------------------------------------------------*/
	/* PHASE 2: Try fast adaptive hash index search if possible */

	/* Next test if this is the special case where we can use the fast
	adaptive hash index to try the search. Since we must release the
	search system latch when we retrieve an externally stored field, we
	cannot use the adaptive hash index in a search in the case the row
	may be long and there may be externally stored fields */

	if (UNIV_UNLIKELY(direction == 0)
	    && unique_search
	    && btr_search_enabled
	    && dict_index_is_clust(index)
	    && !prebuilt->templ_contains_blob
	    && !prebuilt->used_in_HANDLER
	    && (prebuilt->mysql_row_len < srv_page_size / 8)) {

		mode = PAGE_CUR_GE;

		if (prebuilt->select_lock_type == LOCK_NONE
		    && trx->isolation_level > TRX_ISO_READ_UNCOMMITTED
		    && trx->read_view.is_open()) {

			/* This is a SELECT query done as a consistent read,
			and the read view has already been allocated:
			let us try a search shortcut through the hash
			index. */

			switch (row_sel_try_search_shortcut_for_mysql(
					&rec, prebuilt, &offsets, &heap,
					&mtr)) {
			case SEL_FOUND:
				/* At this point, rec is protected by
				a page latch that was acquired by
				row_sel_try_search_shortcut_for_mysql().
				The latch will not be released until
				mtr.commit(). */
				ut_ad(!rec_get_deleted_flag(rec, comp));

				if (prebuilt->idx_cond) {
					switch (row_search_idx_cond_check(
							buf, prebuilt,
							rec, offsets)) {
					case ICP_NO_MATCH:
					case ICP_OUT_OF_RANGE:
                                        case ICP_ABORTED_BY_USER:
                                        case ICP_ERROR:
						goto shortcut_mismatch;
					case ICP_MATCH:
						goto shortcut_match;
					}
				}

				if (!row_sel_store_mysql_rec(
					    buf, prebuilt,
					    rec, NULL, false, index,
					    offsets)) {
					/* Only fresh inserts may contain
					incomplete externally stored
					columns. Pretend that such
					records do not exist. Such
					records may only be accessed
					at the READ UNCOMMITTED
					isolation level or when
					rolling back a recovered
					transaction. Rollback happens
					at a lower level, not here. */

					/* Proceed as in case SEL_RETRY. */
					break;
				}

			shortcut_match:
				mtr.commit();

				/* NOTE that we do NOT store the cursor
				position */
				err = DB_SUCCESS;
				goto func_exit;

			case SEL_EXHAUSTED:
			shortcut_mismatch:
				mtr.commit();
				/* NOTE that we do NOT store the cursor
				position */
				err = DB_RECORD_NOT_FOUND;
				goto func_exit;

			case SEL_RETRY:
				break;

			default:
				ut_ad(0);
			}

			mtr.commit();
			mtr.start();
		}
	}
#endif /* BTR_CUR_HASH_ADAPT */

	/*-------------------------------------------------------------*/
	/* PHASE 3: Open or restore index cursor position */

	spatial_search = dict_index_is_spatial(index)
			 && mode >= PAGE_CUR_CONTAIN;

	/* The state of a running trx can only be changed by the
	thread that is currently serving the transaction. Because we
	are that thread, we can read trx->state without holding any
	mutex. */
	ut_ad(prebuilt->sql_stat_start
	      || trx->state == TRX_STATE_ACTIVE
	      || (prebuilt->table->no_rollback()
		  && trx->state == TRX_STATE_NOT_STARTED));

	ut_ad(!trx_is_started(trx) || trx->state == TRX_STATE_ACTIVE);

	ut_ad(prebuilt->sql_stat_start
	      || prebuilt->select_lock_type != LOCK_NONE
	      || trx->read_view.is_open()
	      || prebuilt->table->no_rollback()
	      || srv_read_only_mode);

	if (trx->isolation_level <= TRX_ISO_READ_COMMITTED
	    && prebuilt->select_lock_type != LOCK_NONE
	    && trx->mysql_thd != NULL
	    && thd_is_select(trx->mysql_thd)) {
		/* It is a plain locking SELECT and the isolation
		level is low: do not lock gaps */

		set_also_gap_locks = FALSE;
	}

	/* Note that if the search mode was GE or G, then the cursor
	naturally moves upward (in fetch next) in alphabetical order,
	otherwise downward */

	if (UNIV_UNLIKELY(direction == 0)) {
		if (mode == PAGE_CUR_GE || mode == PAGE_CUR_G
		    || mode >= PAGE_CUR_CONTAIN) {
			moves_up = TRUE;
		}
	} else if (direction == ROW_SEL_NEXT) {
		moves_up = TRUE;
	}

	thr = que_fork_get_first_thr(prebuilt->sel_graph);

	que_thr_move_to_run_state_for_mysql(thr, trx);

	clust_index = dict_table_get_first_index(prebuilt->table);

	/* Do some start-of-statement preparations */

	if (prebuilt->table->no_rollback()) {
		/* NO_ROLLBACK tables do not support MVCC or locking. */
		prebuilt->select_lock_type = LOCK_NONE;
		prebuilt->sql_stat_start = FALSE;
	} else if (!prebuilt->sql_stat_start) {
		/* No need to set an intention lock or assign a read view */
		ut_a(prebuilt->select_lock_type != LOCK_NONE
		     || srv_read_only_mode || trx->read_view.is_open());
	} else {
		prebuilt->sql_stat_start = FALSE;
		trx_start_if_not_started(trx, false);

		if (prebuilt->select_lock_type == LOCK_NONE) {
			trx->read_view.open(trx);
		} else {
wait_table_again:
			err = lock_table(0, prebuilt->table,
					 prebuilt->select_lock_type == LOCK_S
					 ? LOCK_IS : LOCK_IX, thr);

			if (err != DB_SUCCESS) {

				table_lock_waited = TRUE;
				goto lock_table_wait;
			}
		}
	}

	/* Open or restore index cursor position */

	if (UNIV_LIKELY(direction != 0)) {
		if (spatial_search) {
			/* R-Tree access does not need to do
			cursor position and resposition */
			goto next_rec;
		}

		bool	need_to_process = sel_restore_position_for_mysql(
			&same_user_rec, BTR_SEARCH_LEAF,
			pcur, moves_up, &mtr);

		if (UNIV_UNLIKELY(need_to_process)) {
			if (UNIV_UNLIKELY(prebuilt->row_read_type
					  == ROW_READ_DID_SEMI_CONSISTENT)) {
				/* We did a semi-consistent read,
				but the record was removed in
				the meantime. */
				prebuilt->row_read_type
					= ROW_READ_TRY_SEMI_CONSISTENT;
			}
		} else if (UNIV_LIKELY(prebuilt->row_read_type
				       != ROW_READ_DID_SEMI_CONSISTENT)) {

			/* The cursor was positioned on the record
			that we returned previously.  If we need
			to repeat a semi-consistent read as a
			pessimistic locking read, the record
			cannot be skipped. */

			goto next_rec;
		}

	} else if (dtuple_get_n_fields(search_tuple) > 0) {
		pcur->btr_cur.thr = thr;

		if (dict_index_is_spatial(index)) {
			bool	need_pred_lock;

			need_pred_lock = (set_also_gap_locks
					  && !(srv_locks_unsafe_for_binlog
					      || trx->isolation_level
						 <= TRX_ISO_READ_COMMITTED)
					  && prebuilt->select_lock_type
						 != LOCK_NONE);

			if (!prebuilt->rtr_info) {
				prebuilt->rtr_info = rtr_create_rtr_info(
					need_pred_lock, true,
					btr_pcur_get_btr_cur(pcur), index);
				prebuilt->rtr_info->search_tuple = search_tuple;
				prebuilt->rtr_info->search_mode = mode;
				rtr_info_update_btr(btr_pcur_get_btr_cur(pcur),
						    prebuilt->rtr_info);
			} else {
				rtr_info_reinit_in_cursor(
					btr_pcur_get_btr_cur(pcur),
					index, need_pred_lock);
				prebuilt->rtr_info->search_tuple = search_tuple;
				prebuilt->rtr_info->search_mode = mode;
			}
		}

		err = btr_pcur_open_with_no_init(index, search_tuple, mode,
					   	 BTR_SEARCH_LEAF,
					   	 pcur, 0, &mtr);

		if (err != DB_SUCCESS) {
			rec = NULL;
			goto page_read_error;
		}

		pcur->trx_if_known = trx;

		rec = btr_pcur_get_rec(pcur);
		ut_ad(page_rec_is_leaf(rec));

		if (!moves_up
		    && !page_rec_is_supremum(rec)
		    && set_also_gap_locks
		    && !(srv_locks_unsafe_for_binlog
			 || trx->isolation_level <= TRX_ISO_READ_COMMITTED)
		    && prebuilt->select_lock_type != LOCK_NONE
		    && !dict_index_is_spatial(index)) {

			/* Try to place a gap lock on the next index record
			to prevent phantoms in ORDER BY ... DESC queries */
			const rec_t*	next_rec = page_rec_get_next_const(rec);

			offsets = rec_get_offsets(next_rec, index, offsets,
						  true,
						  ULINT_UNDEFINED, &heap);
			err = sel_set_rec_lock(pcur,
					       next_rec, index, offsets,
					       prebuilt->select_lock_type,
					       LOCK_GAP, thr, &mtr);

			switch (err) {
			case DB_SUCCESS_LOCKED_REC:
				err = DB_SUCCESS;
				/* fall through */
			case DB_SUCCESS:
				break;
			default:
				goto lock_wait_or_error;
			}
		}
	} else if (mode == PAGE_CUR_G || mode == PAGE_CUR_L) {
		err = btr_pcur_open_at_index_side(
			mode == PAGE_CUR_G, index, BTR_SEARCH_LEAF,
			pcur, false, 0, &mtr);

		if (err != DB_SUCCESS) {
			if (err == DB_DECRYPTION_FAILED) {
				ib_push_warning(trx->mysql_thd,
					DB_DECRYPTION_FAILED,
					"Table %s is encrypted but encryption service or"
					" used key_id is not available. "
					" Can't continue reading table.",
					prebuilt->table->name.m_name);
				index->table->file_unreadable = true;
			}
			rec = NULL;
			goto page_read_error;
		}
	}

rec_loop:
	DEBUG_SYNC_C("row_search_rec_loop");
	if (trx_is_interrupted(trx)) {
		if (!spatial_search) {
			btr_pcur_store_position(pcur, &mtr);
		}
		err = DB_INTERRUPTED;
		goto normal_return;
	}

	/*-------------------------------------------------------------*/
	/* PHASE 4: Look for matching records in a loop */

	rec = btr_pcur_get_rec(pcur);

	if (!index->table->is_readable()) {
		err = DB_DECRYPTION_FAILED;
		goto page_read_error;
	}

	ut_ad(!!page_rec_is_comp(rec) == comp);
	ut_ad(page_rec_is_leaf(rec));

	if (page_rec_is_infimum(rec)) {

		/* The infimum record on a page cannot be in the result set,
		and neither can a record lock be placed on it: we skip such
		a record. */

		goto next_rec;
	}

	if (page_rec_is_supremum(rec)) {

		if (set_also_gap_locks
		    && !(srv_locks_unsafe_for_binlog
			 || trx->isolation_level <= TRX_ISO_READ_COMMITTED)
		    && prebuilt->select_lock_type != LOCK_NONE
		    && !dict_index_is_spatial(index)) {

			/* Try to place a lock on the index record */

			/* If innodb_locks_unsafe_for_binlog option is used
			or this session is using a READ COMMITTED or lower isolation
			level we do not lock gaps. Supremum record is really
			a gap and therefore we do not set locks there. */

			offsets = rec_get_offsets(rec, index, offsets, true,
						  ULINT_UNDEFINED, &heap);
			err = sel_set_rec_lock(pcur,
					       rec, index, offsets,
					       prebuilt->select_lock_type,
					       LOCK_ORDINARY, thr, &mtr);

			switch (err) {
			case DB_SUCCESS_LOCKED_REC:
				err = DB_SUCCESS;
				/* fall through */
			case DB_SUCCESS:
				break;
			default:
				goto lock_wait_or_error;
			}
		}

		/* A page supremum record cannot be in the result set: skip
		it now that we have placed a possible lock on it */

		goto next_rec;
	}

	/*-------------------------------------------------------------*/
	/* Do sanity checks in case our cursor has bumped into page
	corruption */

	if (comp) {
		if (rec_get_info_bits(rec, true) & REC_INFO_MIN_REC_FLAG) {
			/* Skip the metadata pseudo-record. */
			ut_ad(index->is_instant());
			goto next_rec;
		}

		next_offs = rec_get_next_offs(rec, TRUE);
		if (UNIV_UNLIKELY(next_offs < PAGE_NEW_SUPREMUM)) {

			goto wrong_offs;
		}
	} else {
		if (rec_get_info_bits(rec, false) & REC_INFO_MIN_REC_FLAG) {
			/* Skip the metadata pseudo-record. */
			ut_ad(index->is_instant());
			goto next_rec;
		}

		next_offs = rec_get_next_offs(rec, FALSE);
		if (UNIV_UNLIKELY(next_offs < PAGE_OLD_SUPREMUM)) {

			goto wrong_offs;
		}
	}

	if (UNIV_UNLIKELY(next_offs >= srv_page_size - PAGE_DIR)) {

wrong_offs:
		if (srv_force_recovery == 0 || moves_up == FALSE) {
			ib::error() << "Rec address "
				<< static_cast<const void*>(rec)
				<< ", buf block fix count "
				<< btr_cur_get_block(
					btr_pcur_get_btr_cur(pcur))->page
					.buf_fix_count;

			ib::error() << "Index corruption: rec offs "
				<< page_offset(rec) << " next offs "
				<< next_offs << ", page no "
				<< page_get_page_no(page_align(rec))
				<< ", index " << index->name
				<< " of table " << index->table->name
				<< ". Run CHECK TABLE. You may need to"
				" restore from a backup, or dump + drop +"
				" reimport the table.";
			ut_ad(0);
			err = DB_CORRUPTION;

			goto page_read_error;
		} else {
			/* The user may be dumping a corrupt table. Jump
			over the corruption to recover as much as possible. */

			ib::info() << "Index corruption: rec offs "
				<< page_offset(rec) << " next offs "
				<< next_offs << ", page no "
				<< page_get_page_no(page_align(rec))
				<< ", index " << index->name
				<< " of table " << index->table->name
				<< ". We try to skip the rest of the page.";

			page_cur_set_after_last(btr_pcur_get_block(pcur),
						btr_pcur_get_page_cur(pcur));
			pcur->old_stored = false;
			goto next_rec;
		}
	}
	/*-------------------------------------------------------------*/

	/* Calculate the 'offsets' associated with 'rec' */

	ut_ad(fil_page_index_page_check(btr_pcur_get_page(pcur)));
	ut_ad(btr_page_get_index_id(btr_pcur_get_page(pcur)) == index->id);

	offsets = rec_get_offsets(rec, index, offsets, true,
				  ULINT_UNDEFINED, &heap);

	if (UNIV_UNLIKELY(srv_force_recovery > 0)) {
		if (!rec_validate(rec, offsets)
		    || !btr_index_rec_validate(rec, index, FALSE)) {

			ib::error() << "Index corruption: rec offs "
				<< page_offset(rec) << " next offs "
				<< next_offs << ", page no "
				<< page_get_page_no(page_align(rec))
				<< ", index " << index->name
				<< " of table " << index->table->name
				<< ". We try to skip the record.";

			goto next_rec;
		}
	}

	/* Note that we cannot trust the up_match value in the cursor at this
	place because we can arrive here after moving the cursor! Thus
	we have to recompare rec and search_tuple to determine if they
	match enough. */

	if (match_mode == ROW_SEL_EXACT) {
		/* Test if the index record matches completely to search_tuple
		in prebuilt: if not, then we return with DB_RECORD_NOT_FOUND */

		/* fputs("Comparing rec and search tuple\n", stderr); */

		if (0 != cmp_dtuple_rec(search_tuple, rec, offsets)) {

			if (set_also_gap_locks
			    && !(srv_locks_unsafe_for_binlog
				 || trx->isolation_level
				 <= TRX_ISO_READ_COMMITTED)
			    && prebuilt->select_lock_type != LOCK_NONE
			    && !dict_index_is_spatial(index)) {

				/* Try to place a gap lock on the index
				record only if innodb_locks_unsafe_for_binlog
				option is not set or this session is not
				using a READ COMMITTED or lower isolation level. */

				err = sel_set_rec_lock(
					pcur,
					rec, index, offsets,
					prebuilt->select_lock_type, LOCK_GAP,
					thr, &mtr);

				switch (err) {
				case DB_SUCCESS_LOCKED_REC:
				case DB_SUCCESS:
					break;
				default:
					goto lock_wait_or_error;
				}
			}

			btr_pcur_store_position(pcur, &mtr);

			/* The found record was not a match, but may be used
			as NEXT record (index_next). Set the relative position
			to BTR_PCUR_BEFORE, to reflect that the position of
			the persistent cursor is before the found/stored row
			(pcur->old_rec). */
			ut_ad(pcur->rel_pos == BTR_PCUR_ON);
			pcur->rel_pos = BTR_PCUR_BEFORE;

			err = DB_RECORD_NOT_FOUND;
			goto normal_return;
		}

	} else if (match_mode == ROW_SEL_EXACT_PREFIX) {

		if (!cmp_dtuple_is_prefix_of_rec(search_tuple, rec, offsets)) {

			if (set_also_gap_locks
			    && !(srv_locks_unsafe_for_binlog
				 || trx->isolation_level
				 <= TRX_ISO_READ_COMMITTED)
			    && prebuilt->select_lock_type != LOCK_NONE
			    && !dict_index_is_spatial(index)) {

				/* Try to place a gap lock on the index
				record only if innodb_locks_unsafe_for_binlog
				option is not set or this session is not
				using a READ COMMITTED or lower isolation level. */

				err = sel_set_rec_lock(
					pcur,
					rec, index, offsets,
					prebuilt->select_lock_type, LOCK_GAP,
					thr, &mtr);

				switch (err) {
				case DB_SUCCESS_LOCKED_REC:
				case DB_SUCCESS:
					break;
				default:
					goto lock_wait_or_error;
				}
			}

			btr_pcur_store_position(pcur, &mtr);

			/* The found record was not a match, but may be used
			as NEXT record (index_next). Set the relative position
			to BTR_PCUR_BEFORE, to reflect that the position of
			the persistent cursor is before the found/stored row
			(pcur->old_rec). */
			ut_ad(pcur->rel_pos == BTR_PCUR_ON);
			pcur->rel_pos = BTR_PCUR_BEFORE;

			err = DB_RECORD_NOT_FOUND;
			goto normal_return;
		}
	}

	/* We are ready to look at a possible new index entry in the result
	set: the cursor is now placed on a user record */

	if (prebuilt->select_lock_type != LOCK_NONE) {
		/* Try to place a lock on the index record; note that delete
		marked records are a special case in a unique search. If there
		is a non-delete marked record, then it is enough to lock its
		existence with LOCK_REC_NOT_GAP. */

		/* If innodb_locks_unsafe_for_binlog option is used
		or this session is using a READ COMMITTED isolation
		level we lock only the record, i.e., next-key locking is
		not used. */

		ulint	lock_type;

		if (srv_locks_unsafe_for_binlog
		    || trx->isolation_level <= TRX_ISO_READ_COMMITTED) {
			/* At READ COMMITTED or READ UNCOMMITTED
			isolation levels, do not lock committed
			delete-marked records. */
			if (!rec_get_deleted_flag(rec, comp)) {
				goto no_gap_lock;
			}

			/* At most one transaction can be active
			for temporary table. */
			if (clust_index->table->is_temporary()) {
				goto no_gap_lock;
			}

			if (index == clust_index) {
				trx_id_t trx_id = row_get_rec_trx_id(
					rec, index, offsets);
				/* In delete-marked records, DB_TRX_ID must
				always refer to an existing undo log record. */
				ut_ad(trx_id);
				if (!trx_sys.is_registered(trx, trx_id)) {
					/* The clustered index record
					was delete-marked in a committed
					transaction. Ignore the record. */
					goto locks_ok_del_marked;
				}
			} else if (trx_t* t = row_vers_impl_x_locked(
					   trx, rec, index, offsets)) {
				/* The record belongs to an active
				transaction. We must acquire a lock. */
				t->release_reference();
			} else {
				/* The secondary index record does not
				point to a delete-marked clustered index
				record that belongs to an active transaction.
				Ignore the secondary index record, because
				it is not locked. */
				goto next_rec;
			}

			goto no_gap_lock;
		}

		if (!set_also_gap_locks
		    || (unique_search && !rec_get_deleted_flag(rec, comp))
		    || dict_index_is_spatial(index)) {

			goto no_gap_lock;
		} else {
			lock_type = LOCK_ORDINARY;
		}

		/* If we are doing a 'greater or equal than a primary key
		value' search from a clustered index, and we find a record
		that has that exact primary key value, then there is no need
		to lock the gap before the record, because no insert in the
		gap can be in our search range. That is, no phantom row can
		appear that way.

		An example: if col1 is the primary key, the search is WHERE
		col1 >= 100, and we find a record where col1 = 100, then no
		need to lock the gap before that record. */

		if (index == clust_index
		    && mode == PAGE_CUR_GE
		    && direction == 0
		    && dtuple_get_n_fields_cmp(search_tuple)
		    == dict_index_get_n_unique(index)
		    && 0 == cmp_dtuple_rec(search_tuple, rec, offsets)) {
no_gap_lock:
			lock_type = LOCK_REC_NOT_GAP;
		}

		err = sel_set_rec_lock(pcur,
				       rec, index, offsets,
				       prebuilt->select_lock_type,
				       lock_type, thr, &mtr);

		switch (err) {
			const rec_t*	old_vers;
		case DB_SUCCESS_LOCKED_REC:
			if (srv_locks_unsafe_for_binlog
			    || trx->isolation_level
			    <= TRX_ISO_READ_COMMITTED) {
				/* Note that a record of
				prebuilt->index was locked. */
				prebuilt->new_rec_locks = 1;
			}
			err = DB_SUCCESS;
			/* fall through */
		case DB_SUCCESS:
			break;
		case DB_LOCK_WAIT:
			/* Lock wait for R-tree should already
			be handled in sel_set_rtr_rec_lock() */
			ut_ad(!dict_index_is_spatial(index));
			/* Never unlock rows that were part of a conflict. */
			prebuilt->new_rec_locks = 0;

			if (UNIV_LIKELY(prebuilt->row_read_type
					!= ROW_READ_TRY_SEMI_CONSISTENT)
			    || unique_search
			    || index != clust_index) {

				goto lock_wait_or_error;
			}

			/* The following call returns 'offsets'
			associated with 'old_vers' */
			row_sel_build_committed_vers_for_mysql(
				clust_index, prebuilt, rec,
				&offsets, &heap, &old_vers, need_vrow ? &vrow : NULL,
			        &mtr);

			/* Check whether it was a deadlock or not, if not
			a deadlock and the transaction had to wait then
			release the lock it is waiting on. */

			err = lock_trx_handle_wait(trx);

			switch (err) {
			case DB_SUCCESS:
				/* The lock was granted while we were
				searching for the last committed version.
				Do a normal locking read. */

				offsets = rec_get_offsets(
					rec, index, offsets, true,
					ULINT_UNDEFINED, &heap);
				goto locks_ok;
			case DB_DEADLOCK:
				goto lock_wait_or_error;
			case DB_LOCK_WAIT:
				ut_ad(!dict_index_is_spatial(index));
				err = DB_SUCCESS;
				break;
			default:
				ut_error;
			}

			if (old_vers == NULL) {
				/* The row was not yet committed */

				goto next_rec;
			}

			did_semi_consistent_read = TRUE;
			rec = old_vers;
			break;
		case DB_RECORD_NOT_FOUND:
			if (dict_index_is_spatial(index)) {
				goto next_rec;
			} else {
				goto lock_wait_or_error;
			}

		default:

			goto lock_wait_or_error;
		}
	} else {
		/* This is a non-locking consistent read: if necessary, fetch
		a previous version of the record */

		if (trx->isolation_level == TRX_ISO_READ_UNCOMMITTED
		    || prebuilt->table->no_rollback()) {

			/* Do nothing: we let a non-locking SELECT read the
			latest version of the record */

		} else if (index == clust_index) {

			/* Fetch a previous version of the row if the current
			one is not visible in the snapshot; if we have a very
			high force recovery level set, we try to avoid crashes
			by skipping this lookup */

			if (!lock_clust_rec_cons_read_sees(
				    rec, index, offsets, &trx->read_view)) {
				ut_ad(srv_force_recovery
				      < SRV_FORCE_NO_UNDO_LOG_SCAN);
				rec_t*	old_vers;
				/* The following call returns 'offsets'
				associated with 'old_vers' */
				err = row_sel_build_prev_vers_for_mysql(
					&trx->read_view, clust_index,
					prebuilt, rec, &offsets, &heap,
					&old_vers, need_vrow ? &vrow : NULL,
					&mtr);

				if (err != DB_SUCCESS) {

					goto lock_wait_or_error;
				}

				if (old_vers == NULL) {
					/* The row did not exist yet in
					the read view */

					goto next_rec;
				}

				rec = old_vers;
			}
		} else {
			/* We are looking into a non-clustered index,
			and to get the right version of the record we
			have to look also into the clustered index: this
			is necessary, because we can only get the undo
			information via the clustered index record. */

			ut_ad(!dict_index_is_clust(index));

			if (!srv_read_only_mode
			    && !lock_sec_rec_cons_read_sees(
					rec, index, &trx->read_view)) {
				/* We should look at the clustered index.
				However, as this is a non-locking read,
				we can skip the clustered index lookup if
				the condition does not match the secondary
				index entry. */
				switch (row_search_idx_cond_check(
						buf, prebuilt, rec, offsets)) {
				case ICP_NO_MATCH:
					goto next_rec;
				case ICP_OUT_OF_RANGE:
                                case ICP_ABORTED_BY_USER:
                                case ICP_ERROR:
					err = DB_RECORD_NOT_FOUND;
					goto idx_cond_failed;
				case ICP_MATCH:
					goto requires_clust_rec;
				}

				ut_error;
			}
		}
	}

locks_ok:
	/* NOTE that at this point rec can be an old version of a clustered
	index record built for a consistent read. We cannot assume after this
	point that rec is on a buffer pool page. Functions like
	page_rec_is_comp() cannot be used! */

	if (rec_get_deleted_flag(rec, comp)) {
locks_ok_del_marked:
		/* In delete-marked records, DB_TRX_ID must
		always refer to an existing undo log record. */
		ut_ad(index != clust_index
		      || row_get_rec_trx_id(rec, index, offsets));

		/* The record is delete-marked: we can skip it */

		/* This is an optimization to skip setting the next key lock
		on the record that follows this delete-marked record. This
		optimization works because of the unique search criteria
		which precludes the presence of a range lock between this
		delete marked record and the record following it.

		For now this is applicable only to clustered indexes while
		doing a unique search except for HANDLER queries because
		HANDLER allows NEXT and PREV even in unique search on
		clustered index. There is scope for further optimization
		applicable to unique secondary indexes. Current behaviour is
		to widen the scope of a lock on an already delete marked record
		if the same record is deleted twice by the same transaction */
		if (index == clust_index && unique_search
		    && !prebuilt->used_in_HANDLER) {

			err = DB_RECORD_NOT_FOUND;

			goto normal_return;
		}

		goto next_rec;
	}

	/* Check if the record matches the index condition. */
	switch (row_search_idx_cond_check(buf, prebuilt, rec, offsets)) {
	case ICP_NO_MATCH:
		if (did_semi_consistent_read) {
			row_unlock_for_mysql(prebuilt, TRUE);
		}
		goto next_rec;
	case ICP_OUT_OF_RANGE:
        case ICP_ABORTED_BY_USER:
        case ICP_ERROR:
		err = DB_RECORD_NOT_FOUND;
		goto idx_cond_failed;
	case ICP_MATCH:
		break;
	}

	if (index != clust_index && prebuilt->need_to_access_clustered) {
		if (row_search_with_covering_prefix(prebuilt, rec, offsets)) {
			goto use_covering_index;
		}
requires_clust_rec:
		ut_ad(index != clust_index);
		/* We use a 'goto' to the preceding label if a consistent
		read of a secondary index record requires us to look up old
		versions of the associated clustered index record. */

		ut_ad(rec_offs_validate(rec, index, offsets));

		/* It was a non-clustered index and we must fetch also the
		clustered index record */

		mtr_has_extra_clust_latch = TRUE;

		ut_ad(!vrow);
		/* The following call returns 'offsets' associated with
		'clust_rec'. Note that 'clust_rec' can be an old version
		built for a consistent read. */

		err = row_sel_get_clust_rec_for_mysql(prebuilt, index, rec,
						      thr, &clust_rec,
						      &offsets, &heap,
						      need_vrow ? &vrow : NULL,
						      &mtr);
		switch (err) {
		case DB_SUCCESS:
			if (clust_rec == NULL) {
				/* The record did not exist in the read view */
				ut_ad(prebuilt->select_lock_type == LOCK_NONE
				      || dict_index_is_spatial(index));

				goto next_rec;
			}
			break;
		case DB_SUCCESS_LOCKED_REC:
			ut_a(clust_rec != NULL);
			if (srv_locks_unsafe_for_binlog
			     || trx->isolation_level
			    <= TRX_ISO_READ_COMMITTED) {
				/* Note that the clustered index record
				was locked. */
				prebuilt->new_rec_locks = 2;
			}
			err = DB_SUCCESS;
			break;
		default:
			vrow = NULL;
			goto lock_wait_or_error;
		}

		if (rec_get_deleted_flag(clust_rec, comp)) {

			/* The record is delete marked: we can skip it */

			if ((srv_locks_unsafe_for_binlog
			     || trx->isolation_level <= TRX_ISO_READ_COMMITTED)
			    && prebuilt->select_lock_type != LOCK_NONE) {

				/* No need to keep a lock on a delete-marked
				record if we do not want to use next-key
				locking. */

				row_unlock_for_mysql(prebuilt, TRUE);
			}

			goto next_rec;
		}

		if (need_vrow && !vrow) {
			if (!heap) {
				heap = mem_heap_create(100);
			}
			row_sel_fill_vrow(rec, index, &vrow, heap);
		}

		result_rec = clust_rec;
		ut_ad(rec_offs_validate(result_rec, clust_index, offsets));

		if (prebuilt->idx_cond) {
			/* Convert the record to MySQL format. We were
			unable to do this in row_search_idx_cond_check(),
			because the condition is on the secondary index
			and the requested column is in the clustered index.
			We convert all fields, including those that
			may have been used in ICP, because the
			secondary index may contain a column prefix
			rather than the full column. Also, as noted
			in Bug #56680, the column in the secondary
			index may be in the wrong case, and the
			authoritative case is in result_rec, the
			appropriate version of the clustered index record. */
			if (!row_sel_store_mysql_rec(
				    buf, prebuilt, result_rec, vrow,
				    true, clust_index, offsets)) {
				goto next_rec;
			}
		}
	} else {
use_covering_index:
		result_rec = rec;
	}

	/* We found a qualifying record 'result_rec'. At this point,
	'offsets' are associated with 'result_rec'. */

	ut_ad(rec_offs_validate(result_rec,
				result_rec != rec ? clust_index : index,
				offsets));
	ut_ad(!rec_get_deleted_flag(result_rec, comp));

	/* Decide whether to prefetch extra rows.
	At this point, the clustered index record is protected
	by a page latch that was acquired when pcur was positioned.
	The latch will not be released until mtr.commit(). */

	if ((match_mode == ROW_SEL_EXACT
	     || prebuilt->n_rows_fetched >= MYSQL_FETCH_CACHE_THRESHOLD)
	    && prebuilt->select_lock_type == LOCK_NONE
	    && !prebuilt->m_no_prefetch
	    && !prebuilt->templ_contains_blob
	    && !prebuilt->clust_index_was_generated
	    && !prebuilt->used_in_HANDLER
	    && prebuilt->template_type != ROW_MYSQL_DUMMY_TEMPLATE
	    && !prebuilt->in_fts_query) {

		/* Inside an update, for example, we do not cache rows,
		since we may use the cursor position to do the actual
		update, that is why we require ...lock_type == LOCK_NONE.
		Since we keep space in prebuilt only for the BLOBs of
		a single row, we cannot cache rows in the case there
		are BLOBs in the fields to be fetched. In HANDLER we do
		not cache rows because there the cursor is a scrollable
		cursor. */

		ut_a(prebuilt->n_fetch_cached < MYSQL_FETCH_CACHE_SIZE);

		/* We only convert from InnoDB row format to MySQL row
		format when ICP is disabled. */

		if (!prebuilt->idx_cond) {

			/* We use next_buf to track the allocation of buffers
			where we store and enqueue the buffers for our
			pre-fetch optimisation.

			If next_buf == 0 then we store the converted record
			directly into the MySQL record buffer (buf). If it is
			!= 0 then we allocate a pre-fetch buffer and store the
			converted record there.

			If the conversion fails and the MySQL record buffer
			was not written to then we reset next_buf so that
			we can re-use the MySQL record buffer in the next
			iteration. */

			next_buf = next_buf
				 ? row_sel_fetch_last_buf(prebuilt) : buf;

			if (!row_sel_store_mysql_rec(
				next_buf, prebuilt, result_rec, vrow,
				result_rec != rec,
				result_rec != rec ? clust_index : index,
				offsets)) {

				if (next_buf == buf) {
					ut_a(prebuilt->n_fetch_cached == 0);
					next_buf = 0;
				}

				/* Only fresh inserts may contain incomplete
				externally stored columns. Pretend that such
				records do not exist. Such records may only be
				accessed at the READ UNCOMMITTED isolation
				level or when rolling back a recovered
				transaction. Rollback happens at a lower
				level, not here. */
				goto next_rec;
			}

			if (next_buf != buf) {
				row_sel_enqueue_cache_row_for_mysql(
					next_buf, prebuilt);
			}
		} else {
			row_sel_enqueue_cache_row_for_mysql(buf, prebuilt);
		}

		if (prebuilt->n_fetch_cached < MYSQL_FETCH_CACHE_SIZE) {
			goto next_rec;
		}

	} else {
		if (UNIV_UNLIKELY
		    (prebuilt->template_type == ROW_MYSQL_DUMMY_TEMPLATE)) {
			/* CHECK TABLE: fetch the row */

			if (result_rec != rec
			    && !prebuilt->need_to_access_clustered) {
				/* We used 'offsets' for the clust
				rec, recalculate them for 'rec' */
				offsets = rec_get_offsets(rec, index, offsets,
							  true,
							  ULINT_UNDEFINED,
							  &heap);
				result_rec = rec;
			}

			memcpy(buf + 4, result_rec
			       - rec_offs_extra_size(offsets),
			       rec_offs_size(offsets));
			mach_write_to_4(buf,
					rec_offs_extra_size(offsets) + 4);
		} else if (!prebuilt->idx_cond) {
			/* The record was not yet converted to MySQL format. */
			if (!row_sel_store_mysql_rec(
				    buf, prebuilt, result_rec, vrow,
				    result_rec != rec,
				    result_rec != rec ? clust_index : index,
				    offsets)) {
				/* Only fresh inserts may contain
				incomplete externally stored
				columns. Pretend that such records do
				not exist. Such records may only be
				accessed at the READ UNCOMMITTED
				isolation level or when rolling back a
				recovered transaction. Rollback
				happens at a lower level, not here. */
				goto next_rec;
			}
		}

		if (prebuilt->clust_index_was_generated) {
			row_sel_store_row_id_to_prebuilt(
				prebuilt, result_rec,
				result_rec == rec ? index : clust_index,
				offsets);
		}
	}

	/* From this point on, 'offsets' are invalid. */

	/* We have an optimization to save CPU time: if this is a consistent
	read on a unique condition on the clustered index, then we do not
	store the pcur position, because any fetch next or prev will anyway
	return 'end of file'. Exceptions are locking reads and the MySQL
	HANDLER command where the user can move the cursor with PREV or NEXT
	even after a unique search. */

	err = DB_SUCCESS;

idx_cond_failed:
	if (!unique_search
	    || !dict_index_is_clust(index)
	    || direction != 0
	    || prebuilt->select_lock_type != LOCK_NONE
	    || prebuilt->used_in_HANDLER) {

		/* Inside an update always store the cursor position */

		if (!spatial_search) {
			btr_pcur_store_position(pcur, &mtr);
		}
	}

	goto normal_return;

next_rec:
	/* Reset the old and new "did semi-consistent read" flags. */
	if (UNIV_UNLIKELY(prebuilt->row_read_type
			  == ROW_READ_DID_SEMI_CONSISTENT)) {
		prebuilt->row_read_type = ROW_READ_TRY_SEMI_CONSISTENT;
	}
	did_semi_consistent_read = FALSE;
	prebuilt->new_rec_locks = 0;
	vrow = NULL;

	/*-------------------------------------------------------------*/
	/* PHASE 5: Move the cursor to the next index record */

	/* NOTE: For moves_up==FALSE, the mini-transaction will be
	committed and restarted every time when switching b-tree
	pages. For moves_up==TRUE in index condition pushdown, we can
	scan an entire secondary index tree within a single
	mini-transaction. As long as the prebuilt->idx_cond does not
	match, we do not need to consult the clustered index or
	return records to MySQL, and thus we can avoid repositioning
	the cursor. What prevents us from buffer-fixing all leaf pages
	within the mini-transaction is the btr_leaf_page_release()
	call in btr_pcur_move_to_next_page(). Only the leaf page where
	the cursor is positioned will remain buffer-fixed.
	For R-tree spatial search, we also commit the mini-transaction
	each time  */

	if (spatial_search) {
		/* No need to do store restore for R-tree */
		mtr.commit();
		mtr.start();
		mtr_has_extra_clust_latch = FALSE;
	} else if (mtr_has_extra_clust_latch) {
		/* If we have extra cluster latch, we must commit
		mtr if we are moving to the next non-clustered
		index record, because we could break the latching
		order if we would access a different clustered
		index page right away without releasing the previous. */

		btr_pcur_store_position(pcur, &mtr);
		mtr.commit();
		mtr_has_extra_clust_latch = FALSE;

		mtr.start();

		if (sel_restore_position_for_mysql(&same_user_rec,
						   BTR_SEARCH_LEAF,
						   pcur, moves_up, &mtr)) {
			goto rec_loop;
		}
	}

	if (moves_up) {
		if (UNIV_UNLIKELY(spatial_search)) {
			if (rtr_pcur_move_to_next(
				    search_tuple, mode, pcur, 0, &mtr)) {
				goto rec_loop;
			}
		} else {
			const buf_block_t* block = btr_pcur_get_block(pcur);
			/* This is based on btr_pcur_move_to_next(),
			but avoids infinite read loop of a corrupted page. */
			ut_ad(pcur->pos_state == BTR_PCUR_IS_POSITIONED);
			ut_ad(pcur->latch_mode != BTR_NO_LATCHES);
			pcur->old_stored = false;
			if (btr_pcur_is_after_last_on_page(pcur)) {
				if (btr_pcur_is_after_last_in_tree(pcur)) {
					goto not_moved;
				}
				btr_pcur_move_to_next_page(pcur, &mtr);
				if (UNIV_UNLIKELY(btr_pcur_get_block(pcur)
						  == block)) {
					err = DB_CORRUPTION;
					goto lock_wait_or_error;
				}
			} else {
				btr_pcur_move_to_next_on_page(pcur);
			}

			goto rec_loop;
		}
	} else {
		if (btr_pcur_move_to_prev(pcur, &mtr)) {
			goto rec_loop;
		}
	}

not_moved:
	if (!spatial_search) {
		btr_pcur_store_position(pcur, &mtr);
	}

	err = match_mode ? DB_RECORD_NOT_FOUND : DB_END_OF_INDEX;
	goto normal_return;

lock_wait_or_error:
	if (!dict_index_is_spatial(index)) {
		btr_pcur_store_position(pcur, &mtr);
	}
page_read_error:
	/* Reset the old and new "did semi-consistent read" flags. */
	if (UNIV_UNLIKELY(prebuilt->row_read_type
			  == ROW_READ_DID_SEMI_CONSISTENT)) {
		prebuilt->row_read_type = ROW_READ_TRY_SEMI_CONSISTENT;
	}
	did_semi_consistent_read = FALSE;

lock_table_wait:
	mtr.commit();
	mtr_has_extra_clust_latch = FALSE;

	trx->error_state = err;

	/* The following is a patch for MySQL */

	if (thr->is_active) {
		que_thr_stop_for_mysql(thr);
	}

	thr->lock_state = QUE_THR_LOCK_ROW;

	if (row_mysql_handle_errors(&err, trx, thr, NULL)) {
		/* It was a lock wait, and it ended */

		thr->lock_state = QUE_THR_LOCK_NOLOCK;
		mtr.start();

		/* Table lock waited, go try to obtain table lock
		again */
		if (table_lock_waited) {
			table_lock_waited = FALSE;

			goto wait_table_again;
		}

		if (!dict_index_is_spatial(index)) {
			sel_restore_position_for_mysql(
				&same_user_rec, BTR_SEARCH_LEAF, pcur,
				moves_up, &mtr);
		}

		if ((srv_locks_unsafe_for_binlog
		     || trx->isolation_level <= TRX_ISO_READ_COMMITTED)
		    && !same_user_rec) {

			/* Since we were not able to restore the cursor
			on the same user record, we cannot use
			row_unlock_for_mysql() to unlock any records, and
			we must thus reset the new rec lock info. Since
			in lock0lock.cc we have blocked the inheriting of gap
			X-locks, we actually do not have any new record locks
			set in this case.

			Note that if we were able to restore on the 'same'
			user record, it is still possible that we were actually
			waiting on a delete-marked record, and meanwhile
			it was removed by purge and inserted again by some
			other user. But that is no problem, because in
			rec_loop we will again try to set a lock, and
			new_rec_lock_info in trx will be right at the end. */

			prebuilt->new_rec_locks = 0;
		}

		mode = pcur->search_mode;

		goto rec_loop;
	}

	thr->lock_state = QUE_THR_LOCK_NOLOCK;

	goto func_exit;

normal_return:
	/*-------------------------------------------------------------*/
	{
		/* handler_index_cond_check() may pull TR_table search
		   which initates another row_search_mvcc(). */
		ulint n_active_thrs= trx->lock.n_active_thrs;
		trx->lock.n_active_thrs= 1;
		que_thr_stop_for_mysql_no_error(thr, trx);
		trx->lock.n_active_thrs= n_active_thrs - 1;
	}

	mtr.commit();

	DEBUG_SYNC_C("row_search_for_mysql_before_return");

	if (prebuilt->idx_cond != 0) {

		/* When ICP is active we don't write to the MySQL buffer
		directly, only to buffers that are enqueued in the pre-fetch
		queue. We need to dequeue the first buffer and copy the contents
		to the record buffer that was passed in by MySQL. */

		if (prebuilt->n_fetch_cached > 0) {
			row_sel_dequeue_cached_row_for_mysql(buf, prebuilt);
			err = DB_SUCCESS;
		}

	} else if (next_buf != 0) {

		/* We may or may not have enqueued some buffers to the
		pre-fetch queue, but we definitely wrote to the record
		buffer passed to use by MySQL. */

		DEBUG_SYNC_C("row_search_cached_row");
		err = DB_SUCCESS;
	}

#ifdef UNIV_DEBUG
	if (dict_index_is_spatial(index) && err != DB_SUCCESS
	    && err != DB_END_OF_INDEX && err != DB_INTERRUPTED) {
		rtr_node_path_t*	path = pcur->btr_cur.rtr_info->path;

		ut_ad(path->empty());
	}
#endif

func_exit:
	trx->op_info = "";
	if (heap != NULL) {
		mem_heap_free(heap);
	}

	/* Set or reset the "did semi-consistent read" flag on return.
	The flag did_semi_consistent_read is set if and only if
	the record being returned was fetched with a semi-consistent read. */
	ut_ad(prebuilt->row_read_type != ROW_READ_WITH_LOCKS
	      || !did_semi_consistent_read);

	if (prebuilt->row_read_type != ROW_READ_WITH_LOCKS) {
		if (did_semi_consistent_read) {
			prebuilt->row_read_type = ROW_READ_DID_SEMI_CONSISTENT;
		} else {
			prebuilt->row_read_type = ROW_READ_TRY_SEMI_CONSISTENT;
		}
	}

	ut_ad(!sync_check_iterate(sync_check()));

	DEBUG_SYNC_C("innodb_row_search_for_mysql_exit");

	DBUG_RETURN(err);
}

/********************************************************************//**
Count rows in a R-Tree leaf level.
@return DB_SUCCESS if successful */
dberr_t
row_count_rtree_recs(
/*=================*/
	row_prebuilt_t*	prebuilt,	/*!< in: prebuilt struct for the
					table handle; this contains the info
					of search_tuple, index; if search
					tuple contains 0 fields then we
					position the cursor at the start or
					the end of the index, depending on
					'mode' */
	ulint*		n_rows)		/*!< out: number of entries
					seen in the consistent read */
{
	dict_index_t*	index		= prebuilt->index;
	dberr_t		ret		= DB_SUCCESS;
	mtr_t		mtr;
	mem_heap_t*	heap;
	dtuple_t*	entry;
	dtuple_t*	search_entry	= prebuilt->search_tuple;
	ulint		entry_len;
	ulint		i;
	byte*		buf;

	ut_a(dict_index_is_spatial(index));

	*n_rows = 0;

	heap = mem_heap_create(256);

	/* Build a search tuple. */
	entry_len = dict_index_get_n_fields(index);
	entry = dtuple_create(heap, entry_len);

	for (i = 0; i < entry_len; i++) {
		const dict_field_t*	ind_field
			= dict_index_get_nth_field(index, i);
		const dict_col_t*	col
			= ind_field->col;
		dfield_t*		dfield
			= dtuple_get_nth_field(entry, i);

		if (i == 0) {
			double*	mbr;
			double	tmp_mbr[SPDIMS * 2];

			dfield->type.mtype = DATA_GEOMETRY;
			dfield->type.prtype |= DATA_GIS_MBR;

			/* Allocate memory for mbr field */
			mbr = static_cast<double*>
				(mem_heap_alloc(heap, DATA_MBR_LEN));

			/* Set mbr field data. */
			dfield_set_data(dfield, mbr, DATA_MBR_LEN);

			for (uint j = 0; j < SPDIMS; j++) {
				tmp_mbr[j * 2] = DBL_MAX;
				tmp_mbr[j * 2 + 1] = -DBL_MAX;
			}
			dfield_write_mbr(dfield, tmp_mbr);
			continue;
		}

		dfield->type.mtype = col->mtype;
		dfield->type.prtype = col->prtype;

	}

	prebuilt->search_tuple = entry;

	ulint bufsize = std::max<ulint>(srv_page_size,
					prebuilt->mysql_row_len);
	buf = static_cast<byte*>(ut_malloc_nokey(bufsize));

	ulint cnt = 1000;

	ret = row_search_for_mysql(buf, PAGE_CUR_WITHIN, prebuilt, 0, 0);
loop:
	/* Check thd->killed every 1,000 scanned rows */
	if (--cnt == 0) {
		if (trx_is_interrupted(prebuilt->trx)) {
			ret = DB_INTERRUPTED;
			goto func_exit;
		}
		cnt = 1000;
	}

	switch (ret) {
	case DB_SUCCESS:
		break;
	case DB_DEADLOCK:
	case DB_LOCK_TABLE_FULL:
	case DB_LOCK_WAIT_TIMEOUT:
	case DB_INTERRUPTED:
		goto func_exit;
	default:
		/* fall through (this error is ignored by CHECK TABLE) */
	case DB_END_OF_INDEX:
		ret = DB_SUCCESS;
func_exit:
		prebuilt->search_tuple = search_entry;
		ut_free(buf);
		mem_heap_free(heap);

		return(ret);
	}

	*n_rows = *n_rows + 1;

	ret = row_search_for_mysql(
		buf, PAGE_CUR_WITHIN, prebuilt, 0, ROW_SEL_NEXT);

	goto loop;
}

/*******************************************************************//**
Read the AUTOINC column from the current row. If the value is less than
0 and the type is not unsigned then we reset the value to 0.
@return value read from the column */
static
ib_uint64_t
row_search_autoinc_read_column(
/*===========================*/
	dict_index_t*	index,		/*!< in: index to read from */
	const rec_t*	rec,		/*!< in: current rec */
	ulint		col_no,		/*!< in: column number */
	ulint		mtype,		/*!< in: column main type */
	ibool		unsigned_type)	/*!< in: signed or unsigned flag */
{
	ulint		len;
	const byte*	data;
	ib_uint64_t	value;
	mem_heap_t*	heap = NULL;
	rec_offs	offsets_[REC_OFFS_NORMAL_SIZE];
	rec_offs*	offsets	= offsets_;

	rec_offs_init(offsets_);
	ut_ad(page_rec_is_leaf(rec));

	offsets = rec_get_offsets(rec, index, offsets, true,
				  col_no + 1, &heap);

	if (rec_offs_nth_sql_null(offsets, col_no)) {
		/* There is no non-NULL value in the auto-increment column. */
		value = 0;
		goto func_exit;
	}

	data = rec_get_nth_field(rec, offsets, col_no, &len);

	value = row_parse_int(data, len, mtype, unsigned_type);

func_exit:
	if (UNIV_LIKELY_NULL(heap)) {
		mem_heap_free(heap);
	}

	return(value);
}

/** Get the maximum and non-delete-marked record in an index.
@param[in]	index	index tree
@param[in,out]	mtr	mini-transaction (may be committed and restarted)
@return maximum record, page s-latched in mtr
@retval NULL if there are no records, or if all of them are delete-marked */
static
const rec_t*
row_search_get_max_rec(
	dict_index_t*	index,
	mtr_t*		mtr)
{
	btr_pcur_t	pcur;
	const rec_t*	rec;
	/* Open at the high/right end (false), and init cursor */
	btr_pcur_open_at_index_side(
		false, index, BTR_SEARCH_LEAF, &pcur, true, 0, mtr);

	do {
		const page_t*	page;

		page = btr_pcur_get_page(&pcur);
		rec = page_find_rec_max_not_deleted(page);

		if (page_rec_is_user_rec(rec)) {
			break;
		} else {
			rec = NULL;
		}
		btr_pcur_move_before_first_on_page(&pcur);
	} while (btr_pcur_move_to_prev(&pcur, mtr));

	btr_pcur_close(&pcur);

	ut_ad(!rec
	      || !(rec_get_info_bits(rec, dict_table_is_comp(index->table))
		   & (REC_INFO_MIN_REC_FLAG | REC_INFO_DELETED_FLAG)));
	return(rec);
}

/** Read the max AUTOINC value from an index.
@param[in] index	index starting with an AUTO_INCREMENT column
@return	the largest AUTO_INCREMENT value
@retval	0	if no records were found */
ib_uint64_t
row_search_max_autoinc(dict_index_t* index)
{
	const dict_field_t*	dfield = dict_index_get_nth_field(index, 0);

	ib_uint64_t	value = 0;

	mtr_t		mtr;
	mtr.start();

	if (const rec_t* rec = row_search_get_max_rec(index, &mtr)) {
		value = row_search_autoinc_read_column(
			index, rec, 0,
			dfield->col->mtype,
			dfield->col->prtype & DATA_UNSIGNED);
	}

	mtr.commit();
	return(value);
}<|MERGE_RESOLUTION|>--- conflicted
+++ resolved
@@ -3454,10 +3454,7 @@
 		if (trx->isolation_level > TRX_ISO_READ_UNCOMMITTED
 		    && !lock_clust_rec_cons_read_sees(
 			    clust_rec, clust_index, *offsets,
-<<<<<<< HEAD
 			    &trx->read_view)) {
-=======
-			    trx_get_read_view(trx))) {
 			const buf_page_t& bpage = btr_pcur_get_block(
 				prebuilt->clust_pcur)->page;
 
@@ -3466,7 +3463,6 @@
 				lsn = mach_read_from_8(
 					page_align(clust_rec) + FIL_PAGE_LSN);
 			}
->>>>>>> 0eb38243
 
 			if (lsn != cached_lsn
 			    || bpage.id != cached_page_id

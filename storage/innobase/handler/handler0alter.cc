--- conflicted
+++ resolved
@@ -1,11 +1,7 @@
 /*****************************************************************************
 
-<<<<<<< HEAD
 Copyright (c) 2005, 2016, Oracle and/or its affiliates. All Rights Reserved.
-=======
-Copyright (c) 2005, 2016, Oracle and/or its affiliates
->>>>>>> 765a4360
-Copyright (c) 2013, 2017, MariaDB Corporation. All Rights Reserved.
+Copyright (c) 2013, 2017, MariaDB Corporation.
 
 This program is free software; you can redistribute it and/or modify it under
 the terms of the GNU General Public License as published by the Free Software
@@ -5549,30 +5545,6 @@
 
 	indexed_table = m_prebuilt->table;
 
-	if (indexed_table->is_encrypted) {
-		String str;
-		const char* engine= table_type();
-		push_warning_printf(m_user_thd, Sql_condition::WARN_LEVEL_WARN,
-			HA_ERR_DECRYPTION_FAILED,
-			"Table %s is encrypted but encryption service or"
-			" used key_id is not available. "
-			" Can't continue reading table.",
-			indexed_table->name);
-		get_error_message(HA_ERR_DECRYPTION_FAILED, &str);
-		my_error(ER_GET_ERRMSG, MYF(0), HA_ERR_DECRYPTION_FAILED, str.c_ptr(), engine);
-
-		DBUG_RETURN(true);
-	}
-
-	if (indexed_table->corrupted
-	    || dict_table_get_first_index(indexed_table) == NULL
-	    || dict_index_is_corrupted(
-		    dict_table_get_first_index(indexed_table))) {
-		/* The clustered index is corrupted. */
-		my_error(ER_CHECK_NO_SUCH_TABLE, MYF(0));
-		DBUG_RETURN(true);
-	}
-
 	/* ALTER TABLE will not implicitly move a table from a single-table
 	tablespace to the system tablespace when innodb_file_per_table=OFF.
 	But it will implicitly move a table from the system tablespace to a
@@ -5591,8 +5563,6 @@
 			goto err_exit_no_heap;
 		}
 	}
-
-	indexed_table = prebuilt->table;
 
 	if (indexed_table->is_readable()) {
 	} else {
@@ -5604,15 +5574,16 @@
 			if (space()) {
 				String str;
 				const char* engine= table_type();
-				char	buf[MAX_FULL_NAME_LEN];
-				ut_format_name(indexed_table->name, TRUE, buf, sizeof(buf));
-
-				push_warning_printf(user_thd, Sql_condition::WARN_LEVEL_WARN,
+
+				push_warning_printf(
+					m_user_thd,
+					Sql_condition::WARN_LEVEL_WARN,
 					HA_ERR_DECRYPTION_FAILED,
 					"Table %s in file %s is encrypted but encryption service or"
 					" used key_id is not available. "
 					" Can't continue reading table.",
-					buf, space()->chain.start->name);
+					table_share->table_name.str,
+					space()->chain.start->name);
 
 				my_error(ER_GET_ERRMSG, MYF(0), HA_ERR_DECRYPTION_FAILED, str.c_ptr(), engine);
 				DBUG_RETURN(true);
@@ -6413,7 +6384,6 @@
 	DBUG_ASSERT(ctx->trx);
 	DBUG_ASSERT(ctx->prebuilt == m_prebuilt);
 
-<<<<<<< HEAD
 	dict_index_t*	pk = dict_table_get_first_index(m_prebuilt->table);
 	ut_ad(pk != NULL);
 
@@ -6423,12 +6393,8 @@
 
 	ctx->m_stage = UT_NEW_NOKEY(ut_stage_alter_t(pk));
 
-	if (m_prebuilt->table->ibd_file_missing
+	if (m_prebuilt->table->file_unreadable
 	    || dict_table_is_discarded(m_prebuilt->table)) {
-=======
-	if (prebuilt->table->file_unreadable
-	    || dict_table_is_discarded(prebuilt->table)) {
->>>>>>> 765a4360
 		goto all_done;
 	}
 
@@ -8357,20 +8323,20 @@
 	}
 
 #ifndef DBUG_OFF
-	bool	ibd_file_missing_orig = false;
+	bool	file_unreadable_orig = false;
 #endif /* DBUG_OFF */
 
 	DBUG_EXECUTE_IF(
 		"ib_rename_index_fail2",
-		ibd_file_missing_orig = table->ibd_file_missing;
-		table->ibd_file_missing = TRUE;
+		file_unreadable_orig = table->file_unreadable;
+		table->file_unreadable = true;
 	);
 
 	dberr_t	ret = dict_stats_update(table, DICT_STATS_RECALC_PERSISTENT);
 
 	DBUG_EXECUTE_IF(
 		"ib_rename_index_fail2",
-		table->ibd_file_missing = ibd_file_missing_orig;
+		table->file_unreadable = file_unreadable_orig;
 	);
 
 	if (ret != DB_SUCCESS) {

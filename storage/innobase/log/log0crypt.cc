--- conflicted
+++ resolved
@@ -199,12 +199,6 @@
 bool
 log_crypt_init()
 {
-<<<<<<< HEAD
-	ut_ad(log_mutex_own());
-	ut_ad(log_sys.is_encrypted());
-
-=======
->>>>>>> 7f1e1309
 	info.key_version = encryption_key_get_latest_version(
 		LOG_DEFAULT_ENCRYPTION_KEY);
 
@@ -397,15 +391,10 @@
 	memcpy(iv + 1, tmp_iv, sizeof iv - sizeof *iv);
 
 	int rc = encryption_crypt(
-<<<<<<< HEAD
-		src, (uint)size, dst, &dst_len,
-		const_cast<byte*>(info.crypt_key.bytes), (uint)(sizeof info.crypt_key),
-		reinterpret_cast<byte*>(aes_ctr_iv), (uint)(sizeof aes_ctr_iv),
-=======
-		src, size, dst, &dst_len,
-		const_cast<byte*>(info.crypt_key.bytes), sizeof info.crypt_key,
-		reinterpret_cast<byte*>(iv), sizeof iv,
->>>>>>> 7f1e1309
+		src, uint(size), dst, &dst_len,
+		const_cast<byte*>(info.crypt_key.bytes),
+		uint(sizeof info.crypt_key),
+		reinterpret_cast<byte*>(iv), uint(sizeof iv),
 		encrypt
 		? ENCRYPTION_FLAG_ENCRYPT|ENCRYPTION_FLAG_NOPAD
 		: ENCRYPTION_FLAG_DECRYPT|ENCRYPTION_FLAG_NOPAD,

/*****************************************************************************

Copyright (c) 1994, 2016, Oracle and/or its affiliates. All Rights Reserved.
Copyright (c) 2012, Facebook Inc.
Copyright (c) 2014, 2019, MariaDB Corporation.

This program is free software; you can redistribute it and/or modify it under
the terms of the GNU General Public License as published by the Free Software
Foundation; version 2 of the License.

This program is distributed in the hope that it will be useful, but WITHOUT
ANY WARRANTY; without even the implied warranty of MERCHANTABILITY or FITNESS
FOR A PARTICULAR PURPOSE. See the GNU General Public License for more details.

You should have received a copy of the GNU General Public License along with
this program; if not, write to the Free Software Foundation, Inc.,
51 Franklin Street, Fifth Floor, Boston, MA 02110-1335 USA

*****************************************************************************/

/**************************************************//**
@file include/btr0btr.h
The B-tree

Created 6/2/1994 Heikki Tuuri
*******************************************************/

#ifndef btr0btr_h
#define btr0btr_h

#include "dict0dict.h"
#include "data0data.h"
#include "page0cur.h"
#include "btr0types.h"
#include "gis0type.h"

#define BTR_MAX_NODE_LEVEL	50	/*!< Maximum B-tree page level
					(not really a hard limit).
					Used in debug assertions
					in btr_page_set_level and
					btr_page_get_level */

/** Maximum record size which can be stored on a page, without using the
special big record storage structure */
#define	BTR_PAGE_MAX_REC_SIZE	(srv_page_size / 2 - 200)

/** @brief Maximum depth of a B-tree in InnoDB.

Note that this isn't a maximum as such; none of the tree operations
avoid producing trees bigger than this. It is instead a "max depth
that other code must work with", useful for e.g.  fixed-size arrays
that must store some information about each level in a tree. In other
words: if a B-tree with bigger depth than this is encountered, it is
not acceptable for it to lead to mysterious memory corruption, but it
is acceptable for the program to die with a clear assert failure. */
#define BTR_MAX_LEVELS		100

/** Latching modes for btr_cur_search_to_nth_level(). */
enum btr_latch_mode {
	/** Search a record on a leaf page and S-latch it. */
	BTR_SEARCH_LEAF = RW_S_LATCH,
	/** (Prepare to) modify a record on a leaf page and X-latch it. */
	BTR_MODIFY_LEAF	= RW_X_LATCH,
	/** Obtain no latches. */
	BTR_NO_LATCHES = RW_NO_LATCH,
	/** Start modifying the entire B-tree. */
	BTR_MODIFY_TREE = 33,
	/** Continue modifying the entire B-tree. */
	BTR_CONT_MODIFY_TREE = 34,
	/** Search the previous record. */
	BTR_SEARCH_PREV = 35,
	/** Modify the previous record. */
	BTR_MODIFY_PREV = 36,
	/** Start searching the entire B-tree. */
	BTR_SEARCH_TREE = 37,
	/** Continue searching the entire B-tree. */
	BTR_CONT_SEARCH_TREE = 38,

	/* BTR_INSERT, BTR_DELETE and BTR_DELETE_MARK are mutually
	exclusive. */
	/** The search tuple will be inserted to the secondary index
	at the searched position.  When the leaf page is not in the
	buffer pool, try to use the change buffer. */
	BTR_INSERT = 512,

	/** Try to delete mark a secondary index leaf page record at
	the searched position using the change buffer when the page is
	not in the buffer pool. */
	BTR_DELETE_MARK	= 4096,

	/** Try to purge the record using the change buffer when the
	secondary index leaf page is not in the buffer pool. */
	BTR_DELETE = 8192,

	/** The caller is already holding dict_index_t::lock S-latch. */
	BTR_ALREADY_S_LATCHED = 16384,
	/** Search and S-latch a leaf page, assuming that the
	dict_index_t::lock S-latch is being held. */
	BTR_SEARCH_LEAF_ALREADY_S_LATCHED = BTR_SEARCH_LEAF
	| BTR_ALREADY_S_LATCHED,
	/** Search the entire index tree, assuming that the
	dict_index_t::lock S-latch is being held. */
	BTR_SEARCH_TREE_ALREADY_S_LATCHED = BTR_SEARCH_TREE
	| BTR_ALREADY_S_LATCHED,
	/** Search and X-latch a leaf page, assuming that the
	dict_index_t::lock S-latch is being held. */
	BTR_MODIFY_LEAF_ALREADY_S_LATCHED = BTR_MODIFY_LEAF
	| BTR_ALREADY_S_LATCHED,

	/** Attempt to delete-mark a secondary index record. */
	BTR_DELETE_MARK_LEAF = BTR_MODIFY_LEAF | BTR_DELETE_MARK,
	/** Attempt to delete-mark a secondary index record
	while holding the dict_index_t::lock S-latch. */
	BTR_DELETE_MARK_LEAF_ALREADY_S_LATCHED = BTR_DELETE_MARK_LEAF
	| BTR_ALREADY_S_LATCHED,
	/** Attempt to purge a secondary index record. */
	BTR_PURGE_LEAF = BTR_MODIFY_LEAF | BTR_DELETE,
	/** Attempt to purge a secondary index record
	while holding the dict_index_t::lock S-latch. */
	BTR_PURGE_LEAF_ALREADY_S_LATCHED = BTR_PURGE_LEAF
	| BTR_ALREADY_S_LATCHED,

	/** In the case of BTR_MODIFY_TREE, the caller specifies
	the intention to delete record only. It is used to optimize
	block->lock range.*/
	BTR_LATCH_FOR_DELETE = 65536,

	/** Attempt to purge a secondary index record in the tree. */
	BTR_PURGE_TREE = BTR_MODIFY_TREE | BTR_LATCH_FOR_DELETE
};

/** This flag ORed to btr_latch_mode says that we do the search in query
optimization */
#define BTR_ESTIMATE		1024U

/** This flag ORed to BTR_INSERT says that we can ignore possible
UNIQUE definition on secondary indexes when we decide if we can use
the insert buffer to speed up inserts */
#define BTR_IGNORE_SEC_UNIQUE	2048U

/** In the case of BTR_MODIFY_TREE, the caller specifies the intention
to insert record only. It is used to optimize block->lock range.*/
#define BTR_LATCH_FOR_INSERT	32768U

/** This flag is for undo insert of rtree. For rtree, we need this flag
to find proper rec to undo insert.*/
#define BTR_RTREE_UNDO_INS	131072U

/** In the case of BTR_MODIFY_LEAF, the caller intends to allocate or
free the pages of externally stored fields. */
#define BTR_MODIFY_EXTERNAL	262144U

/** Try to delete mark the record at the searched position when the
record is in spatial index */
#define BTR_RTREE_DELETE_MARK	524288U

#define BTR_LATCH_MODE_WITHOUT_FLAGS(latch_mode)		\
	((latch_mode) & ulint(~(BTR_INSERT			\
				| BTR_DELETE_MARK		\
				| BTR_RTREE_UNDO_INS		\
				| BTR_RTREE_DELETE_MARK		\
				| BTR_DELETE			\
				| BTR_ESTIMATE			\
				| BTR_IGNORE_SEC_UNIQUE		\
				| BTR_ALREADY_S_LATCHED		\
				| BTR_LATCH_FOR_INSERT		\
				| BTR_LATCH_FOR_DELETE		\
				| BTR_MODIFY_EXTERNAL)))

#define BTR_LATCH_MODE_WITHOUT_INTENTION(latch_mode)		\
	((latch_mode) & ulint(~(BTR_LATCH_FOR_INSERT		\
				| BTR_LATCH_FOR_DELETE		\
				| BTR_MODIFY_EXTERNAL)))

/**************************************************************//**
Report that an index page is corrupted. */
void
btr_corruption_report(
/*==================*/
	const buf_block_t*	block,	/*!< in: corrupted block */
	const dict_index_t*	index)	/*!< in: index tree */
	ATTRIBUTE_COLD __attribute__((nonnull));

/** Assert that a B-tree page is not corrupted.
@param block buffer block containing a B-tree page
@param index the B-tree index */
#define btr_assert_not_corrupted(block, index)			\
	if ((ibool) !!page_is_comp(buf_block_get_frame(block))	\
	    != dict_table_is_comp((index)->table)) {		\
		btr_corruption_report(block, index);		\
		ut_error;					\
	}

/**************************************************************//**
Gets the root node of a tree and sx-latches it for segment access.
@return root page, sx-latched */
page_t*
btr_root_get(
/*=========*/
	const dict_index_t*	index,	/*!< in: index tree */
	mtr_t*			mtr)	/*!< in: mtr */
	MY_ATTRIBUTE((nonnull));

/**************************************************************//**
Checks and adjusts the root node of a tree during IMPORT TABLESPACE.
@return error code, or DB_SUCCESS */
dberr_t
btr_root_adjust_on_import(
/*======================*/
	const dict_index_t*	index)	/*!< in: index tree */
	MY_ATTRIBUTE((warn_unused_result));

/**************************************************************//**
Gets the height of the B-tree (the level of the root, when the leaf
level is assumed to be 0). The caller must hold an S or X latch on
the index.
@return tree height (level of the root) */
ulint
btr_height_get(
/*===========*/
	dict_index_t*	index,	/*!< in: index tree */
	mtr_t*		mtr)	/*!< in/out: mini-transaction */
	MY_ATTRIBUTE((warn_unused_result));

/** Gets a buffer page and declares its latching order level.
@param[in]	page_id	page id
@param[in]	mode	latch mode
@param[in]	file	file name
@param[in]	line	line where called
@param[in]	index	index tree, may be NULL if it is not an insert buffer
tree
@param[in,out]	mtr	mini-transaction
@return block */
UNIV_INLINE
buf_block_t*
btr_block_get_func(
	const page_id_t		page_id,
	const page_size_t&	page_size,
	ulint			mode,
	const char*		file,
	unsigned		line,
	dict_index_t*		index,
	mtr_t*			mtr);

/** Gets a buffer page and declares its latching order level.
@param page_id tablespace/page identifier
@param page_size page size
@param mode latch mode
@param index index tree, may be NULL if not the insert buffer tree
@param mtr mini-transaction handle
@return the block descriptor */
# define btr_block_get(page_id, page_size, mode, index, mtr)	\
	btr_block_get_func(page_id, page_size, mode,		\
		__FILE__, __LINE__, (dict_index_t*)index, mtr)
/**************************************************************//**
Gets the index id field of a page.
@return index id */
UNIV_INLINE
index_id_t
btr_page_get_index_id(
/*==================*/
	const page_t*	page)	/*!< in: index page */
	MY_ATTRIBUTE((warn_unused_result));
/********************************************************//**
Gets the node level field in an index page.
@param[in]	page	index page
@return level, leaf level == 0 */
UNIV_INLINE
ulint
<<<<<<< HEAD
btr_page_get_level(const page_t* page)
{
	ulint	level;

	ut_ad(page);

	level = mach_read_from_2(page + PAGE_HEADER + PAGE_LEVEL);

	ut_ad(level <= BTR_MAX_NODE_LEVEL);

	return(level);
} MY_ATTRIBUTE((warn_unused_result))
/********************************************************//**
Gets the next index page number.
@return next page number */
UNIV_INLINE
ulint
btr_page_get_next(
/*==============*/
	const page_t*	page,	/*!< in: index page */
	mtr_t*		mtr)	/*!< in: mini-transaction handle */
	MY_ATTRIBUTE((warn_unused_result));
/********************************************************//**
Gets the previous index page number.
@return prev page number */
UNIV_INLINE
ulint
btr_page_get_prev(
/*==============*/
	const page_t*	page,	/*!< in: index page */
	mtr_t*		mtr)	/*!< in: mini-transaction handle */
	MY_ATTRIBUTE((warn_unused_result));
=======
btr_page_get_level_low(
/*===================*/
	const page_t*	page)	/*!< in: index page */
	MY_ATTRIBUTE((warn_unused_result));
#define btr_page_get_level(page, mtr) btr_page_get_level_low(page)

/** Read FIL_PAGE_NEXT.
@param page  buffer pool page
@return previous page number */
inline uint32_t btr_page_get_next(const page_t* page)
{
  return mach_read_from_4(page + FIL_PAGE_NEXT);
}

/** Read FIL_PAGE_PREV.
@param page  buffer pool page
@return previous page number */
inline uint32_t btr_page_get_prev(const page_t* page)
{
  return mach_read_from_4(page + FIL_PAGE_PREV);
}

>>>>>>> 142442d5
/**************************************************************//**
Releases the latch on a leaf page and bufferunfixes it. */
UNIV_INLINE
void
btr_leaf_page_release(
/*==================*/
	buf_block_t*	block,		/*!< in: buffer block */
	ulint		latch_mode,	/*!< in: BTR_SEARCH_LEAF or
					BTR_MODIFY_LEAF */
	mtr_t*		mtr)		/*!< in: mtr */
	MY_ATTRIBUTE((nonnull));
/**************************************************************//**
Gets the child node file address in a node pointer.
NOTE: the offsets array must contain all offsets for the record since
we read the last field according to offsets and assume that it contains
the child page number. In other words offsets must have been retrieved
with rec_get_offsets(n_fields=ULINT_UNDEFINED).
@return child node address */
UNIV_INLINE
ulint
btr_node_ptr_get_child_page_no(
/*===========================*/
	const rec_t*	rec,	/*!< in: node pointer record */
	const ulint*	offsets)/*!< in: array returned by rec_get_offsets() */
	MY_ATTRIBUTE((warn_unused_result));

/** Create the root node for a new index tree.
@param[in]	type			type of the index
@param[in,out]	space			tablespace where created
@param[in]	index_id		index id
@param[in]	index			index, or NULL when applying TRUNCATE
log record during recovery
@param[in]	btr_redo_create_info	used for applying TRUNCATE log
@param[in]	mtr			mini-transaction handle
record during recovery
@return page number of the created root, FIL_NULL if did not succeed */
ulint
btr_create(
	ulint			type,
	fil_space_t*		space,
	index_id_t		index_id,
	dict_index_t*		index,
	const btr_create_t*	btr_redo_create_info,
	mtr_t*			mtr);

/** Free a persistent index tree if it exists.
@param[in]	page_id		root page id
@param[in]	page_size	page size
@param[in]	index_id	PAGE_INDEX_ID contents
@param[in,out]	mtr		mini-transaction */
void
btr_free_if_exists(
	const page_id_t		page_id,
	const page_size_t&	page_size,
	index_id_t		index_id,
	mtr_t*			mtr);

/** Free an index tree in a temporary tablespace or during TRUNCATE TABLE.
@param[in]	page_id		root page id
@param[in]	page_size	page size */
void
btr_free(
	const page_id_t		page_id,
	const page_size_t&	page_size);

/** Read the last used AUTO_INCREMENT value from PAGE_ROOT_AUTO_INC.
@param[in,out]	index	clustered index
@return	the last used AUTO_INCREMENT value
@retval	0 on error or if no AUTO_INCREMENT value was used yet */
ib_uint64_t
btr_read_autoinc(dict_index_t* index)
	MY_ATTRIBUTE((nonnull, warn_unused_result));

/** Read the last used AUTO_INCREMENT value from PAGE_ROOT_AUTO_INC,
or fall back to MAX(auto_increment_column).
@param[in]	table	table containing an AUTO_INCREMENT column
@param[in]	col_no	index of the AUTO_INCREMENT column
@return	the AUTO_INCREMENT value
@retval	0 on error or if no AUTO_INCREMENT value was used yet */
ib_uint64_t
btr_read_autoinc_with_fallback(const dict_table_t* table, unsigned col_no)
	MY_ATTRIBUTE((nonnull, warn_unused_result));

/** Write the next available AUTO_INCREMENT value to PAGE_ROOT_AUTO_INC.
@param[in,out]	index	clustered index
@param[in]	autoinc	the AUTO_INCREMENT value
@param[in]	reset	whether to reset the AUTO_INCREMENT
			to a possibly smaller value than currently
			exists in the page */
void
btr_write_autoinc(dict_index_t* index, ib_uint64_t autoinc, bool reset = false)
	MY_ATTRIBUTE((nonnull));

/*************************************************************//**
Makes tree one level higher by splitting the root, and inserts
the tuple. It is assumed that mtr contains an x-latch on the tree.
NOTE that the operation of this function must always succeed,
we cannot reverse it: therefore enough free disk space must be
guaranteed to be available before this function is called.
@return inserted record */
rec_t*
btr_root_raise_and_insert(
/*======================*/
	ulint		flags,	/*!< in: undo logging and locking flags */
	btr_cur_t*	cursor,	/*!< in: cursor at which to insert: must be
				on the root page; when the function returns,
				the cursor is positioned on the predecessor
				of the inserted record */
	ulint**		offsets,/*!< out: offsets on inserted record */
	mem_heap_t**	heap,	/*!< in/out: pointer to memory heap
				that can be emptied, or NULL */
	const dtuple_t*	tuple,	/*!< in: tuple to insert */
	ulint		n_ext,	/*!< in: number of externally stored columns */
	mtr_t*		mtr)	/*!< in: mtr */
	MY_ATTRIBUTE((warn_unused_result));
/*************************************************************//**
Reorganizes an index page.

IMPORTANT: On success, the caller will have to update IBUF_BITMAP_FREE
if this is a compressed leaf page in a secondary index. This has to
be done either within the same mini-transaction, or by invoking
ibuf_reset_free_bits() before mtr_commit(). On uncompressed pages,
IBUF_BITMAP_FREE is unaffected by reorganization.

@retval true if the operation was successful
@retval false if it is a compressed page, and recompression failed */
bool
btr_page_reorganize_low(
/*====================*/
	bool		recovery,/*!< in: true if called in recovery:
				locks should not be updated, i.e.,
				there cannot exist locks on the
				page, and a hash index should not be
				dropped: it cannot exist */
	ulint		z_level,/*!< in: compression level to be used
				if dealing with compressed page */
	page_cur_t*	cursor,	/*!< in/out: page cursor */
	dict_index_t*	index,	/*!< in: the index tree of the page */
	mtr_t*		mtr)	/*!< in/out: mini-transaction */
	MY_ATTRIBUTE((warn_unused_result));
/*************************************************************//**
Reorganizes an index page.

IMPORTANT: On success, the caller will have to update IBUF_BITMAP_FREE
if this is a compressed leaf page in a secondary index. This has to
be done either within the same mini-transaction, or by invoking
ibuf_reset_free_bits() before mtr_commit(). On uncompressed pages,
IBUF_BITMAP_FREE is unaffected by reorganization.

@retval true if the operation was successful
@retval false if it is a compressed page, and recompression failed */
bool
btr_page_reorganize(
/*================*/
	page_cur_t*	cursor,	/*!< in/out: page cursor */
	dict_index_t*	index,	/*!< in: the index tree of the page */
	mtr_t*		mtr)	/*!< in/out: mini-transaction */
	MY_ATTRIBUTE((nonnull));
/** Decide if the page should be split at the convergence point of inserts
converging to the left.
@param[in]	cursor	insert position
@return the first record to be moved to the right half page
@retval	NULL if no split is recommended */
rec_t* btr_page_get_split_rec_to_left(const btr_cur_t* cursor);
/** Decide if the page should be split at the convergence point of inserts
converging to the right.
@param[in]	cursor		insert position
@param[out]	split_rec	if split recommended, the first record
				on the right half page, or
				NULL if the to-be-inserted record
				should be first
@return whether split is recommended */
bool
btr_page_get_split_rec_to_right(const btr_cur_t* cursor, rec_t** split_rec);

/*************************************************************//**
Splits an index page to halves and inserts the tuple. It is assumed
that mtr holds an x-latch to the index tree. NOTE: the tree x-latch is
released within this function! NOTE that the operation of this
function must always succeed, we cannot reverse it: therefore enough
free disk space (2 pages) must be guaranteed to be available before
this function is called.

@return inserted record */
rec_t*
btr_page_split_and_insert(
/*======================*/
	ulint		flags,	/*!< in: undo logging and locking flags */
	btr_cur_t*	cursor,	/*!< in: cursor at which to insert; when the
				function returns, the cursor is positioned
				on the predecessor of the inserted record */
	ulint**		offsets,/*!< out: offsets on inserted record */
	mem_heap_t**	heap,	/*!< in/out: pointer to memory heap
				that can be emptied, or NULL */
	const dtuple_t*	tuple,	/*!< in: tuple to insert */
	ulint		n_ext,	/*!< in: number of externally stored columns */
	mtr_t*		mtr)	/*!< in: mtr */
	MY_ATTRIBUTE((warn_unused_result));
/*******************************************************//**
Inserts a data tuple to a tree on a non-leaf level. It is assumed
that mtr holds an x-latch on the tree. */
void
btr_insert_on_non_leaf_level_func(
/*==============================*/
	ulint		flags,	/*!< in: undo logging and locking flags */
	dict_index_t*	index,	/*!< in: index */
	ulint		level,	/*!< in: level, must be > 0 */
	dtuple_t*	tuple,	/*!< in: the record to be inserted */
	const char*	file,	/*!< in: file name */
	unsigned	line,	/*!< in: line where called */
	mtr_t*		mtr);	/*!< in: mtr */
#define btr_insert_on_non_leaf_level(f,i,l,t,m)			\
	btr_insert_on_non_leaf_level_func(f,i,l,t,__FILE__,__LINE__,m)

/** Sets a record as the predefined minimum record. */
void btr_set_min_rec_mark(rec_t* rec, mtr_t* mtr) MY_ATTRIBUTE((nonnull));

/** Seek to the parent page of a B-tree page.
@param[in,out]	index	b-tree
@param[in]	block	child page
@param[in,out]	mtr	mini-transaction
@param[out]	cursor	cursor pointing to the x-latched parent page */
void btr_page_get_father(dict_index_t* index, buf_block_t* block, mtr_t* mtr,
			 btr_cur_t* cursor)
	MY_ATTRIBUTE((nonnull));
#ifdef UNIV_DEBUG
/************************************************************//**
Checks that the node pointer to a page is appropriate.
@return TRUE */
ibool
btr_check_node_ptr(
/*===============*/
	dict_index_t*	index,	/*!< in: index tree */
	buf_block_t*	block,	/*!< in: index page */
	mtr_t*		mtr)	/*!< in: mtr */
	MY_ATTRIBUTE((warn_unused_result));
#endif /* UNIV_DEBUG */
/*************************************************************//**
Tries to merge the page first to the left immediate brother if such a
brother exists, and the node pointers to the current page and to the
brother reside on the same page. If the left brother does not satisfy these
conditions, looks at the right brother. If the page is the only one on that
level lifts the records of the page to the father page, thus reducing the
tree height. It is assumed that mtr holds an x-latch on the tree and on the
page. If cursor is on the leaf level, mtr must also hold x-latches to
the brothers, if they exist.
@return TRUE on success */
ibool
btr_compress(
/*=========*/
	btr_cur_t*	cursor,	/*!< in/out: cursor on the page to merge
				or lift; the page must not be empty:
				when deleting records, use btr_discard_page()
				if the page would become empty */
	ibool		adjust,	/*!< in: TRUE if should adjust the
				cursor position even if compression occurs */
	mtr_t*		mtr)	/*!< in/out: mini-transaction */
	MY_ATTRIBUTE((nonnull));
/*************************************************************//**
Discards a page from a B-tree. This is used to remove the last record from
a B-tree page: the whole page must be removed at the same time. This cannot
be used for the root page, which is allowed to be empty. */
void
btr_discard_page(
/*=============*/
	btr_cur_t*	cursor,	/*!< in: cursor on the page to discard: not on
				the root page */
	mtr_t*		mtr);	/*!< in: mtr */
/****************************************************************//**
Parses the redo log record for setting an index record as the predefined
minimum record.
@return end of log record or NULL */
byte*
btr_parse_set_min_rec_mark(
/*=======================*/
	byte*	ptr,	/*!< in: buffer */
	byte*	end_ptr,/*!< in: buffer end */
	ulint	comp,	/*!< in: nonzero=compact page format */
	page_t*	page,	/*!< in: page or NULL */
	mtr_t*	mtr)	/*!< in: mtr or NULL */
	MY_ATTRIBUTE((nonnull(1,2), warn_unused_result));
/***********************************************************//**
Parses a redo log record of reorganizing a page.
@return end of log record or NULL */
byte*
btr_parse_page_reorganize(
/*======================*/
	byte*		ptr,	/*!< in: buffer */
	byte*		end_ptr,/*!< in: buffer end */
	dict_index_t*	index,	/*!< in: record descriptor */
	bool		compressed,/*!< in: true if compressed page */
	buf_block_t*	block,	/*!< in: page to be reorganized, or NULL */
	mtr_t*		mtr)	/*!< in: mtr or NULL */
	MY_ATTRIBUTE((warn_unused_result));
/**************************************************************//**
Gets the number of pages in a B-tree.
@return number of pages, or ULINT_UNDEFINED if the index is unavailable */
ulint
btr_get_size(
/*=========*/
	dict_index_t*	index,	/*!< in: index */
	ulint		flag,	/*!< in: BTR_N_LEAF_PAGES or BTR_TOTAL_SIZE */
	mtr_t*		mtr)	/*!< in/out: mini-transaction where index
				is s-latched */
	MY_ATTRIBUTE((warn_unused_result));
/**************************************************************//**
Gets the number of reserved and used pages in a B-tree.
@return	number of pages reserved, or ULINT_UNDEFINED if the index
is unavailable */
UNIV_INTERN
ulint
btr_get_size_and_reserved(
/*======================*/
	dict_index_t*	index,	/*!< in: index */
	ulint		flag,	/*!< in: BTR_N_LEAF_PAGES or BTR_TOTAL_SIZE */
	ulint*		used,	/*!< out: number of pages used (<= reserved) */
	mtr_t*		mtr)	/*!< in/out: mini-transaction where index
				is s-latched */
	__attribute__((nonnull));

/**************************************************************//**
Allocates a new file page to be used in an index tree. NOTE: we assume
that the caller has made the reservation for free extents!
@retval NULL if no page could be allocated
@retval block, rw_lock_x_lock_count(&block->lock) == 1 if allocation succeeded
(init_mtr == mtr, or the page was not previously freed in mtr)
@retval block (not allocated or initialized) otherwise */
buf_block_t*
btr_page_alloc(
/*===========*/
	dict_index_t*	index,		/*!< in: index tree */
	ulint		hint_page_no,	/*!< in: hint of a good page */
	byte		file_direction,	/*!< in: direction where a possible
					page split is made */
	ulint		level,		/*!< in: level where the page is placed
					in the tree */
	mtr_t*		mtr,		/*!< in/out: mini-transaction
					for the allocation */
	mtr_t*		init_mtr)	/*!< in/out: mini-transaction
					for x-latching and initializing
					the page */
	MY_ATTRIBUTE((warn_unused_result));
/** Empty an index page (possibly the root page). @see btr_page_create().
@param[in,out]	block		page to be emptied
@param[in,out]	page_zip	compressed page frame, or NULL
@param[in]	index		index of the page
@param[in]	level		B-tree level of the page (0=leaf)
@param[in,out]	mtr		mini-transaction */
void
btr_page_empty(
	buf_block_t*	block,
	page_zip_des_t*	page_zip,
	dict_index_t*	index,
	ulint		level,
	mtr_t*		mtr)
	MY_ATTRIBUTE((nonnull(1, 3, 5)));
/**************************************************************//**
Creates a new index page (not the root, and also not
used in page reorganization).  @see btr_page_empty(). */
void
btr_page_create(
/*============*/
	buf_block_t*	block,	/*!< in/out: page to be created */
	page_zip_des_t*	page_zip,/*!< in/out: compressed page, or NULL */
	dict_index_t*	index,	/*!< in: index */
	ulint		level,	/*!< in: the B-tree level of the page */
	mtr_t*		mtr);	/*!< in: mtr */

/** Free an index page.
@param[in,out]	index	index tree
@param[in,out]	block	block to be freed
@param[in,out]	mtr	mini-transaction
@param[in]	blob	whether this is freeing a BLOB page */
MY_ATTRIBUTE((nonnull))
void btr_page_free(dict_index_t* index, buf_block_t* block, mtr_t* mtr,
		   bool blob = false);

/**************************************************************//**
Gets the root node of a tree and x- or s-latches it.
@return root page, x- or s-latched */
buf_block_t*
btr_root_block_get(
/*===============*/
	const dict_index_t*	index,	/*!< in: index tree */
	ulint			mode,	/*!< in: either RW_S_LATCH
					or RW_X_LATCH */
	mtr_t*			mtr);	/*!< in: mtr */

/*************************************************************//**
Reorganizes an index page.

IMPORTANT: On success, the caller will have to update IBUF_BITMAP_FREE
if this is a compressed leaf page in a secondary index. This has to
be done either within the same mini-transaction, or by invoking
ibuf_reset_free_bits() before mtr_commit(). On uncompressed pages,
IBUF_BITMAP_FREE is unaffected by reorganization.

@retval true if the operation was successful
@retval false if it is a compressed page, and recompression failed */
UNIV_INTERN
bool
btr_page_reorganize_block(
/*======================*/
	bool		recovery,/*!< in: true if called in recovery:
				locks should not be updated, i.e.,
				there cannot exist locks on the
				page, and a hash index should not be
				dropped: it cannot exist */
	ulint		z_level,/*!< in: compression level to be used
				if dealing with compressed page */
	buf_block_t*	block,	/*!< in/out: B-tree page */
	dict_index_t*	index,	/*!< in: the index tree of the page */
	mtr_t*		mtr)	/*!< in/out: mini-transaction */
	__attribute__((nonnull));

#ifdef UNIV_BTR_PRINT
/*************************************************************//**
Prints size info of a B-tree. */
void
btr_print_size(
/*===========*/
	dict_index_t*	index)	/*!< in: index tree */
	MY_ATTRIBUTE((nonnull));
/**************************************************************//**
Prints directories and other info of all nodes in the index. */
void
btr_print_index(
/*============*/
	dict_index_t*	index,	/*!< in: index */
	ulint		width)	/*!< in: print this many entries from start
				and end */
	MY_ATTRIBUTE((nonnull));
#endif /* UNIV_BTR_PRINT */
/************************************************************//**
Checks the size and number of fields in a record based on the definition of
the index.
@return TRUE if ok */
ibool
btr_index_rec_validate(
/*===================*/
	const rec_t*		rec,		/*!< in: index record */
	const dict_index_t*	index,		/*!< in: index */
	ibool			dump_on_error)	/*!< in: TRUE if the function
						should print hex dump of record
						and page on error */
	MY_ATTRIBUTE((warn_unused_result));
/**************************************************************//**
Checks the consistency of an index tree.
@return	DB_SUCCESS if ok, error code if not */
dberr_t
btr_validate_index(
/*===============*/
	dict_index_t*	index,	/*!< in: index */
	const trx_t*	trx,	/*!< in: transaction or 0 */
	bool		lockout)/*!< in: true if X-latch index is intended */
	MY_ATTRIBUTE((warn_unused_result));

/*************************************************************//**
Removes a page from the level list of pages. */
UNIV_INTERN
void
btr_level_list_remove_func(
/*=======================*/
	ulint			space,	/*!< in: space where removed */
	const page_size_t&	page_size,/*!< in: page size */
	page_t*			page,	/*!< in/out: page to remove */
	dict_index_t*		index,	/*!< in: index tree */
	mtr_t*			mtr);	/*!< in/out: mini-transaction */
/*************************************************************//**
Removes a page from the level list of pages.
@param space	in: space where removed
@param zip_size	in: compressed page size in bytes, or 0 for uncompressed
@param page	in/out: page to remove
@param index	in: index tree
@param mtr	in/out: mini-transaction */
# define btr_level_list_remove(space,zip_size,page,index,mtr)		\
	btr_level_list_remove_func(space,zip_size,page,index,mtr)

/*************************************************************//**
If page is the only on its level, this function moves its records to the
father page, thus reducing the tree height.
@return father block */
UNIV_INTERN
buf_block_t*
btr_lift_page_up(
/*=============*/
	dict_index_t*	index,	/*!< in: index tree */
	buf_block_t*	block,	/*!< in: page which is the only on its level;
				must not be empty: use
				btr_discard_only_page_on_level if the last
				record from the page should be removed */
	mtr_t*		mtr)	/*!< in: mtr */
	__attribute__((nonnull));

#define BTR_N_LEAF_PAGES	1
#define BTR_TOTAL_SIZE		2

#include "btr0btr.ic"

/****************************************************************
Global variable controlling if scrubbing should be performed */
extern my_bool srv_immediate_scrub_data_uncompressed;

#endif<|MERGE_RESOLUTION|>--- conflicted
+++ resolved
@@ -267,7 +267,6 @@
 @return level, leaf level == 0 */
 UNIV_INLINE
 ulint
-<<<<<<< HEAD
 btr_page_get_level(const page_t* page)
 {
 	ulint	level;
@@ -280,32 +279,6 @@
 
 	return(level);
 } MY_ATTRIBUTE((warn_unused_result))
-/********************************************************//**
-Gets the next index page number.
-@return next page number */
-UNIV_INLINE
-ulint
-btr_page_get_next(
-/*==============*/
-	const page_t*	page,	/*!< in: index page */
-	mtr_t*		mtr)	/*!< in: mini-transaction handle */
-	MY_ATTRIBUTE((warn_unused_result));
-/********************************************************//**
-Gets the previous index page number.
-@return prev page number */
-UNIV_INLINE
-ulint
-btr_page_get_prev(
-/*==============*/
-	const page_t*	page,	/*!< in: index page */
-	mtr_t*		mtr)	/*!< in: mini-transaction handle */
-	MY_ATTRIBUTE((warn_unused_result));
-=======
-btr_page_get_level_low(
-/*===================*/
-	const page_t*	page)	/*!< in: index page */
-	MY_ATTRIBUTE((warn_unused_result));
-#define btr_page_get_level(page, mtr) btr_page_get_level_low(page)
 
 /** Read FIL_PAGE_NEXT.
 @param page  buffer pool page
@@ -323,7 +296,6 @@
   return mach_read_from_4(page + FIL_PAGE_PREV);
 }
 
->>>>>>> 142442d5
 /**************************************************************//**
 Releases the latch on a leaf page and bufferunfixes it. */
 UNIV_INLINE

/*****************************************************************************

Copyright (c) 1995, 2017, Oracle and/or its affiliates. All Rights Reserved.
Copyright (c) 2017, MariaDB Corporation.

This program is free software; you can redistribute it and/or modify it under
the terms of the GNU General Public License as published by the Free Software
Foundation; version 2 of the License.

This program is distributed in the hope that it will be useful, but WITHOUT
ANY WARRANTY; without even the implied warranty of MERCHANTABILITY or FITNESS
FOR A PARTICULAR PURPOSE. See the GNU General Public License for more details.

You should have received a copy of the GNU General Public License along with
this program; if not, write to the Free Software Foundation, Inc.,
51 Franklin Street, Suite 500, Boston, MA 02110-1335 USA

*****************************************************************************/

/**************************************************//**
@file include/buf0dblwr.h
Doublewrite buffer module

Created 2011/12/19 Inaam Rana
*******************************************************/

#ifndef buf0dblwr_h
#define buf0dblwr_h

#include "univ.i"
#include "ut0byte.h"
#include "log0log.h"
#include "buf0types.h"
#include "log0recv.h"

/** Doublewrite system */
extern buf_dblwr_t*	buf_dblwr;
/** Set to TRUE when the doublewrite buffer is being created */
extern ibool		buf_dblwr_being_created;

<<<<<<< HEAD
/****************************************************************//**
Creates the doublewrite buffer to a new InnoDB installation. The header of the
doublewrite buffer is placed on the trx system header page.
@return true if successful, false if not. */
MY_ATTRIBUTE((warn_unused_result))
bool
buf_dblwr_create();

/**
At database startup initializes the doublewrite buffer memory structure if
=======
/** Create the doublewrite buffer if the doublewrite buffer header
is not present in the TRX_SYS page.
@return	whether the operation succeeded
@retval	true	if the doublewrite buffer exists or was created
@retval	false	if the creation failed (too small first data file) */
UNIV_INTERN
bool
buf_dblwr_create()
	MY_ATTRIBUTE((warn_unused_result));

/****************************************************************//**
At a database startup initializes the doublewrite buffer memory structure if
>>>>>>> fbeb9489
we already have a doublewrite buffer created in the data files. If we are
upgrading to an InnoDB version which supports multiple tablespaces, then this
function performs the necessary update operations. If we are in a crash
recovery, this function loads the pages from double write buffer into memory.
@param[in]	file		File handle
@param[in]	path		Path name of file
@return DB_SUCCESS or error code */
dberr_t
buf_dblwr_init_or_load_pages(
	pfs_os_file_t	file,
	const char*	path);

/** Process and remove the double write buffer pages for all tablespaces. */
void
buf_dblwr_process();

/****************************************************************//**
frees doublewrite buffer. */
void
buf_dblwr_free();

/********************************************************************//**
Updates the doublewrite buffer when an IO request is completed. */
void
buf_dblwr_update(
/*=============*/
	const buf_page_t*	bpage,	/*!< in: buffer block descriptor */
	buf_flush_t		flush_type);/*!< in: flush type */
/****************************************************************//**
Determines if a page number is located inside the doublewrite buffer.
@return TRUE if the location is inside the two blocks of the
doublewrite buffer */
ibool
buf_dblwr_page_inside(
/*==================*/
	ulint	page_no);	/*!< in: page number */
/********************************************************************//**
Posts a buffer page for writing. If the doublewrite memory buffer is
full, calls buf_dblwr_flush_buffered_writes and waits for for free
space to appear. */
void
buf_dblwr_add_to_batch(
/*====================*/
	buf_page_t*	bpage);	/*!< in: buffer block to write */

/********************************************************************//**
Flush a batch of writes to the datafiles that have already been
written to the dblwr buffer on disk. */
void
buf_dblwr_sync_datafiles();

/********************************************************************//**
Flushes possible buffered writes from the doublewrite memory buffer to disk,
and also wakes up the aio thread if simulated aio is used. It is very
important to call this function after a batch of writes has been posted,
and also when we may have to wait for a page latch! Otherwise a deadlock
of threads can occur. */
void
buf_dblwr_flush_buffered_writes();

/********************************************************************//**
Writes a page to the doublewrite buffer on disk, sync it, then write
the page to the datafile and sync the datafile. This function is used
for single page flushes. If all the buffers allocated for single page
flushes in the doublewrite buffer are in use we wait here for one to
become free. We are guaranteed that a slot will become free because any
thread that is using a slot must also release the slot before leaving
this function. */
void
buf_dblwr_write_single_page(
/*========================*/
	buf_page_t*	bpage,	/*!< in: buffer block to write */
	bool		sync);	/*!< in: true if sync IO requested */

/** Doublewrite control struct */
struct buf_dblwr_t{
	ib_mutex_t	mutex;	/*!< mutex protecting the first_free
				field and write_buf */
	ulint		block1;	/*!< the page number of the first
				doublewrite block (64 pages) */
	ulint		block2;	/*!< page number of the second block */
	ulint		first_free;/*!< first free position in write_buf
				measured in units of UNIV_PAGE_SIZE */
	ulint		b_reserved;/*!< number of slots currently reserved
				for batch flush. */
	os_event_t	b_event;/*!< event where threads wait for a
				batch flush to end;
				os_event_set() and os_event_reset()
				are protected by buf_dblwr_t::mutex */
	ulint		s_reserved;/*!< number of slots currently
				reserved for single page flushes. */
	os_event_t	s_event;/*!< event where threads wait for a
				single page flush slot. Protected by mutex. */
	bool*		in_use;	/*!< flag used to indicate if a slot is
				in use. Only used for single page
				flushes. */
	bool		batch_running;/*!< set to TRUE if currently a batch
				is being written from the doublewrite
				buffer. */
	byte*		write_buf;/*!< write buffer used in writing to the
				doublewrite buffer, aligned to an
				address divisible by UNIV_PAGE_SIZE
				(which is required by Windows aio) */
	byte*		write_buf_unaligned;/*!< pointer to write_buf,
				but unaligned */
	buf_page_t**	buf_block_arr;/*!< array to store pointers to
				the buffer blocks which have been
				cached to write_buf */
};

#endif<|MERGE_RESOLUTION|>--- conflicted
+++ resolved
@@ -38,31 +38,17 @@
 /** Set to TRUE when the doublewrite buffer is being created */
 extern ibool		buf_dblwr_being_created;
 
-<<<<<<< HEAD
-/****************************************************************//**
-Creates the doublewrite buffer to a new InnoDB installation. The header of the
-doublewrite buffer is placed on the trx system header page.
-@return true if successful, false if not. */
+/** Create the doublewrite buffer if the doublewrite buffer header
+is not present in the TRX_SYS page.
+@return	whether the operation succeeded
+@retval	true	if the doublewrite buffer exists or was created
+@retval	false	if the creation failed (too small first data file) */
 MY_ATTRIBUTE((warn_unused_result))
 bool
 buf_dblwr_create();
 
 /**
 At database startup initializes the doublewrite buffer memory structure if
-=======
-/** Create the doublewrite buffer if the doublewrite buffer header
-is not present in the TRX_SYS page.
-@return	whether the operation succeeded
-@retval	true	if the doublewrite buffer exists or was created
-@retval	false	if the creation failed (too small first data file) */
-UNIV_INTERN
-bool
-buf_dblwr_create()
-	MY_ATTRIBUTE((warn_unused_result));
-
-/****************************************************************//**
-At a database startup initializes the doublewrite buffer memory structure if
->>>>>>> fbeb9489
 we already have a doublewrite buffer created in the data files. If we are
 upgrading to an InnoDB version which supports multiple tablespaces, then this
 function performs the necessary update operations. If we are in a crash

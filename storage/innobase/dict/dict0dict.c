--- conflicted
+++ resolved
@@ -2093,14 +2093,9 @@
 
 		for (i = 0; i < trx_id_pos; i++) {
 
-<<<<<<< HEAD
-			fixed_size = dict_col_get_fixed_size(
+			ulint	fixed_size = dict_col_get_fixed_size(
 				dict_index_get_nth_col(new_index, i),
 				dict_table_is_comp(table));
-=======
-			ulint	fixed_size = dict_col_get_fixed_size(
-				dict_index_get_nth_col(new_index, i));
->>>>>>> 0f762b48
 
 			if (fixed_size == 0) {
 				new_index->trx_id_offset = 0;

/* Copyright (C) 2007 Michael Widenius

   This program is free software; you can redistribute it and/or modify
   it under the terms of the GNU General Public License as published by
   the Free Software Foundation; version 2 of the License.

   This program is distributed in the hope that it will be useful,
   but WITHOUT ANY WARRANTY; without even the implied warranty of
   MERCHANTABILITY or FITNESS FOR A PARTICULAR PURPOSE.  See the
   GNU General Public License for more details.

   You should have received a copy of the GNU General Public License
   along with this program; if not, write to the Free Software
   Foundation, Inc., 59 Temple Place, Suite 330, Boston, MA  02111-1307  USA */

/* Redo of index */

#include "maria_def.h"
#include "ma_blockrec.h"
#include "trnman.h"
#include "ma_key_recover.h"
#include "ma_rt_index.h"

/****************************************************************************
  Some helper functions used both by key page loggin and block page loggin
****************************************************************************/

/**
  @brief Unpin all pinned pages

  @fn _ma_unpin_all_pages()
  @param info	   Maria handler
  @param undo_lsn  LSN for undo pages. LSN_IMPOSSIBLE if we shouldn't write
                   undo (like on duplicate key errors)

  info->pinned_pages is the list of pages to unpin. Each member of the list
  must have its 'changed' saying if the page was changed or not.

  @note
    We unpin pages in the reverse order as they where pinned; This is not
    necessary now, but may simplify things in the future.

  @return
  @retval   0   ok
  @retval   1   error (fatal disk error)
*/

void _ma_unpin_all_pages(MARIA_HA *info, LSN undo_lsn)
{
  MARIA_PINNED_PAGE *page_link= ((MARIA_PINNED_PAGE*)
                                 dynamic_array_ptr(&info->pinned_pages, 0));
  MARIA_PINNED_PAGE *pinned_page= page_link + info->pinned_pages.elements;
  DBUG_ENTER("_ma_unpin_all_pages");
  DBUG_PRINT("info", ("undo_lsn: %lu", (ulong) undo_lsn));

  if (!info->s->now_transactional)
    DBUG_ASSERT(undo_lsn == LSN_IMPOSSIBLE || maria_in_recovery);

  while (pinned_page-- != page_link)
  {
    /*
      Note this assert fails if we got a disk error or the record file
      is corrupted, which means we should have this enabled only in debug
      builds.
    */
#ifdef EXTRA_DEBUG
    DBUG_ASSERT((!pinned_page->changed ||
                 undo_lsn != LSN_IMPOSSIBLE || !info->s->now_transactional) ||
                (info->s->state.changed & STATE_CRASHED_FLAGS));
#endif
    pagecache_unlock_by_link(info->s->pagecache, pinned_page->link,
                             pinned_page->unlock, PAGECACHE_UNPIN,
                             info->trn->rec_lsn, undo_lsn,
                             pinned_page->changed, FALSE);
  }

  info->pinned_pages.elements= 0;
  DBUG_VOID_RETURN;
}


my_bool _ma_write_clr(MARIA_HA *info, LSN undo_lsn,
                      enum translog_record_type undo_type,
                      my_bool store_checksum, ha_checksum checksum,
                      LSN *res_lsn, void *extra_msg)
{
  uchar log_data[LSN_STORE_SIZE + FILEID_STORE_SIZE + CLR_TYPE_STORE_SIZE +
                 HA_CHECKSUM_STORE_SIZE+ KEY_NR_STORE_SIZE + PAGE_STORE_SIZE];
  uchar *log_pos;
  LEX_CUSTRING log_array[TRANSLOG_INTERNAL_PARTS + 1];
  struct st_msg_to_write_hook_for_clr_end msg;
  my_bool res;
  DBUG_ENTER("_ma_write_clr");

  /* undo_lsn must be first for compression to work */
  lsn_store(log_data, undo_lsn);
  clr_type_store(log_data + LSN_STORE_SIZE + FILEID_STORE_SIZE, undo_type);
  log_pos= log_data + LSN_STORE_SIZE + FILEID_STORE_SIZE + CLR_TYPE_STORE_SIZE;

  /* Extra_msg is handled in write_hook_for_clr_end() */
  msg.undone_record_type= undo_type;
  msg.previous_undo_lsn=  undo_lsn;
  msg.extra_msg= extra_msg;
  msg.checksum_delta= 0;

  if (store_checksum)
  {
    msg.checksum_delta= checksum;
    ha_checksum_store(log_pos, checksum);
    log_pos+= HA_CHECKSUM_STORE_SIZE;
  }
  else if (undo_type == LOGREC_UNDO_KEY_INSERT_WITH_ROOT ||
           undo_type == LOGREC_UNDO_KEY_DELETE_WITH_ROOT)
  {
    /* Key root changed. Store new key root */
    struct st_msg_to_write_hook_for_undo_key *undo_msg= extra_msg;
    pgcache_page_no_t page;
    key_nr_store(log_pos, undo_msg->keynr);
    page= (undo_msg->value == HA_OFFSET_ERROR ? IMPOSSIBLE_PAGE_NO :
           undo_msg->value / info->s->block_size);
    page_store(log_pos + KEY_NR_STORE_SIZE, page);
    log_pos+= KEY_NR_STORE_SIZE + PAGE_STORE_SIZE;
  }
  log_array[TRANSLOG_INTERNAL_PARTS + 0].str=    log_data;
  log_array[TRANSLOG_INTERNAL_PARTS + 0].length= (uint) (log_pos - log_data);


  /*
    We need intern_lock mutex for calling _ma_state_info_write in the trigger.
    We do it here to have the same sequence of mutexes locking everywhere
    (first intern_lock then transactional log  buffer lock)
  */
  if (undo_type == LOGREC_UNDO_BULK_INSERT)
    mysql_mutex_lock(&info->s->intern_lock);

  res= translog_write_record(res_lsn, LOGREC_CLR_END,
                             info->trn, info,
                             (translog_size_t)
                             log_array[TRANSLOG_INTERNAL_PARTS + 0].length,
                             TRANSLOG_INTERNAL_PARTS + 1, log_array,
                             log_data + LSN_STORE_SIZE, &msg);
  if (undo_type == LOGREC_UNDO_BULK_INSERT)
    mysql_mutex_unlock(&info->s->intern_lock);
  DBUG_RETURN(res);
}


/**
   @brief Sets transaction's undo_lsn, first_undo_lsn if needed

   @return Operation status, always 0 (success)
*/

my_bool write_hook_for_clr_end(enum translog_record_type type
                               __attribute__ ((unused)),
                               TRN *trn, MARIA_HA *tbl_info,
                               LSN *lsn __attribute__ ((unused)),
                               void *hook_arg)
{
  MARIA_SHARE *share= tbl_info->s;
  struct st_msg_to_write_hook_for_clr_end *msg=
    (struct st_msg_to_write_hook_for_clr_end *)hook_arg;
  my_bool error= FALSE;
  DBUG_ENTER("write_hook_for_clr_end");
  DBUG_ASSERT(trn->trid != 0);
  trn->undo_lsn= msg->previous_undo_lsn;

  switch (msg->undone_record_type) {
  case LOGREC_UNDO_ROW_DELETE:
    share->state.state.records++;
    share->state.state.checksum+= msg->checksum_delta;
    break;
  case LOGREC_UNDO_ROW_INSERT:
    share->state.state.records--;
    share->state.state.checksum+= msg->checksum_delta;
    break;
  case LOGREC_UNDO_ROW_UPDATE:
    share->state.state.checksum+= msg->checksum_delta;
    break;
  case LOGREC_UNDO_KEY_INSERT_WITH_ROOT:
  case LOGREC_UNDO_KEY_DELETE_WITH_ROOT:
  {
    /* Update key root */
    struct st_msg_to_write_hook_for_undo_key *extra_msg=
      (struct st_msg_to_write_hook_for_undo_key *) msg->extra_msg;
    *extra_msg->root= extra_msg->value;
    break;
  }
  case LOGREC_UNDO_KEY_INSERT:
  case LOGREC_UNDO_KEY_DELETE:
    break;
  case LOGREC_UNDO_BULK_INSERT:
    mysql_mutex_assert_owner(&share->intern_lock);
    error= (maria_enable_indexes(tbl_info) ||
            /* we enabled indices, need '2' below */
            _ma_state_info_write(share,
                                 MA_STATE_INFO_WRITE_DONT_MOVE_OFFSET |
                                 MA_STATE_INFO_WRITE_FULL_INFO));
    /* no need for _ma_reset_status(): REDO_DELETE_ALL is just before us */
    break;
  default:
    DBUG_ASSERT(0);
  }
  if (trn->undo_lsn == LSN_IMPOSSIBLE) /* has fully rolled back */
    trn->first_undo_lsn= LSN_WITH_FLAGS_TO_FLAGS(trn->first_undo_lsn);
  DBUG_RETURN(error);
}


/**
  @brief write hook for undo key
*/

my_bool write_hook_for_undo_key(enum translog_record_type type,
                                TRN *trn, MARIA_HA *tbl_info,
                                LSN *lsn, void *hook_arg)
{
  struct st_msg_to_write_hook_for_undo_key *msg=
    (struct st_msg_to_write_hook_for_undo_key *) hook_arg;

  *msg->root= msg->value;
  _ma_fast_unlock_key_del(tbl_info);
  return write_hook_for_undo(type, trn, tbl_info, lsn, 0);
}


/**
   Updates "auto_increment" and calls the generic UNDO_KEY hook

   @return Operation status, always 0 (success)
*/

my_bool write_hook_for_undo_key_insert(enum translog_record_type type,
                                       TRN *trn, MARIA_HA *tbl_info,
                                       LSN *lsn, void *hook_arg)
{
  struct st_msg_to_write_hook_for_undo_key *msg=
    (struct st_msg_to_write_hook_for_undo_key *) hook_arg;
  MARIA_SHARE *share= tbl_info->s;
  if (msg->auto_increment > 0)
  {
    /*
      Only reason to set it here is to have a mutex protect from checkpoint
      reading at the same time (would see a corrupted value).

      The purpose of the following code is to set auto_increment if the row
      has a with auto_increment value higher than the current one. We also
      want to be able to restore the old value, in case of rollback,
      if no one else has tried to set the value.

      The logic used is that we only restore the auto_increment value if
      tbl_info->last_auto_increment == share->last_auto_increment
      when it's time to do the rollback.
    */
    DBUG_PRINT("info",("auto_inc: %lu new auto_inc: %lu",
                       (ulong)share->state.auto_increment,
                       (ulong)msg->auto_increment));
    if (share->state.auto_increment < msg->auto_increment)
    {
      /* Remember the original value, in case of rollback */
      tbl_info->last_auto_increment= share->last_auto_increment=
        share->state.auto_increment;
      share->state.auto_increment= msg->auto_increment;
    }
    else
    {
      /*
        If the current value would have affected the original auto_increment
        value, set it to an impossible value so that it's not restored on
        rollback
      */
      if (msg->auto_increment > share->last_auto_increment)
        share->last_auto_increment= ~(ulonglong) 0;
    }
  }
  return write_hook_for_undo_key(type, trn, tbl_info, lsn, hook_arg);
}


/**
   @brief Updates "share->auto_increment" in case of abort and calls
   generic UNDO_KEY hook

   @return Operation status, always 0 (success)
*/

my_bool write_hook_for_undo_key_delete(enum translog_record_type type,
                                       TRN *trn, MARIA_HA *tbl_info,
                                       LSN *lsn, void *hook_arg)
{
  struct st_msg_to_write_hook_for_undo_key *msg=
    (struct st_msg_to_write_hook_for_undo_key *) hook_arg;
  MARIA_SHARE *share= tbl_info->s;
  if (msg->auto_increment > 0)                  /* If auto increment key */
  {
    /* Restore auto increment if no one has changed it in between */
    if (share->last_auto_increment == tbl_info->last_auto_increment &&
        tbl_info->last_auto_increment != ~(ulonglong) 0)
      share->state.auto_increment= tbl_info->last_auto_increment;
  }
  return write_hook_for_undo_key(type, trn, tbl_info, lsn, hook_arg);
}


/*****************************************************************************
  Functions for logging of key page changes
*****************************************************************************/

/**
   @brief
   Write log entry for page that has got data added or deleted at start of page
*/

my_bool _ma_log_prefix(MARIA_PAGE *ma_page, uint changed_length,
                       int move_length,
                       enum en_key_debug debug_marker __attribute__((unused)))
{
  uint translog_parts;
  LSN lsn;
  uchar log_data[FILEID_STORE_SIZE + PAGE_STORE_SIZE + 7 + 7 + 2 + 2];
  uchar *log_pos;
  uchar *buff= ma_page->buff;
  LEX_CUSTRING log_array[TRANSLOG_INTERNAL_PARTS + 4];
  MARIA_HA *info= ma_page->info;
  pgcache_page_no_t page= ma_page->pos / info->s->block_size;
  DBUG_ENTER("_ma_log_prefix");
  DBUG_PRINT("enter", ("page: %lu  changed_length: %u  move_length: %d",
                       (ulong) page, changed_length, move_length));

  DBUG_ASSERT(ma_page->size == ma_page->org_size + move_length);

  log_pos= log_data + FILEID_STORE_SIZE;
  page_store(log_pos, page);
  log_pos+= PAGE_STORE_SIZE;

#ifdef EXTRA_DEBUG_KEY_CHANGES
  (*log_pos++)= KEY_OP_DEBUG;
  (*log_pos++)= debug_marker;
#endif

  /* Store keypage_flag */
  *log_pos++= KEY_OP_SET_PAGEFLAG;
  *log_pos++= buff[KEYPAGE_TRANSFLAG_OFFSET];

  if (move_length < 0)
  {
    /* Delete prefix */
    log_pos[0]= KEY_OP_DEL_PREFIX;
    int2store(log_pos+1, -move_length);
    log_pos+= 3;
    if (changed_length)
    {
      /*
        We don't need a KEY_OP_OFFSET as KEY_OP_DEL_PREFIX has an implicit
        offset
      */
      log_pos[0]= KEY_OP_CHANGE;
      int2store(log_pos+1, changed_length);
      log_pos+= 3;
    }
  }
  else
  {
    /* Add prefix */
    DBUG_ASSERT(changed_length >0 && (int) changed_length >= move_length);
    log_pos[0]= KEY_OP_ADD_PREFIX;
    int2store(log_pos+1, move_length);
    int2store(log_pos+3, changed_length);
    log_pos+= 5;
  }

  translog_parts= 1;
  log_array[TRANSLOG_INTERNAL_PARTS + 0].str=    log_data;
  log_array[TRANSLOG_INTERNAL_PARTS + 0].length= (uint) (log_pos -
                                                         log_data);
  if (changed_length)
  {
    log_array[TRANSLOG_INTERNAL_PARTS + 1].str=    (buff +
                                                    info->s->keypage_header);
    log_array[TRANSLOG_INTERNAL_PARTS + 1].length= changed_length;
    translog_parts= 2;
  }

  _ma_log_key_changes(ma_page, log_array + TRANSLOG_INTERNAL_PARTS +
                      translog_parts, log_pos, &changed_length,
                      &translog_parts);
  /* Remember new page length for future log entires for same page */
  ma_page->org_size= ma_page->size;

  DBUG_RETURN(translog_write_record(&lsn, LOGREC_REDO_INDEX,
                                    info->trn, info,
                                    (translog_size_t)
                                    log_array[TRANSLOG_INTERNAL_PARTS +
                                              0].length + changed_length,
                                    TRANSLOG_INTERNAL_PARTS + translog_parts,
                                    log_array, log_data, NULL));
}


/**
   @brief
   Write log entry for page that has got data added or deleted at end of page
*/

my_bool _ma_log_suffix(MARIA_PAGE *ma_page, uint org_length, uint new_length)
{
  LSN lsn;
  LEX_CUSTRING log_array[TRANSLOG_INTERNAL_PARTS + 4];
  uchar log_data[FILEID_STORE_SIZE + PAGE_STORE_SIZE + 10 + 7 + 2], *log_pos;
  uchar *buff= ma_page->buff;
  int diff;
  uint translog_parts, extra_length;
  MARIA_HA *info= ma_page->info;
  pgcache_page_no_t page= ma_page->pos / info->s->block_size;
  DBUG_ENTER("_ma_log_suffix");
  DBUG_PRINT("enter", ("page: %lu  org_length: %u  new_length: %u",
                       (ulong) page, org_length, new_length));
  DBUG_ASSERT(ma_page->size == new_length);
  DBUG_ASSERT(ma_page->org_size == org_length);

  log_pos= log_data + FILEID_STORE_SIZE;
  page_store(log_pos, page);
  log_pos+= PAGE_STORE_SIZE;

  /* Store keypage_flag */
  *log_pos++= KEY_OP_SET_PAGEFLAG;
  *log_pos++= buff[KEYPAGE_TRANSFLAG_OFFSET];

  if ((diff= (int) (new_length - org_length)) < 0)
  {
    log_pos[0]= KEY_OP_DEL_SUFFIX;
    int2store(log_pos+1, -diff);
    log_pos+= 3;
    translog_parts= 1;
    extra_length= 0;
  }
  else
  {
    log_pos[0]= KEY_OP_ADD_SUFFIX;
    int2store(log_pos+1, diff);
    log_pos+= 3;
    log_array[TRANSLOG_INTERNAL_PARTS + 1].str=    buff + org_length;
    log_array[TRANSLOG_INTERNAL_PARTS + 1].length= (uint) diff;
    translog_parts= 2;
    extra_length= (uint) diff;
  }

  log_array[TRANSLOG_INTERNAL_PARTS + 0].str=    log_data;
  log_array[TRANSLOG_INTERNAL_PARTS + 0].length= (uint) (log_pos -
                                                         log_data);

  _ma_log_key_changes(ma_page,
                      log_array + TRANSLOG_INTERNAL_PARTS + translog_parts,
                      log_pos, &extra_length, &translog_parts);
  /* Remember new page length for future log entires for same page */
  ma_page->org_size= ma_page->size;

  DBUG_RETURN(translog_write_record(&lsn, LOGREC_REDO_INDEX,
                                    info->trn, info,
                                    (translog_size_t)
                                    log_array[TRANSLOG_INTERNAL_PARTS +
                                              0].length + extra_length,
                                    TRANSLOG_INTERNAL_PARTS + translog_parts,
                                    log_array, log_data, NULL));
}


/**
   @brief Log that a key was added to the page

   @param ma_page          Changed page
   @param org_page_length  Length of data in page before key was added
			   Final length in ma_page->size

   @note
     If handle_overflow is set, then we have to protect against
     logging changes that is outside of the page.
     This may happen during underflow() handling where the buffer
     in memory temporary contains more data than block_size

     ma_page may be a page that was previously logged and cuted down
     becasue it's too big. (org_page_length > ma_page->org_size)
*/

my_bool _ma_log_add(MARIA_PAGE *ma_page,
                    uint org_page_length __attribute__ ((unused)),
                    uchar *key_pos, uint changed_length, int move_length,
                    my_bool handle_overflow __attribute__ ((unused)),
                    enum en_key_debug debug_marker __attribute__((unused)))
{
  LSN lsn;
  uchar log_data[FILEID_STORE_SIZE + PAGE_STORE_SIZE + 2 + 3 + 3 + 3 + 3 + 7 +
                 3 + 2];
  uchar *log_pos;
  uchar *buff= ma_page->buff;
  LEX_CUSTRING log_array[TRANSLOG_INTERNAL_PARTS + 6];
  MARIA_HA *info= ma_page->info;
  uint offset= (uint) (key_pos - buff);
  uint max_page_size= info->s->max_index_block_size;
  uint translog_parts, current_size;
  pgcache_page_no_t page_pos= ma_page->pos / info->s->block_size;
  DBUG_ENTER("_ma_log_add");
  DBUG_PRINT("enter", ("page: %lu  org_page_length: %u  changed_length: %u  "
                       "move_length: %d",
                       (ulong) page_pos, org_page_length, changed_length,
                       move_length));
  DBUG_ASSERT(info->s->now_transactional);
  DBUG_ASSERT(move_length <= (int) changed_length);
  DBUG_ASSERT(ma_page->org_size == min(org_page_length, max_page_size));
  DBUG_ASSERT(ma_page->size == org_page_length + move_length);
  DBUG_ASSERT(offset <= ma_page->org_size);

  /*
    Write REDO entry that contains the logical operations we need
    to do the page
  */
  log_pos= log_data + FILEID_STORE_SIZE;
  page_store(log_pos, page_pos);
  current_size= ma_page->org_size;
  log_pos+= PAGE_STORE_SIZE;

#ifdef EXTRA_DEBUG_KEY_CHANGES
  *log_pos++= KEY_OP_DEBUG;
  *log_pos++= debug_marker;
#endif

  /* Store keypage_flag */
  *log_pos++= KEY_OP_SET_PAGEFLAG;
  *log_pos++= buff[KEYPAGE_TRANSFLAG_OFFSET];

  /*
    Don't overwrite page boundary
    It's ok to cut this as we will append the data at end of page
    in the next log entry
  */
  if (offset + changed_length > max_page_size)
  {
    DBUG_ASSERT(handle_overflow);
    changed_length= max_page_size - offset;   /* Update to end of page */
    move_length= 0;                             /* Nothing to move */
    /* Extend the page to max length on recovery */
    *log_pos++= KEY_OP_MAX_PAGELENGTH;
    current_size= max_page_size;
  }

  /* Check if adding the key made the page overflow */
  if (current_size + move_length > max_page_size)
  {
    /*
      Adding the key caused an overflow. Cut away the part of the
      page that doesn't fit.
    */
    uint diff;
    DBUG_ASSERT(handle_overflow);
    diff= current_size + move_length - max_page_size;
    log_pos[0]= KEY_OP_DEL_SUFFIX;
    int2store(log_pos+1, diff);
    log_pos+= 3;
    current_size= max_page_size - move_length;
  }

  if (offset == current_size)
  {
    log_pos[0]= KEY_OP_ADD_SUFFIX;
    current_size+= changed_length;
  }
  else
  {
    log_pos[0]= KEY_OP_OFFSET;
    int2store(log_pos+1, offset);
    log_pos+= 3;
    if (move_length)
    {
      if (move_length < 0)
      {
        DBUG_ASSERT(offset - move_length <= org_page_length);
        if (offset - move_length > current_size)
        {
          /*
            Truncate to end of page. We will add data to it from
            the page buffer below
          */
          move_length= (int) offset - (int) current_size;
        }
      }
      log_pos[0]= KEY_OP_SHIFT;
      int2store(log_pos+1, move_length);
      log_pos+= 3;
      current_size+= move_length;
    }
    /*
      Handle case where page was shortend but 'changed_length' goes over
      'current_size'. This can only happen when there was a page overflow
      and we will below add back the overflow part
    */
    if (offset + changed_length > current_size)
    {
      DBUG_ASSERT(offset + changed_length <= ma_page->size);
      changed_length= current_size - offset;
    }
    log_pos[0]= KEY_OP_CHANGE;
  }
  int2store(log_pos+1, changed_length);
  log_pos+= 3;

  log_array[TRANSLOG_INTERNAL_PARTS + 0].str=    log_data;
  log_array[TRANSLOG_INTERNAL_PARTS + 0].length= (uint) (log_pos -
                                                         log_data);
  log_array[TRANSLOG_INTERNAL_PARTS + 1].str=    key_pos;
  log_array[TRANSLOG_INTERNAL_PARTS + 1].length= changed_length;
  translog_parts= TRANSLOG_INTERNAL_PARTS + 2;

  /*
    If page was originally > block_size before operation and now all data
    fits, append the end data that was not part of the previous logged
    page to it.
  */
  DBUG_ASSERT(current_size <= max_page_size && current_size <= ma_page->size);
  if (current_size != ma_page->size && current_size != max_page_size)
  {
    uint length= min(ma_page->size, max_page_size) - current_size;
    uchar *data= ma_page->buff + current_size;

    log_pos[0]= KEY_OP_ADD_SUFFIX;
    int2store(log_pos+1, length);
    log_array[translog_parts].str=      log_pos;
    log_array[translog_parts].length=   3;
    log_array[translog_parts+1].str=    data;
    log_array[translog_parts+1].length= length;
    log_pos+= 3;
    translog_parts+= 2;
    current_size+=   length;
    changed_length+= length + 3;
  }

  _ma_log_key_changes(ma_page, log_array + translog_parts,
                      log_pos, &changed_length, &translog_parts);
  /*
    Remember new page length for future log entries for same page
    Note that this can be different from ma_page->size in case of page
    overflow!
  */
  ma_page->org_size= current_size;
  DBUG_ASSERT(ma_page->org_size == min(ma_page->size, max_page_size));

  if (translog_write_record(&lsn, LOGREC_REDO_INDEX,
                            info->trn, info,
                            (translog_size_t)
                            log_array[TRANSLOG_INTERNAL_PARTS + 0].length +
                            changed_length, translog_parts,
                            log_array, log_data, NULL))
    DBUG_RETURN(-1);
  DBUG_RETURN(0);
}


#ifdef EXTRA_DEBUG_KEY_CHANGES

/* Log checksum and optionally key page to log */

void _ma_log_key_changes(MARIA_PAGE *ma_page, LEX_CUSTRING *log_array,
                         uchar *log_pos, uint *changed_length,
                         uint *translog_parts)
{
  MARIA_SHARE *share= ma_page->info->s;
  int page_length= min(ma_page->size, share->max_index_block_size);
  uint org_length;
  ha_checksum crc;

  DBUG_ASSERT(ma_page->flag == (uint) ma_page->buff[KEYPAGE_TRANSFLAG_OFFSET]);

  /* We have to change length as the page may have been shortened */
  org_length= _ma_get_page_used(share, ma_page->buff);
  _ma_store_page_used(share, ma_page->buff, page_length);
  crc= my_checksum(0, ma_page->buff + LSN_STORE_SIZE,
                   page_length - LSN_STORE_SIZE);
  _ma_store_page_used(share, ma_page->buff, org_length);

  log_pos[0]= KEY_OP_CHECK;
  int2store(log_pos+1, page_length);
  int4store(log_pos+3, crc);

  log_array[0].str=    log_pos;
  log_array[0].length= 7;
  (*changed_length)+=  7;
  (*translog_parts)++;
#ifdef EXTRA_STORE_FULL_PAGE_IN_KEY_CHANGES
  log_array[1].str=    ma_page->buff;
  log_array[1].length= page_length;
  (*changed_length)+=  page_length;
  (*translog_parts)++;
#endif /* EXTRA_STORE_FULL_PAGE_IN_KEY_CHANGES */
}

#endif /* EXTRA_DEBUG_KEY_CHANGES */

/****************************************************************************
  Redo of key pages
****************************************************************************/

/**
   @brief Apply LOGREC_REDO_INDEX_NEW_PAGE

   @param  info            Maria handler
   @param  header          Header (without FILEID)

   @return Operation status
     @retval 0      OK
     @retval 1      Error
*/

uint _ma_apply_redo_index_new_page(MARIA_HA *info, LSN lsn,
                                   const uchar *header, uint length)
{
  pgcache_page_no_t root_page= page_korr(header);
  pgcache_page_no_t free_page= page_korr(header + PAGE_STORE_SIZE);
  uint      key_nr=    key_nr_korr(header + PAGE_STORE_SIZE * 2);
  my_bool   page_type_flag= header[PAGE_STORE_SIZE * 2 + KEY_NR_STORE_SIZE];
  enum pagecache_page_lock unlock_method;
  enum pagecache_page_pin unpin_method;
  MARIA_PINNED_PAGE page_link;
  my_off_t file_size;
  uchar *buff;
  uint result;
  MARIA_SHARE *share= info->s;
  DBUG_ENTER("_ma_apply_redo_index_new_page");
  DBUG_PRINT("enter", ("root_page: %lu  free_page: %lu",
                       (ulong) root_page, (ulong) free_page));

  /* Set header to point at key data */

  share->state.changed|= (STATE_CHANGED | STATE_NOT_OPTIMIZED_KEYS |
                          STATE_NOT_SORTED_PAGES | STATE_NOT_ZEROFILLED |
                          STATE_NOT_MOVABLE);

  header+= PAGE_STORE_SIZE * 2 + KEY_NR_STORE_SIZE + 1;
  length-= PAGE_STORE_SIZE * 2 + KEY_NR_STORE_SIZE + 1;

  file_size= (my_off_t) (root_page + 1) * share->block_size;
  if (cmp_translog_addr(lsn, share->state.is_of_horizon) >= 0)
  {
    /* free_page is 0 if we shouldn't set key_del */
    if (free_page)
    {
      if (free_page != IMPOSSIBLE_PAGE_NO)
        share->state.key_del= (my_off_t) free_page * share->block_size;
      else
        share->state.key_del= HA_OFFSET_ERROR;
    }
    if (page_type_flag)     /* root page */
      share->state.key_root[key_nr]= file_size - share->block_size;
  }

  if (file_size > share->state.state.key_file_length)
  {
    share->state.state.key_file_length= file_size;
    buff= info->keyread_buff;
    info->keyread_buff_used= 1;
    unlock_method= PAGECACHE_LOCK_WRITE;
    unpin_method=  PAGECACHE_PIN;
  }
  else
  {
    if (!(buff= pagecache_read(share->pagecache, &share->kfile,
                               root_page, 0, 0,
                               PAGECACHE_PLAIN_PAGE, PAGECACHE_LOCK_WRITE,
                               &page_link.link)))
    {
      if (my_errno != HA_ERR_FILE_TOO_SHORT &&
          my_errno != HA_ERR_WRONG_CRC)
      {
        result= 1;
        goto err;
      }
      buff= pagecache_block_link_to_buffer(page_link.link);
    }
    else if (lsn_korr(buff) >= lsn)
    {
      /* Already applied */
      DBUG_PRINT("info", ("Page is up to date, skipping redo"));
      result= 0;
      goto err;
    }
    unlock_method= PAGECACHE_LOCK_LEFT_WRITELOCKED;
    unpin_method=  PAGECACHE_PIN_LEFT_PINNED;
  }

  /* Write modified page */
  bzero(buff, LSN_STORE_SIZE);
  memcpy(buff + LSN_STORE_SIZE, header, length);
  bzero(buff + LSN_STORE_SIZE + length,
        share->max_index_block_size - LSN_STORE_SIZE -  length);
  bfill(buff + share->block_size - KEYPAGE_CHECKSUM_SIZE,
        KEYPAGE_CHECKSUM_SIZE, (uchar) 255);

  result= 0;
  if (unlock_method == PAGECACHE_LOCK_WRITE &&
      pagecache_write(share->pagecache,
                      &share->kfile, root_page, 0,
                      buff, PAGECACHE_PLAIN_PAGE,
                      unlock_method, unpin_method,
                      PAGECACHE_WRITE_DELAY, &page_link.link,
                      LSN_IMPOSSIBLE))
    result= 1;

  /* Mark page to be unlocked and written at _ma_unpin_all_pages() */
  page_link.unlock= PAGECACHE_LOCK_WRITE_UNLOCK;
  page_link.changed= 1;
  push_dynamic(&info->pinned_pages, (void*) &page_link);
  DBUG_RETURN(result);

err:
  pagecache_unlock_by_link(share->pagecache, page_link.link,
                           PAGECACHE_LOCK_WRITE_UNLOCK,
                           PAGECACHE_UNPIN, LSN_IMPOSSIBLE,
                           LSN_IMPOSSIBLE, 0, FALSE);
  DBUG_RETURN(result);
}


/**
   @brief Apply LOGREC_REDO_INDEX_FREE_PAGE

   @param  info            Maria handler
   @param  header          Header (without FILEID)

   @return Operation status
     @retval 0      OK
     @retval 1      Error
*/

uint _ma_apply_redo_index_free_page(MARIA_HA *info,
                                    LSN lsn,
                                    const uchar *header)
{
  pgcache_page_no_t page= page_korr(header);
  pgcache_page_no_t free_page= page_korr(header + PAGE_STORE_SIZE);
  my_off_t old_link;
  MARIA_PINNED_PAGE page_link;
  MARIA_SHARE *share= info->s;
  uchar *buff;
  int result;
  DBUG_ENTER("_ma_apply_redo_index_free_page");
  DBUG_PRINT("enter", ("page: %lu  free_page: %lu",
                       (ulong) page, (ulong) free_page));

  share->state.changed|= (STATE_CHANGED | STATE_NOT_OPTIMIZED_KEYS |
                          STATE_NOT_SORTED_PAGES | STATE_NOT_ZEROFILLED |
                          STATE_NOT_MOVABLE);

  if (cmp_translog_addr(lsn, share->state.is_of_horizon) >= 0)
    share->state.key_del= (my_off_t) page * share->block_size;

  old_link=  ((free_page != IMPOSSIBLE_PAGE_NO) ?
              (my_off_t) free_page * share->block_size :
              HA_OFFSET_ERROR);
  if (!(buff= pagecache_read(share->pagecache, &share->kfile,
                             page, 0, 0,
                             PAGECACHE_PLAIN_PAGE, PAGECACHE_LOCK_WRITE,
                             &page_link.link)))
  {
    result= (uint) my_errno;
    goto err;
  }
  if (lsn_korr(buff) >= lsn)
  {
    /* Already applied */
    result= 0;
    goto err;
  }
  /* Free page */
  bzero(buff + LSN_STORE_SIZE, share->keypage_header - LSN_STORE_SIZE);
  _ma_store_keynr(share, buff, (uchar) MARIA_DELETE_KEY_NR);
  _ma_store_page_used(share, buff, share->keypage_header + 8);
  mi_sizestore(buff + share->keypage_header, old_link);

#ifdef IDENTICAL_PAGES_AFTER_RECOVERY
  {
    bzero(buff + share->keypage_header + 8,
          share->block_size - share->keypage_header - 8 -
          KEYPAGE_CHECKSUM_SIZE);
  }
#endif

  /* Mark page to be unlocked and written at _ma_unpin_all_pages() */
  page_link.unlock= PAGECACHE_LOCK_WRITE_UNLOCK;
  page_link.changed= 1;
  push_dynamic(&info->pinned_pages, (void*) &page_link);
  DBUG_RETURN(0);

err:
  pagecache_unlock_by_link(share->pagecache, page_link.link,
                           PAGECACHE_LOCK_WRITE_UNLOCK,
                           PAGECACHE_UNPIN, LSN_IMPOSSIBLE,
                           LSN_IMPOSSIBLE, 0, FALSE);
  DBUG_RETURN(result);
}


/**
   @brief Apply LOGREC_REDO_INDEX

   @fn ma_apply_redo_index()
   @param  info            Maria handler
   @param  header          Header (without FILEID)

   @notes
     Data for this part is a set of logical instructions of how to
     construct the key page.

   Information of the layout of the components for REDO_INDEX:

   Name              Parameters (in byte) Information
   KEY_OP_OFFSET     2                    Set position for next operations
   KEY_OP_SHIFT      2 (signed int)       How much to shift down or up
   KEY_OP_CHANGE     2 length,  data      Data to replace at 'pos'
   KEY_OP_ADD_PREFIX 2 move-length        How much data should be moved up
                     2 change-length      Data to be replaced at page start
   KEY_OP_DEL_PREFIX 2 length             Bytes to be deleted at page start
   KEY_OP_ADD_SUFFIX 2 length, data       Add data to end of page
   KEY_OP_DEL_SUFFIX 2 length             Reduce page length with this
				          Sets position to start of page
   KEY_OP_CHECK      6 page_length[2],CRC  Used only when debugging
					  This may be followed by page_length
                                          of data (until end of log record)
   KEY_OP_COMPACT_PAGE  6 transid
   KEY_OP_SET_PAGEFLAG  1 flag for page
   KEY_OP_MAX_PAGELENGTH 0                Set page to max length
   KEY_OP_DEBUG	     1                    Info where logging was done

   @return Operation status
     @retval 0      OK
     @retval 1      Error
*/

long my_counter= 0;

uint _ma_apply_redo_index(MARIA_HA *info,
                          LSN lsn, const uchar *header, uint head_length)
{
  MARIA_SHARE *share= info->s;
  pgcache_page_no_t page_pos= page_korr(header);
  MARIA_PINNED_PAGE page_link;
  uchar *buff;
  const uchar *header_end= header + head_length;
  uint page_offset= 0, org_page_length;
  uint page_length, keypage_header, keynr;
  uint max_page_size= share->max_index_block_size;
<<<<<<< HEAD
  uint __attribute__((unused)) new_page_length= 0;
=======
#ifndef DBUG_OFF
  uint new_page_length= 0;
#endif
>>>>>>> b45c551e
  int result;
  MARIA_PAGE page;
  DBUG_ENTER("_ma_apply_redo_index");
  DBUG_PRINT("enter", ("page: %lu", (ulong) page_pos));

  /* Set header to point at key data */
  header+= PAGE_STORE_SIZE;

  if (!(buff= pagecache_read(share->pagecache, &share->kfile,
                             page_pos, 0, 0,
                             PAGECACHE_PLAIN_PAGE, PAGECACHE_LOCK_WRITE,
                             &page_link.link)))
  {
    result= 1;
    goto err;
  }
  if (lsn_korr(buff) >= lsn)
  {
    /* Already applied */
    DBUG_PRINT("info", ("Page is up to date, skipping redo"));
    result= 0;
    goto err;
  }

  keynr= _ma_get_keynr(share, buff);
  _ma_page_setup(&page, info, share->keyinfo + keynr, page_pos, buff);
  org_page_length= page_length= page.size;

  keypage_header= share->keypage_header;
  DBUG_PRINT("redo", ("page_length: %u", page_length));

  /* Apply modifications to page */
  do
  {
    switch ((enum en_key_op) (*header++)) {
    case KEY_OP_OFFSET:                         /* 1 */
      page_offset= uint2korr(header);
      header+= 2;
      DBUG_PRINT("redo", ("key_op_offset: %u", page_offset));
      DBUG_ASSERT(page_offset >= keypage_header && page_offset <= page_length);
      break;
    case KEY_OP_SHIFT:                          /* 2 */
    {
      int length= sint2korr(header);
      header+= 2;
      DBUG_PRINT("redo", ("key_op_shift: %d", length));
      DBUG_ASSERT(page_offset != 0 && page_offset <= page_length &&
                  page_length + length <= max_page_size);

      if (length < 0)
      {
        DBUG_ASSERT(page_offset - length <= page_length);
        bmove(buff + page_offset, buff + page_offset - length,
              page_length - page_offset + length);
      }
      else if (page_length != page_offset)
        bmove_upp(buff + page_length + length, buff + page_length,
                  page_length - page_offset);
      page_length+= length;
      break;
    }
    case KEY_OP_CHANGE:                         /* 3 */
    {
      uint length= uint2korr(header);
      DBUG_PRINT("redo", ("key_op_change: %u", length));
      DBUG_ASSERT(page_offset != 0 && page_offset + length <= page_length);

      memcpy(buff + page_offset, header + 2 , length);
      page_offset+= length;           /* Put offset after changed length */
      header+= 2 + length;
      break;
    }
    case KEY_OP_ADD_PREFIX:                     /* 4 */
    {
      uint insert_length= uint2korr(header);
      uint changed_length= uint2korr(header+2);
      DBUG_PRINT("redo", ("key_op_add_prefix: %u  %u",
                          insert_length, changed_length));

      DBUG_ASSERT(insert_length <= changed_length &&
                  page_length + insert_length <= max_page_size);

      bmove_upp(buff + page_length + insert_length, buff + page_length,
                page_length - keypage_header);
      memcpy(buff + keypage_header, header + 4 , changed_length);
      header+= 4 + changed_length;
      page_length+= insert_length;
      break;
    }
    case KEY_OP_DEL_PREFIX:                     /* 5 */
    {
      uint length= uint2korr(header);
      header+= 2;
      DBUG_PRINT("redo", ("key_op_del_prefix: %u", length));
      DBUG_ASSERT(length <= page_length - keypage_header);

      bmove(buff + keypage_header, buff + keypage_header +
            length, page_length - keypage_header - length);
      page_length-= length;

      page_offset= keypage_header;              /* Prepare for change */
      break;
    }
    case KEY_OP_ADD_SUFFIX:                     /* 6 */
    {
      uint insert_length= uint2korr(header);
      DBUG_PRINT("redo", ("key_op_add_suffix: %u", insert_length));
      DBUG_ASSERT(page_length + insert_length <= max_page_size);
      memcpy(buff + page_length, header+2, insert_length);

      page_length+= insert_length;
      header+= 2 + insert_length;
      break;
    }
    case KEY_OP_DEL_SUFFIX:                     /* 7 */
    {
      uint del_length= uint2korr(header);
      header+= 2;
      DBUG_PRINT("redo", ("key_op_del_suffix: %u", del_length));
      DBUG_ASSERT(page_length - del_length >= keypage_header);
      page_length-= del_length;
      break;
    }
    case KEY_OP_CHECK:                          /* 8 */
    {
#ifdef EXTRA_DEBUG_KEY_CHANGES
      uint check_page_length;
      ha_checksum crc;
      check_page_length= uint2korr(header);
      crc=               uint4korr(header+2);
      _ma_store_page_used(share, buff, page_length);
      if (check_page_length != page_length ||
          crc != (uint32) my_checksum(0, buff + LSN_STORE_SIZE,
                                      page_length - LSN_STORE_SIZE))
      {
        DBUG_DUMP("KEY_OP_CHECK bad page", buff, page_length);
        if (header + 6 + check_page_length <= header_end)
        {
          DBUG_DUMP("KEY_OP_CHECK org page", header + 6, check_page_length);
        }
        DBUG_ASSERT("crc failure in REDO_INDEX" == 0);
      }
#endif
      DBUG_PRINT("redo", ("key_op_check"));
      /*
        This is the last entry in the block and it can contain page_length
        data or not
      */
      DBUG_ASSERT(header + 6 == header_end ||
                  header + 6 + page_length == header_end);
      header= header_end;
      break;
    }
    case KEY_OP_DEBUG:
      DBUG_PRINT("redo", ("Debug: %u", (uint) header[0]));
      header++;
      break;
    case KEY_OP_DEBUG_2:
      DBUG_PRINT("redo", ("org_page_length: %u  new_page_length: %u",
                          uint2korr(header), uint2korr(header+2)));
      DBUG_ASSERT(uint2korr(header) == page_length);
#ifndef DBUG_OFF
      new_page_length= min(uint2korr(header+2), max_page_size);
#endif
      header+= 4;
      break;
    case KEY_OP_MAX_PAGELENGTH:
      DBUG_PRINT("redo", ("key_op_max_page_length"));
      page_length= max_page_size;
      break;
    case KEY_OP_MULTI_COPY:                     /* 9 */
    {
      /*
        List of fixed-len memcpy() operations with their source located inside
        the page. The log record's piece looks like:
        first the length 'full_length' to be used by memcpy()
        then the number of bytes used by the list of (to,from) pairs
        then the (to,from) pairs, so we do:
        for (t,f) in [list of (to,from) pairs]:
            memcpy(t, f, full_length).
      */
      uint full_length, log_memcpy_length;
      const uchar *log_memcpy_end;

      DBUG_PRINT("redo", ("key_op_multi_copy"));
      full_length= uint2korr(header);
      header+= 2;
      log_memcpy_length= uint2korr(header);
      header+= 2;
      log_memcpy_end= header + log_memcpy_length;
      DBUG_ASSERT(full_length <= max_page_size);
      while (header < log_memcpy_end)
      {
        uint to, from;
        to= uint2korr(header);
        header+= 2;
        from= uint2korr(header);
        header+= 2;
        /* "from" is a place in the existing page */
        DBUG_ASSERT(max(from, to) < max_page_size);
        memcpy(buff + to, buff + from, full_length);
      }
      break;
    }
    case KEY_OP_SET_PAGEFLAG:
      DBUG_PRINT("redo", ("key_op_set_pageflag"));
      buff[KEYPAGE_TRANSFLAG_OFFSET]= *header++;
      break;
    case KEY_OP_COMPACT_PAGE:
    {
      TrID transid= transid_korr(header);

      DBUG_PRINT("redo", ("key_op_compact_page"));
      header+= TRANSID_SIZE;
      if (_ma_compact_keypage(&page, transid))
      {
        result= 1;
        goto err;
      }
      page_length= page.size;
    }
    case KEY_OP_NONE:
    default:
      DBUG_ASSERT(0);
      result= 1;
      goto err;
    }
  } while (header < header_end);
  DBUG_ASSERT(header == header_end);
  DBUG_ASSERT(new_page_length == 0 || new_page_length == page_length);

  /* Write modified page */
  page.size= page_length;
  _ma_store_page_used(share, buff, page_length);

  /*
    Clean old stuff up. Gives us better compression of we archive things
    and makes things easer to debug
  */
  if (page_length < org_page_length)
    bzero(buff + page_length, org_page_length-page_length);

  /* Mark page to be unlocked and written at _ma_unpin_all_pages() */
  page_link.unlock= PAGECACHE_LOCK_WRITE_UNLOCK;
  page_link.changed= 1;
  push_dynamic(&info->pinned_pages, (void*) &page_link);
  DBUG_RETURN(0);

err:
  pagecache_unlock_by_link(share->pagecache, page_link.link,
                           PAGECACHE_LOCK_WRITE_UNLOCK,
                           PAGECACHE_UNPIN, LSN_IMPOSSIBLE,
                           LSN_IMPOSSIBLE, 0, FALSE);
  if (result)
    _ma_mark_file_crashed(share);
  DBUG_RETURN(result);
}


/****************************************************************************
  Undo of key block changes
****************************************************************************/

/**
   @brief Undo of insert of key (ie, delete the inserted key)
*/

my_bool _ma_apply_undo_key_insert(MARIA_HA *info, LSN undo_lsn,
                                  const uchar *header, uint length)
{
  LSN lsn;
  my_bool res;
  uint keynr;
  uchar key_buff[MARIA_MAX_KEY_BUFF];
  MARIA_SHARE *share= info->s;
  MARIA_KEY key;
  my_off_t new_root;
  struct st_msg_to_write_hook_for_undo_key msg;
  DBUG_ENTER("_ma_apply_undo_key_insert");

  share->state.changed|= (STATE_CHANGED | STATE_NOT_OPTIMIZED_KEYS |
                          STATE_NOT_SORTED_PAGES | STATE_NOT_ZEROFILLED |
                          STATE_NOT_MOVABLE);
  keynr= key_nr_korr(header);
  length-= KEY_NR_STORE_SIZE;

  /* We have to copy key as _ma_ck_real_delete() may change it */
  memcpy(key_buff, header + KEY_NR_STORE_SIZE, length);
  DBUG_DUMP("key_buff", key_buff, length);

  new_root= share->state.key_root[keynr];
  /*
    Change the key to an internal structure.
    It's safe to have SEARCH_USER_KEY_HAS_TRANSID even if there isn't
    a transaction id, as ha_key_cmp() will stop comparison when key length
    is reached.
    For index with transid flag, the ref_length of the key is not correct.
    This should however be safe as long as this key is only used for
    comparsion against other keys (not for packing or for read-next etc as
    in this case we use data_length + ref_length, which is correct.
  */
  key.keyinfo=     share->keyinfo + keynr;
  key.data=        key_buff;
  key.data_length= length - share->rec_reflength;
  key.ref_length=  share->rec_reflength;
  key.flag=        SEARCH_USER_KEY_HAS_TRANSID;

  res= ((share->keyinfo[keynr].key_alg == HA_KEY_ALG_RTREE) ?
        maria_rtree_real_delete(info, &key, &new_root) :
        _ma_ck_real_delete(info, &key, &new_root));
  if (res)
    _ma_mark_file_crashed(share);
  msg.root= &share->state.key_root[keynr];
  msg.value= new_root;
  msg.keynr= keynr;

  if (_ma_write_clr(info, undo_lsn, *msg.root == msg.value ?
                    LOGREC_UNDO_KEY_INSERT : LOGREC_UNDO_KEY_INSERT_WITH_ROOT,
                    0, 0, &lsn, (void*) &msg))
    res= 1;

  _ma_fast_unlock_key_del(info);
  _ma_unpin_all_pages_and_finalize_row(info, lsn);
  DBUG_RETURN(res);
}


/**
   @brief Undo of delete of key (ie, insert the deleted key)

   @param  with_root       If the UNDO is UNDO_KEY_DELETE_WITH_ROOT
*/

my_bool _ma_apply_undo_key_delete(MARIA_HA *info, LSN undo_lsn,
                                  const uchar *header, uint length,
                                  my_bool with_root)
{
  LSN lsn;
  my_bool res;
  uint keynr, skip_bytes;
  uchar key_buff[MARIA_MAX_KEY_BUFF];
  MARIA_SHARE *share= info->s;
  my_off_t new_root;
  struct st_msg_to_write_hook_for_undo_key msg;
  MARIA_KEY key;
  DBUG_ENTER("_ma_apply_undo_key_delete");

  share->state.changed|= (STATE_CHANGED | STATE_NOT_OPTIMIZED_KEYS |
                          STATE_NOT_SORTED_PAGES | STATE_NOT_ZEROFILLED |
                          STATE_NOT_MOVABLE);
  keynr= key_nr_korr(header);
  skip_bytes= KEY_NR_STORE_SIZE + (with_root ? PAGE_STORE_SIZE : 0);
  header+= skip_bytes;
  length-= skip_bytes;

  /* We have to copy key as _ma_ck_real_write_btree() may change it */
  memcpy(key_buff, header, length);
  DBUG_DUMP("key", key_buff, length);

  key.keyinfo=     share->keyinfo + keynr;
  key.data=        key_buff;
  key.data_length= length - share->rec_reflength;
  key.ref_length=  share->rec_reflength;
  key.flag=        SEARCH_USER_KEY_HAS_TRANSID;

  new_root= share->state.key_root[keynr];
  res= (share->keyinfo[keynr].key_alg == HA_KEY_ALG_RTREE) ?
    maria_rtree_insert_level(info, &key, -1, &new_root) :
    _ma_ck_real_write_btree(info, &key, &new_root,
                            share->keyinfo[keynr].write_comp_flag |
                            key.flag);
  if (res)
    _ma_mark_file_crashed(share);

  msg.root= &share->state.key_root[keynr];
  msg.value= new_root;
  msg.keynr= keynr;
  if (_ma_write_clr(info, undo_lsn,
                    *msg.root == msg.value ?
                    LOGREC_UNDO_KEY_DELETE : LOGREC_UNDO_KEY_DELETE_WITH_ROOT,
                    0, 0, &lsn,
                    (void*) &msg))
    res= 1;

  _ma_fast_unlock_key_del(info);
  _ma_unpin_all_pages_and_finalize_row(info, lsn);
  DBUG_RETURN(res);
}


/****************************************************************************
  Handle some local variables
****************************************************************************/

/**
  @brief lock key_del for other threads usage

  @fn     _ma_lock_key_del()
  @param  info            Maria handler
  @param  insert_at_end   Set to 1 if we are doing an insert

  @note
    To allow higher concurrency in the common case where we do inserts
    and we don't have any linked blocks we do the following:
    - Mark in info->key_del_used that we are not using key_del
    - Return at once (without marking key_del as used)

    This is safe as we in this case don't write key_del_current into
    the redo log and during recover we are not updating key_del.

  @retval 1  Use page at end of file
  @retval 0  Use page at share->key_del_current
*/

my_bool _ma_lock_key_del(MARIA_HA *info, my_bool insert_at_end)
{
  MARIA_SHARE *share= info->s;

  /*
    info->key_del_used is 0 initially.
    If the caller needs a block (_ma_new()), we look at the free list:
    - looks empty? then caller will create a new block at end of file and
    remember (through info->key_del_used==2) that it will not change
    state.key_del and does not need to wake up waiters as nobody will wait for
    it.
    - non-empty? then we wait for other users of the state.key_del list to
    have finished, then we lock this list (through share->key_del_used==1)
    because we need to prevent some other thread to also read state.key_del
    and use the same page as ours. We remember through info->key_del_used==1
    that we will have to set state.key_del at unlock time and wake up
    waiters.
    If the caller wants to free a block (_ma_dispose()), "empty" and
    "non-empty" are treated as "non-empty" is treated above.
    When we are ready to unlock, we copy share->key_del_current into
    state.key_del. Unlocking happens when writing the UNDO log record, that
    can make a long lock time.
    Why we wrote "*looks* empty": because we are looking at state.key_del
    which may be slightly old (share->key_del_current may be more recent and
    exact): when we want a new page, we tolerate to treat "there was no free
    page 1 millisecond ago"  as "there is no free page". It's ok to non-pop
    (_ma_new(), page will be found later anyway) but it's not ok to non-push
    (_ma_dispose(), page would be lost).
    When we leave this function, info->key_del_used is always 1 or 2.
  */
  if (info->key_del_used != 1)
  {
    mysql_mutex_lock(&share->key_del_lock);
    if (share->state.key_del == HA_OFFSET_ERROR && insert_at_end)
    {
      mysql_mutex_unlock(&share->key_del_lock);
      info->key_del_used= 2;                  /* insert-with-append */
      return 1;
    }
    while (share->key_del_used)
      mysql_cond_wait(&share->key_del_cond, &share->key_del_lock);
    info->key_del_used= 1;
    share->key_del_used= 1;
    share->key_del_current= share->state.key_del;
    mysql_mutex_unlock(&share->key_del_lock);
  }
  return share->key_del_current == HA_OFFSET_ERROR;
}


/**
  @brief copy changes to key_del and unlock it

  @notes
  In case of many threads using the maria table, we always have a lock
  on the translog when comming here.
*/

void _ma_unlock_key_del(MARIA_HA *info)
{
  DBUG_ASSERT(info->key_del_used);
  if (info->key_del_used == 1)                  /* Ignore insert-with-append */
  {
    MARIA_SHARE *share= info->s;
    mysql_mutex_lock(&share->key_del_lock);
    share->key_del_used= 0;
    share->state.key_del= share->key_del_current;
    mysql_mutex_unlock(&share->key_del_lock);
    mysql_cond_signal(&share->key_del_cond);
  }
  info->key_del_used= 0;
}<|MERGE_RESOLUTION|>--- conflicted
+++ resolved
@@ -946,13 +946,9 @@
   uint page_offset= 0, org_page_length;
   uint page_length, keypage_header, keynr;
   uint max_page_size= share->max_index_block_size;
-<<<<<<< HEAD
-  uint __attribute__((unused)) new_page_length= 0;
-=======
 #ifndef DBUG_OFF
   uint new_page_length= 0;
 #endif
->>>>>>> b45c551e
   int result;
   MARIA_PAGE page;
   DBUG_ENTER("_ma_apply_redo_index");

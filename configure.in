dnl -*- ksh -*-
dnl Process this file with autoconf to produce a configure script.

AC_PREREQ(2.12)dnl		Minimum Autoconf version required.

AC_INIT(sql/mysqld.cc)
AC_CANONICAL_SYSTEM
# The Docs Makefile.am parses this line!
# remember to also change ndb version below and update version.c in ndb
<<<<<<< HEAD
=======
# For some reason we have our own AM_SANITY_CHECK which is just a copy
# of the default one included in 1.8 (it was from some version before
# 1.4, but I updated it to fix a FreeBSD problem). It must be included
# before we call AM_INIT_AUTOMAKE.
#  -Brian
sinclude(build/ac-macros/sanity.m4)
>>>>>>> 4fb9a5fb
AM_INIT_AUTOMAKE(mysql, 5.0.3-alpha)
AM_CONFIG_HEADER(config.h)

PROTOCOL_VERSION=10
DOT_FRM_VERSION=6
# See the libtool docs for information on how to do shared lib versions.
SHARED_LIB_VERSION=14:0:0

# ndb version
NDB_VERSION_MAJOR=5
NDB_VERSION_MINOR=0
NDB_VERSION_BUILD=2
NDB_VERSION_STATUS="alpha"

# Set all version vars based on $VERSION. How do we do this more elegant ?
# Remember that regexps needs to quote [ and ] since this is run through m4
MYSQL_NO_DASH_VERSION=`echo $VERSION | sed -e "s|[[a-z]]*-.*$||"`
MYSQL_BASE_VERSION=`echo $MYSQL_NO_DASH_VERSION | sed -e "s|\.[[^.]]*$||"`
MYSQL_VERSION_ID=`echo $MYSQL_NO_DASH_VERSION. | sed -e 's/\./  /g; s/ \([[0-9]]\) / 0\\1 /g; s/ //g'`

# The port should be constant for a LONG time
MYSQL_TCP_PORT_DEFAULT=3306
MYSQL_UNIX_ADDR_DEFAULT="/tmp/mysql.sock"

dnl Include m4 
sinclude(build/ac-macros/alloca.m4)
sinclude(build/ac-macros/check_cpu.m4)
sinclude(build/ac-macros/character_sets.m4)
sinclude(build/ac-macros/compiler_flag.m4)
sinclude(build/ac-macros/ha_archive.m4)
sinclude(build/ac-macros/ha_berkeley.m4)
sinclude(build/ac-macros/ha_example.m4)
sinclude(build/ac-macros/ha_innodb.m4)
sinclude(build/ac-macros/ha_isam.m4)
sinclude(build/ac-macros/ha_ndbcluster.m4)
sinclude(build/ac-macros/ha_tina.m4)
sinclude(build/ac-macros/large_file.m4)
sinclude(build/ac-macros/misc.m4)
sinclude(build/ac-macros/mysqlfs.m4)
sinclude(build/ac-macros/openssl.m4)
sinclude(build/ac-macros/readline.m4)
sinclude(build/ac-macros/zlib.m4)

# Remember to add a directory sql/share/LANGUAGE
AVAILABLE_LANGUAGES="\
czech danish dutch english estonian french german greek hungarian \
italian japanese korean norwegian norwegian-ny polish portuguese \
romanian russian serbian slovak spanish swedish ukrainian"


# Generate make rules for all error messages
AVAILABLE_LANGUAGES_ERRORS=
AVAILABLE_LANGUAGES_ERRORS_RULES=$srcdir/ac_available_languages_fragment
rm -f $AVAILABLE_LANGUAGES_ERRORS_RULES
for i in $AVAILABLE_LANGUAGES
do
  AVAILABLE_LANGUAGES_ERRORS="$AVAILABLE_LANGUAGES_ERRORS $i/errmsg.sys"
  case $host_os in
    netware*)
      echo "$i/errmsg.sys: $i/errmsg.txt
	\$(top_builddir)/extra/comp_err.linux -C\$(srcdir)/charsets/ $i/errmsg.txt $i/errmsg.sys" \
      >> $AVAILABLE_LANGUAGES_ERRORS_RULES
      ;;
    *)
  echo "$i/errmsg.sys: $i/errmsg.txt
	\$(top_builddir)/extra/comp_err -C\$(srcdir)/charsets/ $i/errmsg.txt $i/errmsg.sys" \
    >> $AVAILABLE_LANGUAGES_ERRORS_RULES
      ;;
  esac
done

#####
#####

AC_SUBST(MYSQL_NO_DASH_VERSION)
AC_SUBST(MYSQL_BASE_VERSION)
AC_SUBST(MYSQL_VERSION_ID)
AC_SUBST(PROTOCOL_VERSION)
AC_DEFINE_UNQUOTED([PROTOCOL_VERSION], [$PROTOCOL_VERSION],
                   [mysql client protocol version])
AC_SUBST(DOT_FRM_VERSION)
AC_DEFINE_UNQUOTED([DOT_FRM_VERSION], [$DOT_FRM_VERSION],
                   [Version of .frm files])
AC_SUBST(SHARED_LIB_VERSION)
AC_SUBST(AVAILABLE_LANGUAGES)
AC_SUBST(AVAILABLE_LANGUAGES_ERRORS)
AC_SUBST_FILE(AVAILABLE_LANGUAGES_ERRORS_RULES)

AC_SUBST([NDB_VERSION_MAJOR])
AC_SUBST([NDB_VERSION_MINOR])
AC_SUBST([NDB_VERSION_BUILD])
AC_SUBST([NDB_VERSION_STATUS])
AC_DEFINE_UNQUOTED([NDB_VERSION_MAJOR], [$NDB_VERSION_MAJOR],
                   [NDB major version])
AC_DEFINE_UNQUOTED([NDB_VERSION_MINOR], [$NDB_VERSION_MINOR],
                   [NDB minor version])
AC_DEFINE_UNQUOTED([NDB_VERSION_BUILD], [$NDB_VERSION_BUILD],
                   [NDB build version])
AC_DEFINE_UNQUOTED([NDB_VERSION_STATUS], ["$NDB_VERSION_STATUS"],
                   [NDB status version])


# Canonicalize the configuration name.
SYSTEM_TYPE="$host_vendor-$host_os"
MACHINE_TYPE="$host_cpu"
AC_SUBST(SYSTEM_TYPE)
AC_DEFINE_UNQUOTED([SYSTEM_TYPE], ["$SYSTEM_TYPE"],
                   [Name of system, eg solaris])
AC_SUBST(MACHINE_TYPE)
AC_DEFINE_UNQUOTED([MACHINE_TYPE], ["$MACHINE_TYPE"],
                   [Machine type name, eg sun10])

# Detect intel x86 like processor
BASE_MACHINE_TYPE=$MACHINE_TYPE
case $MACHINE_TYPE in
  i?86) BASE_MACHINE_TYPE=i386 ;;
esac

# Save some variables and the command line options for mysqlbug
SAVE_ASFLAGS="$ASFLAGS"
SAVE_CFLAGS="$CFLAGS"
SAVE_CXXFLAGS="$CXXFLAGS"
SAVE_LDFLAGS="$LDFLAGS"
SAVE_CXXLDFLAGS="$CXXLDFLAGS"
CONF_COMMAND="$0 $ac_configure_args"
AC_SUBST(CONF_COMMAND)
AC_SUBST(SAVE_ASFLAGS)
AC_SUBST(SAVE_CFLAGS)
AC_SUBST(SAVE_CXXFLAGS)
AC_SUBST(SAVE_LDFLAGS)
AC_SUBST(SAVE_CXXLDFLAGS)
AC_SUBST(CXXLDFLAGS)


#AC_ARG_PROGRAM			# Automaticly invoked by AM_INIT_AUTOMAKE

AM_SANITY_CHECK
# This is needed is SUBDIRS is set
AC_PROG_MAKE_SET

# This is need before AC_PROG_CC
#

if test "x${CFLAGS-}" = x ; then
  cflags_is_set=no
else
  cflags_is_set=yes
fi

if test "x${CPPFLAGS-}" = x ; then
  cppflags_is_set=no
else
  cppflags_is_set=yes
fi

if test "x${LDFLAGS-}" = x ; then
  ldflags_is_set=no
else
  ldflags_is_set=yes
fi

# The following hack should ensure that configure doesn't add optimizing
# or debugging flags to CFLAGS or CXXFLAGS
# C_EXTRA_FLAGS are flags that are automaticly added to both
# CFLAGS and CXXFLAGS
CFLAGS="$CFLAGS $C_EXTRA_FLAGS "
CXXFLAGS="$CXXFLAGS $C_EXTRA_FLAGS "

dnl Checks for programs.
AC_PROG_AWK
AC_PROG_CC
AC_PROG_CXX
AC_PROG_CPP

# Print version of CC and CXX compiler (if they support --version)
case $SYSTEM_TYPE in
  *netware*)
CC_VERSION=`$CC -version | grep -i version`
    ;;
  *)
CC_VERSION=`$CC --version | sed 1q`
    ;;
esac
if test $? -eq "0"
then
  AC_MSG_CHECKING("C Compiler version");
  AC_MSG_RESULT("$CC $CC_VERSION")
else
CC_VERSION=""
fi
case $SYSTEM_TYPE in
  *netware*)
CXX_VERSION=`$CXX -version | grep -i version`
    ;;
  *)
CXX_VERSION=`$CXX --version | sed 1q`
    ;;
esac
if test $? -eq "0"
then
  AC_MSG_CHECKING("C++ compiler version");
  AC_MSG_RESULT("$CXX $CXX_VERSION")
else
CXX_VERSION=""
fi
AC_SUBST(CXX_VERSION)
AC_SUBST(CC_VERSION)

# Fix for sgi gcc / sgiCC which tries to emulate gcc
if test "$CC" = "sgicc"
then
  ac_cv_prog_gcc="no"
fi
if test "$CXX" = "sgi++"
then
  GXX="no"
fi

if test "$ac_cv_prog_gcc" = "yes"
then
  AS="$CC -c"
  AC_SUBST(AS)
else
  AC_PATH_PROG(AS, as, as)
fi
# Still need ranlib for readline; local static use only so no libtool.
AC_PROG_RANLIB
# We use libtool
#AC_LIBTOOL_WIN32_DLL
AC_PROG_LIBTOOL

# Ensure that we have --preserve-dup-deps defines, otherwise we get link
# problems of 'mysql' with CXX=g++
LIBTOOL="$LIBTOOL --preserve-dup-deps"
AC_SUBST(LIBTOOL)dnl

#AC_LIBTOOL_DLOPEN AC_LIBTOOL_WIN32_DLL AC_DISABLE_FAST_INSTALL AC_DISABLE_SHARED AC_DISABLE_STATIC

# AC_PROG_INSTALL
AC_PROG_INSTALL
test -z "$INSTALL_SCRIPT" && INSTALL_SCRIPT='${INSTALL_PROGRAM}'

# Not critical since the generated file is distributed
AC_PROG_YACC
AC_CHECK_PROG(PDFMANUAL, pdftex, manual.pdf)
AC_CHECK_PROG(DVIS,      tex,    manual.dvi)

AC_MSG_CHECKING("return type of sprintf")

#check the return type of sprintf
case $SYSTEM_TYPE in
  *netware*)
    AC_DEFINE(SPRINTF_RETURNS_INT, [1]) AC_MSG_RESULT("int")
    ;;
  *)
AC_TRY_RUN([
  int main()
    {
      char* s = "hello";
      char buf[6];
      if((int)sprintf(buf, s) == strlen(s))
	return 0;
      
      return -1;
     }
   ],
   [AC_DEFINE(SPRINTF_RETURNS_INT, [1], [POSIX sprintf])
   AC_MSG_RESULT("int")],
   [AC_TRY_RUN([
 int main()
   {
     char* s = "hello";
     char buf[6];
     if((char*)sprintf(buf,s) == buf + strlen(s))
       return 0;
     return -1;
   }           ],
               [AC_DEFINE(SPRINTF_RETURNS_PTR, [1], [Broken sprintf])
                AC_MSG_RESULT("ptr")],
               [AC_DEFINE(SPRINTF_RETURNS_GARBAGE, [1], [Broken sprintf])
                AC_MSG_RESULT("garbage")])
   ])
    ;;
esac

AC_PATH_PROG(uname_prog, uname, no)

# We should go through this and put all the explictly system dependent
# stuff in one place
AC_MSG_CHECKING(operating system)
AC_CACHE_VAL(mysql_cv_sys_os,
[
if test "$uname_prog" != "no"; then
  mysql_cv_sys_os="`uname`"
else
  mysql_cv_sys_os="Not Solaris"
fi
])
AC_MSG_RESULT($mysql_cv_sys_os)

# This should be rewritten to use $target_os
case "$target_os" in
  sco3.2v5*) 
     CFLAGS="$CFLAGS -DSCO"
     CXXFLAGS="$CXXFLAGS -DSCO"
     LD='$(CC) $(CFLAGS)'
     case "$CFLAGS" in
       *-belf*) 
         AC_SYS_COMPILER_FLAG(-belf,sco_belf_option,CFLAGS,[],[
         case "$LDFLAGS" in
           *-belf*) ;;
           *) echo "Adding -belf option to ldflags."
              LDFLAGS="$LDFLAGS -belf"
           ;;
         esac
         ])
       ;;
       *)
         AC_SYS_COMPILER_FLAG(-belf,sco_belf_option,CFLAGS,[],[
         case "$LDFLAGS" in
           *-belf*) ;;
           *)
	     echo "Adding -belf option to ldflags."
             LDFLAGS="$LDFLAGS -belf"
           ;;
         esac
         ])
       ;;
     esac
  ;;
  sysv5UnixWare*) 
    if test "$GCC" != "yes"; then
      # We are using built-in inline function
      CFLAGS="$CFLAGS -Kalloca"
    fi
    CXXFLAGS="$CXXFLAGS -DNO_CPLUSPLUS_ALLOCA"
  ;;
  sysv5OpenUNIX8*) 
    if test "$GCC" != "yes"; then
      # We are using built-in inline function
      CFLAGS="$CFLAGS -Kalloca"
    fi
    CXXFLAGS="$CXXFLAGS -DNO_CPLUSPLUS_ALLOCA"
  ;;
esac
AC_SUBST(CC)
AC_SUBST(CFLAGS)
AC_SUBST(CXX)
AC_SUBST(CXXFLAGS)
AC_SUBST(LD)
AC_SUBST(INSTALL_SCRIPT)

export CC CXX CFLAGS LD LDFLAGS AR

ndb_cxxflags_fix=
if test "$GXX" = "yes"
then
  # mysqld requires -fno-implicit-templates.
  # Disable exceptions as they seams to create problems with gcc and threads.
  # mysqld doesn't use run-time-type-checking, so we disable it.
  CXXFLAGS="$CXXFLAGS -fno-implicit-templates -fno-exceptions -fno-rtti"

  # If you are using 'gcc' 3.0 (not g++) to compile C++ programs on Linux,
  # we will gets some problems when linking static programs.
  # The following code is used to fix this problem.

  if echo $CXX | grep gcc > /dev/null 2>&1
  then
    if $CXX -v 2>&1 | grep 'version 3' > /dev/null 2>&1
    then
      CXXFLAGS="$CXXFLAGS -DUSE_MYSYS_NEW -DDEFINE_CXA_PURE_VIRTUAL"
    fi
  fi
fi

# Avoid bug in fcntl on some versions of linux
AC_MSG_CHECKING("if we should use 'skip-locking' as default for $target_os")
# Any wariation of Linux
if expr "$target_os" : "[[Ll]]inux.*" > /dev/null
then
  MYSQLD_DEFAULT_SWITCHES="--skip-locking"
  IS_LINUX="true"
  AC_MSG_RESULT("yes");
else
  MYSQLD_DEFAULT_SWITCHES=""
  IS_LINUX="false"
  AC_MSG_RESULT("no");
fi
AC_SUBST(MYSQLD_DEFAULT_SWITCHES)
AC_SUBST(IS_LINUX)

dnl Find paths to some shell programs
AC_PATH_PROG(LN, ln, ln)
# This must be able to take a -f flag like normal unix ln.
AC_PATH_PROG(LN_CP_F, ln, ln)
if ! ( expr "$SYSTEM_TYPE" : ".*netware.*" > /dev/null ); then
# If ln -f does not exists use -s (AFS systems)
if test -n "$LN_CP_F"; then
  LN_CP_F="$LN_CP_F -s"
fi
fi

AC_PATH_PROG(MV, mv, mv)
AC_PATH_PROG(RM, rm, rm)
AC_PATH_PROG(CP, cp, cp)
AC_PATH_PROG(SED, sed, sed)
AC_PATH_PROG(CMP, cmp, cmp)
AC_PATH_PROG(CHMOD, chmod, chmod)
AC_PATH_PROG(HOSTNAME, hostname, hostname)
# Check for a GNU tar named 'gtar', or 'gnutar' (MacOS X) and
# fall back to 'tar' otherwise and hope that it's a GNU tar as well
AC_CHECK_PROGS(TAR, gnutar gtar tar)

dnl We use a path for perl so the script startup works
dnl We make sure to use perl, not perl5, in hopes that the RPMs will
dnl not depend on the perl5 binary being installed (probably a bug in RPM)
AC_PATH_PROG(PERL, perl, no)
if test "$PERL" != "no" && $PERL -e 'require 5' > /dev/null 2>&1
then
  PERL5=$PERL
else
  AC_PATH_PROG(PERL5, perl5, no)
  if test "$PERL5" != no
  then
    PERL=$PERL5
    ac_cv_path_PERL=$ac_cv_path_PERL5
  fi
fi

AC_SUBST(HOSTNAME)
AC_SUBST(PERL)
AC_SUBST(PERL5)

# for build ndb docs

AC_PATH_PROG(DOXYGEN, doxygen, no)
AC_PATH_PROG(PDFLATEX, pdflatex, no)
AC_PATH_PROG(MAKEINDEX, makeindex, no)
AC_SUBST(DOXYGEN)
AC_SUBST(PDFLATEX)
AC_SUBST(MAKEINDEX)

# Lock for PS
AC_PATH_PROG(PS, ps, ps)
AC_MSG_CHECKING("how to check if pid exists")
PS=$ac_cv_path_PS
# Linux style
if $PS p $$ 2> /dev/null | grep $0 > /dev/null
then
  FIND_PROC="$PS p \$\$PID | grep mysqld > /dev/null"
# Solaris
elif $PS -fp $$ 2> /dev/null | grep $0 > /dev/null
then
  FIND_PROC="$PS -p \$\$PID | grep mysqld > /dev/null"
# BSD style
elif $PS -uaxww 2> /dev/null | grep $0 > /dev/null
then
  FIND_PROC="$PS -uaxww | grep mysqld | grep \" \$\$PID \" > /dev/null"
# SysV style
elif $PS -ef 2> /dev/null | grep $0 > /dev/null
then
  FIND_PROC="$PS -ef | grep mysqld | grep \" \$\$PID \" > /dev/null"
# Do anybody use this?
elif $PS $$ 2> /dev/null | grep $0 > /dev/null
then
  FIND_PROC="$PS \$\$PID | grep mysqld > /dev/null"
else
  case $SYSTEM_TYPE in
    *freebsd*)
      FIND_PROC="$PS p \$\$PID | grep mysqld > /dev/null"
      ;;
    *darwin*)
      FIND_PROC="$PS -uaxww | grep mysqld | grep \" \$\$PID \" > /dev/null"
      ;;
    *cygwin*)
      FIND_PROC="$PS -e | grep mysqld | grep \" \$\$PID \" > /dev/null"
      ;;
    *netware*)
      FIND_PROC=
      ;;
    *)
      AC_MSG_ERROR([Could not find the right ps switches. Which OS is this ?. See the Installation chapter in the Reference Manual.])
  esac
fi
AC_SUBST(FIND_PROC)
AC_MSG_RESULT("$FIND_PROC")

# Check if a pid is valid
AC_PATH_PROG(KILL, kill, kill)
AC_MSG_CHECKING("for kill switches")
if $ac_cv_path_KILL -0 $$
then
  CHECK_PID="$ac_cv_path_KILL -0 \$\$PID > /dev/null 2> /dev/null"
elif kill -s 0 $$
then
  CHECK_PID="$ac_cv_path_KILL -s 0 \$\$PID > /dev/null 2> /dev/null"
else
  AC_MSG_WARN([kill -0 to check for pid seems to fail])
    CHECK_PID="$ac_cv_path_KILL -s SIGCONT \$\$PID > /dev/null 2> /dev/null"
fi
AC_SUBST(CHECK_PID)
AC_MSG_RESULT("$CHECK_PID")

# We need an ANSI C compiler
AM_PROG_CC_STDC

# We need an assembler, too
AM_PROG_AS

if test "$am_cv_prog_cc_stdc" = "no"
then
  AC_MSG_ERROR([MySQL requires an ANSI C compiler (and a C++ compiler). Try gcc. See the Installation chapter in the Reference Manual.])
fi

NOINST_LDFLAGS=

static_nss=""
STATIC_NSS_FLAGS=""
OTHER_LIBC_LIB=""
AC_ARG_WITH(other-libc,
 [  --with-other-libc=DIR   Link against libc and other standard libraries 
                          installed in the specified non-standard location 
                          overriding default. Originally added to be able to
                          link against glibc 2.2 without making the user 
                          upgrade the standard libc installation.],
 [
   other_libc_include="$withval/include"
   other_libc_lib="$withval/lib"
   with_other_libc="yes"
   enable_shared="no"
   all_is_static="yes"
   CFLAGS="$CFLAGS -I$other_libc_include"
   # There seems to be a feature in gcc that treats system and libc headers
   # silently when they violatate ANSI C++ standard, but it is strict otherwise
   # since gcc cannot now recognize that our headers are libc, we work around
   # by telling it to be permissive. Note that this option only works with
   # new versions of gcc (2.95.x and above)
   CXXFLAGS="$CXXFLAGS -fpermissive -I$other_libc_include"
   if test -f "$other_libc_lib/libnss_files.a"
   then
     # libc has been compiled with --enable-static-nss
     # we need special flags, but we will have to add those later
     STATIC_NSS_FLAGS="-lc -lnss_files -lnss_dns -lresolv"
     STATIC_NSS_FLAGS="$STATIC_NSS_FLAGS $STATIC_NSS_FLAGS"
     OTHER_LIBC_LIB="-static -L$other_libc_lib"
     static_nss=1
   else
     # this is a dirty hack. We if we detect static nss glibc in the special
     # location, we do not re-direct the linker to get libraries from there
     # during check. The reason is that if we did, we would have to find a
     # way to append the special static nss flags to LIBS every time we do
     # any check - this is definitely feasible, but not worthwhile the risk
     # of breaking other things. So for our purposes it would be sufficient
     # to assume that whoever is using static NSS knows what he is doing and
     # has sensible libraries in the regular location
     LDFLAGS="$LDFLAGS -static -L$other_libc_lib "
   fi
   
   # When linking against custom libc installed separately, we want to force
   # all binary builds to be static, including the build done by configure
   # itself to test for system features.
   with_mysqld_ldflags="-all-static"
   with_client_ldflags="-all-static"
   NOINST_LDFLAGS="-all-static"
 ],
 [
  other_libc_include=
  other_libc_lib=
  with_other_libc="no"
 ]
)
AC_SUBST(NOINST_LDFLAGS)

#
# Check if we are using Linux and a glibc compiled with static nss
# (this is true on the MySQL build machines to avoid NSS problems)
#

if test "$IS_LINUX" = "true" -a "$static_nss" = ""
then
  tmp=`nm /usr/lib/libc.a  | grep _nss_files_getaliasent_r`
  if test -n "$tmp"
  then
     STATIC_NSS_FLAGS="-lc -lnss_files -lnss_dns -lresolv"
     STATIC_NSS_FLAGS="$STATIC_NSS_FLAGS $STATIC_NSS_FLAGS"
     static_nss=1
  fi
fi


AC_ARG_WITH(server-suffix,
    [  --with-server-suffix    Append value to the version string.],
    [ MYSQL_SERVER_SUFFIX=`echo "$withval" | sed -e  's/^\(...................................\)..*$/\1/'` ],
    [ MYSQL_SERVER_SUFFIX= ]
    )
AC_SUBST(MYSQL_SERVER_SUFFIX)

# Set flags if we wants to have MIT threads.
AC_ARG_WITH(mit-threads,
    [  --with-mit-threads      Always use included thread lib.],
    [ with_mit_threads=$withval ],
    [ with_mit_threads=no ]
    )

if test "$with_mit_threads" = "yes"
then
  enable_largefile="no"		# Will not work on Linux.
fi

# Set flags if we want to force to use pthreads
AC_ARG_WITH(pthread,
    [  --with-pthread          Force use of pthread library.],
    [ with_pthread=$withval ],
    [ with_pthread=no ]
    )

# Force use of thread libs LIBS
AC_ARG_WITH(named-thread-libs,
    [  --with-named-thread-libs=ARG
                          Use specified thread libraries instead of 
                          those automatically found by configure.],
    [ with_named_thread=$withval ],
    [ with_named_thread=no ]
    )

# Force use of a curses libs
AC_ARG_WITH(named-curses-libs,
    [  --with-named-curses-libs=ARG
                          Use specified curses libraries instead of 
                          those automatically found by configure.],
    [ with_named_curses=$withval ],
    [ with_named_curses=no ]
    )

# Make thread safe client
AC_ARG_ENABLE(thread-safe-client,
    [  --enable-thread-safe-client   
                          Compile the client with threads.],
    [ THREAD_SAFE_CLIENT=$enableval ],
    [ THREAD_SAFE_CLIENT=no ]
    )

# compile with strings functions in assembler
AC_ARG_ENABLE(assembler,
    [  --enable-assembler      Use assembler versions of some string 
                          functions if available.],
    [ ENABLE_ASSEMBLER=$enableval ],
    [ ENABLE_ASSEMBLER=no ]
    )

AC_MSG_CHECKING(if we should use assembler functions)
# For now we only support assembler on i386 and sparc systems
AM_CONDITIONAL(ASSEMBLER_x86, test "$ENABLE_ASSEMBLER" = "yes" -a "$BASE_MACHINE_TYPE" = "i386")
AM_CONDITIONAL(ASSEMBLER_sparc32, test "$ENABLE_ASSEMBLER" = "yes" -a "$BASE_MACHINE_TYPE" = "sparc")
AM_CONDITIONAL(ASSEMBLER_sparc64, test "$ENABLE_ASSEMBLER" = "yes" -a "$BASE_MACHINE_TYPE" = "sparcv9")
AM_CONDITIONAL(ASSEMBLER, test "$ASSEMBLER_x86_TRUE" = "" -o "$ASSEMBLER_sparc32_TRUE" = "")

if test "$ASSEMBLER_TRUE" = ""
then
  AC_MSG_RESULT([yes])
else
  AC_MSG_RESULT([no])
fi


AC_MSG_CHECKING(if we should use RAID)
AC_ARG_WITH(raid,
    [  --with-raid             Enable RAID Support],
    [   USE_RAID=$withval ],
    [   USE_RAID=no ]
    )
if test "$USE_RAID" = "yes"
then
  AC_MSG_RESULT([yes])
  AC_DEFINE([USE_RAID], [1], [Use MySQL RAID])
else
  AC_MSG_RESULT([no])
fi

# Use this to set the place used for unix socket used to local communication.
AC_ARG_WITH(unix-socket-path,
    [  --with-unix-socket-path=SOCKET
                          Where to put the unix-domain socket.  SOCKET must be 
                          an absolute file name.],
    [ MYSQL_UNIX_ADDR=$withval ],
    [ MYSQL_UNIX_ADDR=$MYSQL_UNIX_ADDR_DEFAULT ]
    )
AC_SUBST(MYSQL_UNIX_ADDR)

AC_ARG_WITH(tcp-port,
    [  --with-tcp-port=port-number
                          Which port to use for MySQL services (default 3306)],
    [ MYSQL_TCP_PORT=$withval ],
    [ MYSQL_TCP_PORT=$MYSQL_TCP_PORT_DEFAULT ]
    )
AC_SUBST(MYSQL_TCP_PORT)
# We might want to document the assigned port in the manual.
AC_SUBST(MYSQL_TCP_PORT_DEFAULT)

# Use this to set the place used for unix socket used to local communication.
AC_ARG_WITH(mysqld-user,
    [  --with-mysqld-user=username   
                          What user the mysqld daemon shall be run as.],
    [ MYSQLD_USER=$withval ],
    [ MYSQLD_USER=mysql ]
    )
AC_SUBST(MYSQLD_USER)

# If we should allow LOAD DATA LOCAL
AC_MSG_CHECKING(If we should should enable LOAD DATA LOCAL by default)
AC_ARG_ENABLE(local-infile,
    [  --enable-local-infile   Enable LOAD DATA LOCAL INFILE (default: disabled)],
    [ ENABLED_LOCAL_INFILE=$enableval ],
    [ ENABLED_LOCAL_INFILE=no ]
    )
if test "$ENABLED_LOCAL_INFILE" = "yes"
then
  AC_MSG_RESULT([yes])
  AC_DEFINE([ENABLED_LOCAL_INFILE], [1],
            [If LOAD DATA LOCAL INFILE should be enabled by default])
else
  AC_MSG_RESULT([no])
fi

MYSQL_SYS_LARGEFILE

# Types that must be checked AFTER large file support is checked
AC_TYPE_SIZE_T

#--------------------------------------------------------------------
# Check for system header files
#--------------------------------------------------------------------

AC_HEADER_DIRENT
AC_HEADER_STDC
AC_HEADER_SYS_WAIT
AC_CHECK_HEADERS(fcntl.h float.h floatingpoint.h ieeefp.h limits.h \
 memory.h pwd.h select.h \
 stdlib.h stddef.h \
 strings.h string.h synch.h sys/mman.h sys/socket.h netinet/in.h arpa/inet.h \
 sys/timeb.h sys/types.h sys/un.h sys/vadvise.h sys/wait.h term.h \
 unistd.h utime.h sys/utime.h termio.h termios.h sched.h crypt.h alloca.h \
 sys/ioctl.h malloc.h sys/malloc.h linux/config.h)

#--------------------------------------------------------------------
# Check for system libraries. Adds the library to $LIBS
# and defines HAVE_LIBM etc
#--------------------------------------------------------------------

AC_CHECK_LIB(m, floor, [], AC_CHECK_LIB(m, __infinity))

AC_CHECK_LIB(nsl_r, gethostbyname_r, [],
  AC_CHECK_LIB(nsl, gethostbyname_r))
AC_CHECK_FUNC(gethostbyname_r)

AC_CHECK_FUNC(setsockopt, , AC_CHECK_LIB(socket, setsockopt))
AC_CHECK_FUNC(yp_get_default_domain, ,
  AC_CHECK_LIB(nsl, yp_get_default_domain))
AC_CHECK_FUNC(p2open, , AC_CHECK_LIB(gen, p2open))
# This may get things to compile even if bind-8 is installed
AC_CHECK_FUNC(bind, , AC_CHECK_LIB(bind, bind))
# For crypt() on Linux
AC_CHECK_LIB(crypt, crypt)
AC_CHECK_FUNC(crypt, AC_DEFINE([HAVE_CRYPT], [1], [crypt])) 

# For sem_xxx functions on Solaris 2.6
AC_CHECK_FUNC(sem_init, , AC_CHECK_LIB(posix4, sem_init))
MYSQL_CHECK_ZLIB_WITH_COMPRESS

#--------------------------------------------------------------------
# Check for TCP wrapper support
#--------------------------------------------------------------------

AC_ARG_WITH(libwrap,
[  --with-libwrap[=DIR]      Compile in libwrap (tcp_wrappers) support],[
  case "$with_libwrap" in
  no) : ;;
  yes|*)
    _cppflags=${CPPFLAGS}
    _ldflags=${LDFLAGS}

    if test "$with_libwrap" != "yes"; then
      CPPFLAGS="${CPPFLAGS} -I$with_libwrap/include"
      LDFLAGS="${LDFLAGS} -L$with_libwrap/lib"
    fi

    _libs=${LIBS}
    AC_CHECK_HEADER(tcpd.h,
      LIBS="-lwrap $LIBS"
      AC_MSG_CHECKING(for TCP wrappers library -lwrap)
      AC_TRY_LINK([#include <tcpd.h>
int allow_severity = 0;
int deny_severity  = 0;

struct request_info *req;
],[hosts_access (req)],
        AC_MSG_RESULT(yes)
        AC_DEFINE([LIBWRAP], [1], [Define if you have -lwrap])
        AC_DEFINE([HAVE_LIBWRAP], [1], [Define if have -lwrap])
	if test "$with_libwrap" != "yes"; then
	    WRAPLIBS="-L${with_libwrap}/lib"
	fi
	WRAPLIBS="${WRAPLIBS} -lwrap",
        AC_MSG_RESULT(no)
        CPPFLAGS=${_cppflags} LDFLAGS=${_ldflags}),
      CPPFLAGS=${_cppflags} LDFLAGS=${_ldflags})
    LDFLAGS=${_ldflags} LIBS=${_libs}
    ;;
  esac
])
AC_SUBST(WRAPLIBS)

if test "$IS_LINUX" = "true"; then
  AC_MSG_CHECKING([for atomic operations])

  atom_ops=
  AC_TRY_RUN([
#include <asm/atomic.h>
int main()
{
  atomic_t v;

  atomic_set(&v, 23);
  atomic_add(5, &v);
  return atomic_read(&v) == 28 ? 0 : -1;
}
  ],
  [AC_DEFINE([HAVE_ATOMIC_ADD], [1],
             [atomic_add() from <asm/atomic.h> (Linux only)])
   atom_ops="${atom_ops}atomic_add "],
  )
  AC_TRY_RUN([
#include <asm/atomic.h>
int main()
{
  atomic_t v;

  atomic_set(&v, 23);
  atomic_sub(5, &v);
  return atomic_read(&v) == 18 ? 0 : -1;
}
  ],
  [AC_DEFINE([HAVE_ATOMIC_SUB], [1],
             [atomic_sub() from <asm/atomic.h> (Linux only)])
   atom_ops="${atom_ops}atomic_sub "],
  )

  if test -z "$atom_ops"; then atom_ops="no"; fi
  AC_MSG_RESULT($atom_ops)

  AC_ARG_WITH(pstack,
    [  --with-pstack           Use the pstack backtrace library],
    [ USE_PSTACK=$withval ],
    [ USE_PSTACK=no ])
  pstack_libs=
  pstack_dirs=
  if test "$USE_PSTACK" = yes -a "$IS_LINUX" = "true" -a "$BASE_MACHINE_TYPE" = "i386" -a "$with_mit_threads" = "no"
  then
    have_libiberty= have_libbfd=
    my_save_LIBS="$LIBS"
dnl I have no idea if this is a good test - can not find docs for libiberty  
    AC_CHECK_LIB([iberty], [fdmatch],
      [have_libiberty=yes
       AC_CHECK_LIB([bfd], [bfd_openr], [have_libbfd=yes], , [-liberty])])
    LIBS="$my_save_LIBS"

    if test x"$have_libiberty" = xyes -a x"$have_libbfd" = xyes
    then
      pstack_dirs='$(top_srcdir)'/pstack
      pstack_libs="../pstack/libpstack.a -lbfd -liberty"
      # We must link staticly when using pstack
      with_mysqld_ldflags="-all-static"
      AC_SUBST([pstack_dirs])
      AC_SUBST([pstack_libs])
      AC_DEFINE([USE_PSTACK], [1], [the pstack backtrace library])
dnl This check isn't needed, but might be nice to give some feedback....
dnl    AC_CHECK_HEADER(libiberty.h,
dnl      have_libiberty_h=yes,
dnl      have_libiberty_h=no)
    else
      USE_PSTACK="no"
    fi
  else
    USE_PSTACK="no"
  fi
fi
AM_CONDITIONAL(COMPILE_PSTACK, test "$USE_PSTACK" = "yes")
AC_MSG_CHECKING([if we should use pstack])
AC_MSG_RESULT([$USE_PSTACK])

# Check for gtty if termio.h doesn't exists
if test "$ac_cv_header_termio_h" = "no" -a "$ac_cv_header_termios_h" = "no"
then
  AC_CHECK_FUNC(gtty, , AC_CHECK_LIB(compat, gtty))
fi
# We make a special variable for client library's to avoid including
# thread libs in the client.
NON_THREADED_CLIENT_LIBS="$LIBS $ZLIB_LIBS"

AC_MSG_CHECKING([for int8])
case $SYSTEM_TYPE in
  *netware)
    AC_MSG_RESULT([no])
    ;;
  *)
AC_TRY_RUN([
#ifdef HAVE_STDLIB_H
#include <stdlib.h>
#endif

#ifdef HAVE_STDDEF_H
#include <stddef.h>
#endif

#ifdef HAVE_SYS_TYPES_H
#include <sys/types.h>
#endif

int main()
{
  int8 i;
  return 0;
}
],
[AC_DEFINE([HAVE_INT_8_16_32], [1],
           [whether int8, int16 and int32 types exist])
AC_MSG_RESULT([yes])],
[AC_MSG_RESULT([no])]
)
    ;;
esac

#
# Some system specific hacks
#

MAX_C_OPTIMIZE="-O3"
MAX_CXX_OPTIMIZE="-O3"

case $SYSTEM_TYPE-$MACHINE_TYPE-$ac_cv_prog_gcc in
# workaround for Sun Forte/x86 see BUG#4681
  *solaris*-i?86-no)
    CFLAGS="$CFLAGS -DBIG_TABLES"
    CXXFLAGS="$CXXFLAGS -DBIG_TABLES"
    ;;
  *) ;;
esac
case $SYSTEM_TYPE-$ac_cv_prog_gcc in
# workaround for Sun Forte compile problem for ndb
  *solaris*-no)
    ndb_cxxflags_fix="$ndb_cxxflags_fix -instances=static"
    ;;
  *) ;;
esac


case $SYSTEM_TYPE in
  *solaris2.7*)
    # Solaris 2.7 has a broken /usr/include/widec.h
    # Make a fixed copy in ./include
    echo "Fixing broken include files for $SYSTEM_TYPE"
    echo "  - Creating local copy of widec.h"
    if test ! -d include
    then
      mkdir ./include
    fi
    builddir=`pwd`
    sed -e "s|^#if[ 	]*!defined(lint) && !defined(__lint)|#if !defined\(lint\) \&\& !defined\(__lint\) \&\& !defined\(getwc\)|" < /usr/include/widec.h > include/widec.h
    CFLAGS="$CFLAGS -DHAVE_CURSES_H -I$builddir/include -DHAVE_RWLOCK_T"
    CXXFLAGS="$CXXFLAGS -DHAVE_CURSES_H -I$builddir/include -DHAVE_RWLOCK_T"
    ;;
  *solaris2.8*)
    # Solaris 2.8 has a broken /usr/include/widec.h
    # Make a fixed copy in ./include
    echo "Fixing broken include files for $SYSTEM_TYPE"
    echo "  - Creating local copy of widec.h"
    if test ! -d include
    then
      mkdir ./include
    fi
    builddir=`pwd`
    sed -e "s|^#if[ 	]*!defined(__lint)|#if !defined\(__lint\) \&\& !defined\(getwc\)|" < /usr/include/widec.h > include/widec.h
    CFLAGS="$CFLAGS -DHAVE_CURSES_H -I$builddir/include -DHAVE_RWLOCK_T"
    CXXFLAGS="$CXXFLAGS -DHAVE_CURSES_H -I$builddir/include -DHAVE_RWLOCK_T"
    ;;
  *solaris2.5.1*)
    echo "Enabling getpass() workaround for Solaris 2.5.1"
    CFLAGS="$CFLAGS -DHAVE_BROKEN_GETPASS -DSOLARIS -DHAVE_RWLOCK_T";
    CXXFLAGS="$CXXFLAGS -DHAVE_RWLOCK_T -DSOLARIS"
    ;;
  *solaris*)
    CFLAGS="$CFLAGS -DHAVE_RWLOCK_T"
    CXXFLAGS="$CXXFLAGS -DHAVE_RWLOCK_T"
    ;;
  *SunOS*)
    echo "Enabling getpass() workaround for SunOS"
    CFLAGS="$CFLAGS -DHAVE_BROKEN_GETPASS -DSOLARIS";
    ;;
  *hpux10.20*)
    echo "Enabling workarounds for hpux 10.20"
    CFLAGS="$CFLAGS -DHAVE_BROKEN_SNPRINTF -DSIGNALS_DONT_BREAK_READ -DDO_NOT_REMOVE_THREAD_WRAPPERS -DHPUX10 -DSIGNAL_WITH_VIO_CLOSE -DHAVE_BROKEN_PTHREAD_COND_TIMEDWAIT -DHAVE_POSIX1003_4a_MUTEX"
    CXXFLAGS="$CXXFLAGS -DHAVE_BROKEN_SNPRINTF -D_INCLUDE_LONGLONG -DSIGNALS_DONT_BREAK_READ -DDO_NOT_REMOVE_THREAD_WRAPPERS -DHPUX10 -DSIGNAL_WITH_VIO_CLOSE -DHAVE_BROKEN_PTHREAD_COND_TIMEDWAIT -DHAVE_POSIX1003_4a_MUTEX"
    if test "$with_named_thread" = "no"
    then 
      echo "Using --with-named-thread=-lpthread"
      with_named_thread="-lcma"
    fi
    ;;
  *hpux11.*)
    echo "Enabling workarounds for hpux 11"
    CFLAGS="$CFLAGS -DHPUX11  -DSNPRINTF_RETURN_TRUNC -DHAVE_BROKEN_PREAD -DDONT_USE_FINITE -DHAVE_BROKEN_GETPASS -DNO_FCNTL_NONBLOCK -DDO_NOT_REMOVE_THREAD_WRAPPERS -DHAVE_BROKEN_PTHREAD_COND_TIMEDWAIT"
    CXXFLAGS="$CXXFLAGS -DHPUX11  -DSNPRINTF_RETURN_TRUNC -DHAVE_BROKEN_PREAD -DDONT_USE_FINITE -D_INCLUDE_LONGLONG -DNO_FCNTL_NONBLOCK -DDO_NOT_REMOVE_THREAD_WRAPPERS -DHAVE_BROKEN_PTHREAD_COND_TIMEDWAIT"
    if test "$with_named_thread" = "no"
    then 
      echo "Using --with-named-thread=-lpthread"
      with_named_thread="-lpthread"
    fi
    # Fixes for HPUX 11.0 compiler
    if test "$ac_cv_prog_gcc" = "no"
    then
      CFLAGS="$CFLAGS -DHAVE_BROKEN_INLINE"
# set working flags first in line, letting override it (i. e. for debug):
      CXXFLAGS="+O2 $CXXFLAGS"
      MAX_C_OPTIMIZE=""
      MAX_CXX_OPTIMIZE=""
      ndb_cxxflags_fix="$ndb_cxxflags_fix -Aa"
    fi
    ;;
  *rhapsody*)
    if test "$ac_cv_prog_gcc" = "yes"
    then
      CPPFLAGS="$CPPFLAGS -traditional-cpp "
      CFLAGS="-DHAVE_CTHREADS_WRAPPER -DDO_NOT_REMOVE_THREAD_WRAPPERS"
      CXXFLAGS="-DHAVE_CTHREADS_WRAPPER"
      if test $with_named_curses = "no"
      then
	with_named_curses=""
      fi
    fi
    ;;
  *darwin5*)
    if test "$ac_cv_prog_gcc" = "yes"
    then
      FLAGS="-traditional-cpp -DHAVE_DARWIN_THREADS -D_P1003_1B_VISIBLE -DSIGNAL_WITH_VIO_CLOSE -DSIGNALS_DONT_BREAK_READ -DHAVE_BROKEN_REALPATH"
      CFLAGS="$CFLAGS $FLAGS"
      CXXFLAGS="$CXXFLAGS $FLAGS"
      MAX_C_OPTIMIZE="-O"
      with_named_curses=""
    fi
    ;;
  *darwin6*)
    if test "$ac_cv_prog_gcc" = "yes"
    then
      FLAGS="-DHAVE_DARWIN_THREADS -D_P1003_1B_VISIBLE -DSIGNAL_WITH_VIO_CLOSE -DSIGNALS_DONT_BREAK_READ -DHAVE_BROKEN_REALPATH"
      CFLAGS="$CFLAGS $FLAGS"
      CXXFLAGS="$CXXFLAGS $FLAGS"
      MAX_C_OPTIMIZE="-O"
    fi
    ;;
  *darwin[[7-8]]*)
    # don't forget to escape [] like above
    if test "$ac_cv_prog_gcc" = "yes"
    then
      FLAGS="-DHAVE_DARWIN_THREADS -D_P1003_1B_VISIBLE -DSIGNAL_WITH_VIO_CLOSE -DSIGNALS_DONT_BREAK_READ -DIGNORE_SIGHUP_SIGQUIT"
      CFLAGS="$CFLAGS $FLAGS"
      CXXFLAGS="$CXXFLAGS $FLAGS"
      MAX_C_OPTIMIZE="-O"
    fi
    ;;
  *freebsd*)
    echo "Adding fix for interrupted reads"
    OSVERSION=`sysctl -a | grep osreldate | awk '{ print $2 }'`
    if test "$OSVERSION" -gt "480100" && \
       test "$OSVERSION" -lt "500000" || \
       test "$OSVERSION" -gt "500109"
    then
       CXXFLAGS="$CXXFLAGS -DMYSQLD_NET_RETRY_COUNT=1000000"
    else
       CFLAGS="$CFLAGS -DHAVE_BROKEN_REALPATH"
       CXXFLAGS="$CXXFLAGS -DMYSQLD_NET_RETRY_COUNT=1000000 -DHAVE_BROKEN_REALPATH"
    fi
    ;;
  *netbsd*)
    echo "Adding flag -Dunix"
    CFLAGS="$CFLAGS -Dunix"
    CXXFLAGS="$CXXFLAGS -Dunix"
    OVERRIDE_MT_LD_ADD="\$(top_srcdir)/mit-pthreads/obj/libpthread.a"
    ;;
  *bsdi*)
    echo "Adding fix for BSDI"
    CFLAGS="$CFLAGS -D__BSD__ -DHAVE_BROKEN_REALPATH"
    AC_DEFINE_UNQUOTED([SOCKOPT_OPTLEN_TYPE], [size_t],
                       [Last argument to get/setsockopt])
    ;;
   *sgi-irix6*)
    if test "$with_named_thread" = "no"
    then 
      echo "Using --with-named-thread=-lpthread"
      with_named_thread="-lpthread"
    fi
    CXXFLAGS="$CXXFLAGS -D_BOOL"
    ;;
    *aix4.3*)
      echo "Adding defines for AIX"
      CFLAGS="$CFLAGS -Wa,-many -DUNDEF_HAVE_INITGROUPS -DSIGNALS_DONT_BREAK_READ"
      CXXFLAGS="$CXXFLAGS -Wa,-many -DUNDEF_HAVE_INITGROUPS -DSIGNALS_DONT_BREAK_READ"
    ;;
dnl Is this the right match for DEC OSF on alpha?
    *dec-osf*)
      if test "$ac_cv_prog_gcc" = "yes" && test "$host_cpu" = "alpha"
      then
	  echo "Adding defines for DEC OSF on alpha"
	  CFLAGS="$CFLAGS -mieee"
	  CXXFLAGS="$CXXFLAGS -mieee"
      fi
      echo "Adding defines for OSF1"
      # gethostbyname_r is deprecated and doesn't work ok on OSF1
      CFLAGS="$CFLAGS -DUNDEF_HAVE_GETHOSTBYNAME_R -DSNPRINTF_RETURN_TRUNC"
      CXXFLAGS="$CXXFLAGS -DUNDEF_HAVE_GETHOSTBYNAME_R -DSNPRINTF_RETURN_TRUNC"
      # fix to handle include of <stdint.h> correctly on OSF1 with cxx compiler
      CXXFLAGS="$CXXFLAGS -I/usr/include/cxx -I/usr/include/cxx_cname -I/usr/include -I/usr/include.dtk"
    ;;
  *netware*)
    # No need for curses library so set it to null
    with_named_curses=""

    # No thread library - in LibC
    with_named_thread=""
    
    #
    # Edit Makefile.in files.
    #
    echo -n "configuring Makefile.in files for NetWare... "
    for file in sql/Makefile.in libmysql/Makefile.in libmysql_r/Makefile.in sql/share/Makefile.in strings/Makefile.in client/Makefile.in
    do
    # echo "#### $file ####"
      filedir="`dirname $file`"
      filebase="`basename $file`"
      filesed=$filedir/$filebase.sed
      #
      # Backup and always use original file
      #
      if test -f $file.bk
      then
        cp -fp $file.bk $file
      else
        cp -fp $file $file.bk
      fi
      case $file in
        sql/Makefile.in)
          # Use gen_lex_hash.linux instead of gen_lex_hash
          # Add library dependencies to mysqld_DEPENDENCIES
          lib_DEPENDENCIES="\$(bdb_libs_with_path) \$(innodb_libs) \$(ndbcluster_libs) \$(pstack_libs) \$(innodb_system_libs) \$(openssl_libs)"
          cat > $filesed << EOF
s,\(^.*\$(MAKE) gen_lex_hash\)\$(EXEEXT),#\1,
s,\(\./gen_lex_hash\)\$(EXEEXT),\1.linux,
s%\(mysqld_DEPENDENCIES = \) %\1$lib_DEPENDENCIES %
EOF
          ;;
        sql/share/Makefile.in)
          cat > $filesed << EOF
s,\(extra/comp_err\),\1.linux,
EOF
          ;;
        libmysql/Makefile.in)
          cat > $filesed << EOF
s,\(\./conf_to_src\)\( \$(top_srcdir)\),\1.linux\2,
s,\(: conf_to_src\),\1.linux,
EOF
          ;;
        libmysql_r/Makefile.in)
          cat > $filesed << EOF
s,\(\./conf_to_src\)\( \$(top_srcdir)\),\1.linux\2,
s,\(: conf_to_src\),\1.linux,
EOF
          ;;
        strings/Makefile.in)
          cat > $filesed << EOF
s,\(\./conf_to_src\)\( \$(top_srcdir)\),\1.linux\2,
s,\(: conf_to_src\),\1.linux,
EOF
          ;;
        client/Makefile.in)
          #
          cat > $filesed << EOF
s,libmysqlclient.la,.libs/libmysqlclient.a,
EOF
          ;;
      esac
      if `sed -f $filesed $file > $file.nw`;\
      then
        mv -f $file.nw $file
        rm -f $filesed
      else
        exit 1
      fi
      # wait for file system changes to complete
      sleep 1
    done
    echo "done"

    #
    # Make sure the following files are writable.
    #
    # When the files are retrieved from some source code control systems they are read-only.
    #
    echo -n "making sure specific build files are writable... "
    for file in \
        Docs/include.texi \
        Docs/mysql.info \
        Docs/manual.txt \
        Docs/manual_toc.html \
        Docs/manual.html \
        Docs/INSTALL-BINARY \
        INSTALL-SOURCE \
        COPYING \
        COPYING.LIB \
        MIRRORS
    do
      if test -e $file; then
        chmod +w $file
      fi
    done
    echo "done"

    ;;
esac


#---START: Used in for client configure
# Check if we threads are in libc or if we should use
# -lpthread, -lpthreads or mit-pthreads
# We have to check libc last because else it fails on Solaris 2.6

with_posix_threads="no"
# Hack for DEC-UNIX (OSF1)
if test "$with_named_thread" = "no" -a "$with_mit_threads" = "no"
then
  # Look for LinuxThreads.
  AC_MSG_CHECKING("LinuxThreads")
    res=`grep Linuxthreads /usr/include/pthread.h 2>/dev/null | wc -l`
    if test "$res" -gt 0
    then
      AC_MSG_RESULT("Found")
      AC_DEFINE([HAVE_LINUXTHREADS], [1],
                [Whether we are using Xavier Leroy's LinuxThreads])
      # Linux 2.0 sanity check
      AC_TRY_COMPILE([#include <sched.h>], [int a = sched_get_priority_min(1);], ,
      AC_MSG_ERROR([Syntax error in sched.h. Change _P to __P in the /usr/include/sched.h file. See the Installation chapter in the Reference Manual]))
      # RedHat 5.0 does not work with dynamic linking of this. -static also
      # gives a speed increase in linux so it does not hurt on other systems.
      with_named_thread="-lpthread"
    else
      AC_MSG_RESULT("Not found")
      # If this is a linux machine we should barf
      if test "$IS_LINUX" = "true"
      then
	AC_MSG_ERROR([This is a linux system and Linuxthreads was not
found. On linux Linuxthreads should be used.  Please install Linuxthreads
(or a new glibc) and try again.  See the Installation chapter in the
Reference Manual for more information.])
      else
	AC_MSG_CHECKING("DEC threads")
        if test -f /usr/shlib/libpthread.so -a -f /usr/lib/libmach.a -a -f /usr/ccs/lib/cmplrs/cc/libexc.a
	then
	  with_named_thread="-lpthread -lmach -lexc"
	  CFLAGS="$CFLAGS -D_REENTRANT"
	  CXXFLAGS="$CXXFLAGS -D_REENTRANT"
	  AC_DEFINE(HAVE_DEC_THREADS, [1],
                    [Whether we are using DEC threads])
	  AC_MSG_RESULT("yes")
	else
	  AC_MSG_RESULT("no")
	  AC_MSG_CHECKING("DEC 3.2 threads")
          if test -f /usr/shlib/libpthreads.so -a -f /usr/lib/libmach.a -a -f /usr/ccs/lib/cmplrs/cc/libexc.a
	  then
	    with_named_thread="-lpthreads -lmach -lc_r"
	    AC_DEFINE(HAVE_DEC_THREADS, [1])
            AC_DEFINE([HAVE_DEC_3_2_THREADS], [1],
                      [Whether we are using OSF1 DEC threads on 3.2])
            with_osf32_threads="yes"
            MYSQLD_DEFAULT_SWITCHES="--skip-thread-priority"
	    AC_MSG_RESULT("yes")
	  else
	    AC_MSG_RESULT("no")
          fi
	fi
     fi
   fi
fi


dnl This is needed because -lsocket has to come after the thread
dnl library on SCO.
AC_DEFUN([MYSQL_REMOVE_SOCKET_FROM_LIBS_HACK], [
  LIBS=`echo " $LIBS " | sed -e 's/ -lsocket / /g'`
])
# Hack for SCO UNIX
if test "$with_named_thread" = "no"
then
  AC_MSG_CHECKING("SCO threads")
  if expr "$SYSTEM_TYPE" : ".*sco.*" > /dev/null
  then
    if test -f /usr/lib/libgthreads.a -o -f /usr/lib/libgthreads.so
    then
      MYSQL_REMOVE_SOCKET_FROM_LIBS_HACK
      with_named_thread="-lgthreads -lsocket -lgthreads"
      # sched.h conflicts with fsu-threads
      touch ./include/sched.h
      touch ./include/semaphore.h

      # We must have gcc
      if expr "$CC" : ".*gcc.*"
      then
	AC_MSG_RESULT("yes")
      else
	AC_MSG_ERROR([On SCO UNIX MySQL must be compiled with gcc. See the Installation chapter in the Reference Manual.]);
      fi
      AC_MSG_RESULT("yes")
    elif test -f /usr/local/lib/libpthread.a -o -f /usr/local/lib/libpthread.so
    then
      MYSQL_REMOVE_SOCKET_FROM_LIBS_HACK
      with_named_thread="-lpthread -lsocket"
      # sched.h conflicts with fsu-threads
      # touch ./include/sched.h

      AC_MSG_CHECKING("for gcc")
      # We must have gcc
      if expr "$CC" : ".*gcc.*"
      then
	AC_MSG_RESULT("yes")
      else
	AC_MSG_ERROR([On SCO UNIX MySQL must be compiled with gcc. See the Installation chapter in the Reference Manual.]);
      fi
      AC_MSG_RESULT("yes")
    # Hack for SCO UnixWare 7.1.x
    #
    elif test "$with_named_thread" = "no"
    then
      AC_MSG_RESULT("no")
      AC_MSG_CHECKING("SCO UnixWare 7.1.x native threads")
      if expr "$SYSTEM_TYPE" : ".*sco.*" > /dev/null
      then
        if test -f /usr/lib/libthread.so -o -f /usr/lib/libthreadT.so
        then
	  MYSQL_REMOVE_SOCKET_FROM_LIBS_HACK
          if expr "$CC" : ".*gcc.*"
          then
            with_named_thread="-pthread -lsocket -lnsl"
          else
            with_named_thread="-Kthread -lsocket -lnsl"
          fi
          if expr "$SYSTEM_TYPE" : ".*unixware7.0.0" > /dev/null
          then
            AC_DEFINE(HAVE_UNIXWARE7_THREADS, [1])
          else
            AC_DEFINE(HAVE_UNIXWARE7_POSIX, [1])
          fi
          AC_MSG_RESULT("yes")
          # We must have cc
          AC_MSG_CHECKING("for gcc")
          if expr "$CC" : ".*gcc.*"
          then
	    CC="$CC -pthread -DUNIXWARE_7 -DHAVE_BROKEN_RWLOCK";
	    CXX="$CXX -pthread -DUNIXWARE_7 -DHAVE_BROKEN_RWLOCK";
          else
	    CC="$CC -Kthread -DUNIXWARE_7 -DHAVE_BROKEN_RWLOCK";
	    CXX="$CXX -Kthread -DUNIXWARE_7 -DHAVE_BROKEN_RWLOCK";
          fi
        else
          { echo "configure: error: Can't find thread libs on SCO UnixWare7. See the Installation chapter in the Reference Manual." 1>&2; exit 1; };
        fi
      else
        AC_MSG_RESULT("no")
      fi
    else
      AC_MSG_ERROR([On SCO UNIX MySQL requires that the FSUThreads package is installed. See the Installation chapter in the Reference Manual.]);
    fi
  else
    AC_MSG_RESULT("no")
  fi
fi
# Hack for SCO UnixWare7
#
if test "$with_named_thread" = "no"
then
  AC_MSG_CHECKING("SCO UnixWare7 native threads")
  if expr "$SYSTEM_TYPE" : ".*UnixWare*" > /dev/null
  then
    if test -f /usr/lib/libthread.so -o -f /usr/lib/libthreadT.so
    then
      MYSQL_REMOVE_SOCKET_FROM_LIBS_HACK
      if expr "$CC" : ".*gcc.*"
        then
          with_named_thread="-pthread -lsocket -lnsl"
      else
        with_named_thread="-Kthread -lsocket -lnsl"
      fi
      if expr "$SYSTEM_TYPE" : ".*unixware7.0.0" > /dev/null
      then
        AC_DEFINE(HAVE_UNIXWARE7_THREADS, [1])
      else
        AC_DEFINE(HAVE_UNIXWARE7_POSIX, [1])
      fi
      # We must have cc
      AC_MSG_CHECKING("for gcc")
      if expr "$CC" : ".*gcc.*"
      then
	CC="$CC -pthread -DUNIXWARE_7 -DHAVE_BROKEN_RWLOCK";
	CXX="$CXX -pthread -DUNIXWARE_7 -DHAVE_BROKEN_RWLOCK";
      else
	CC="$CC -Kthread -DUNIXWARE_7 -DHAVE_BROKEN_RWLOCK";
	CXX="$CXX -Kthread -DUNIXWARE_7 -DHAVE_BROKEN_RWLOCK";
      fi
      AC_MSG_RESULT("yes")
    else
      { echo "configure: error: Can't find thread libs on SCO UnixWare7. See the Installation chapter in the Reference Manual." 1>&2; exit 1; };
    fi
  else
    AC_MSG_RESULT("no")
  fi
fi

# Hack for Caldera OpenUNIX8
#
if test "$with_named_thread" = "no"
then
  AC_MSG_CHECKING("OpenUNIX8 native threads")
  if expr "$SYSTEM_TYPE" : ".*OpenUNIX*" > /dev/null
  then
    if test -f /usr/lib/libthread.so -o -f /usr/lib/libthreadT.so
    then
      MYSQL_REMOVE_SOCKET_FROM_LIBS_HACK
      if expr "$CC" : ".*gcc.*"
      then
          with_named_thread="-pthread -lsocket -lnsl"
      else
        with_named_thread="-Kthread -lsocket -lnsl"
      fi
      if expr "$SYSTEM_TYPE" : ".*unixware7.0.0" > /dev/null
      then
        AC_DEFINE([HAVE_UNIXWARE7_THREADS], [1],
                  [UNIXWARE7 threads are not posix])
      else
        AC_DEFINE([HAVE_UNIXWARE7_POSIX], [1],
                  [new UNIXWARE7 threads that are not yet posix])
      fi
      # We must have cc
      AC_MSG_CHECKING("for gcc")
      if expr "$CC" : ".*gcc.*"
      then
	CC="$CC -pthread -DUNIXWARE_7 -DHAVE_BROKEN_RWLOCK";
	CXX="$CXX -pthread -DUNIXWARE_7 -DHAVE_BROKEN_RWLOCK";
      else
 	CC="$CC -Kthread -DUNIXWARE_7 -DHAVE_BROKEN_RWLOCK";
 	CXX="$CXX -Kthread -DUNIXWARE_7 -DHAVE_BROKEN_RWLOCK";
      fi
      AC_MSG_RESULT("yes")
    else
      { echo "configure: error: Can't find thread libs on Caldera OpenUNIX 8. See the Installation chapter in the Reference Manual." 1>&2; exit 1; };
    fi
  else
    AC_MSG_RESULT("no")
  fi
fi

# Hack for Siemens UNIX
if test "$with_named_thread" = "no" -a "$with_mit_threads" = "no"
then
  AC_MSG_CHECKING("Siemens threads")
  if test -f /usr/lib/libxnet.so -a "$SYSTEM_TYPE" = "sni-sysv4"
  then
    LIBS="-lxnet $LIBS"
    NON_THREADED_CLIENT_LIBS="$NON_THREADED_CLIENT_LIBS -lxnet"
    with_named_thread="-Kthread $LDFLAGS -lxnet"
    LD_FLAGS=""
    CFLAGS="-Kthread $CFLAGS"
    CXXFLAGS="-Kthread $CXXFLAGS"
    AC_MSG_RESULT("yes")
  else
    AC_MSG_RESULT("no")
  fi
fi

# Use library named -lpthread
if test "$with_named_thread" = "no" -a "$with_pthread" = "yes"
then
    with_named_thread="-lpthread"
fi

#---END:

# Hack for Solaris >= 2.5
# We want both the new and the old interface
 
if test "$with_named_thread" = "no" -a "$with_mit_threads" = "no"
then
  AC_MSG_CHECKING("Solaris threads")
  if test -f /usr/lib/libpthread.so -a -f /usr/lib/libthread.so
  then
    with_named_thread="-lpthread -lthread"
    AC_MSG_RESULT("yes")
  else
    AC_MSG_RESULT("no")
  fi
fi

TOOLS_LIBS="$NON_THREADED_CLIENT_LIBS"

# Should we use named pthread library ?
AC_MSG_CHECKING("named thread libs:")
if test "$with_named_thread" != "no"
then
  LIBS="$with_named_thread $LIBS $with_named_thread"
  TOOLS_LIBS="$with_named_thread $TOOLS_LIBS $with_named_thread"
  with_posix_threads="yes"
  with_mit_threads="no"
  AC_MSG_RESULT("$with_named_thread")
else
  AC_MSG_RESULT("no")
  if test "$with_mit_threads" = "no"
  then
    # pthread_create is in standard libraries (As in BSDI 3.0)
    AC_MSG_CHECKING("for pthread_create in -libc");
    AC_TRY_LINK(
    [#include <pthread.h>],
    [ (void) pthread_create((pthread_t*) 0,(pthread_attr_t*) 0, 0, 0); ],
    with_posix_threads=yes, with_posix_threads=no)
    AC_MSG_RESULT("$with_posix_threads")
    if test "$with_posix_threads" = "no"
    then
      AC_MSG_CHECKING("for pthread_create in -lpthread");
      ac_save_LIBS="$LIBS"
      ac_save_TOOLS_LIBS="$TOOLS_LIBS"
      LIBS="$LIBS -lpthread"
      TOOLS_LIBS="$TOOLS_LIBS -lpthread"
      AC_TRY_LINK(
      [#include <pthread.h>],
      [ (void) pthread_create((pthread_t*) 0,(pthread_attr_t*) 0, 0, 0); ],
      with_posix_threads=yes, with_posix_threads=no)
      AC_MSG_RESULT("$with_posix_threads")
      if test "$with_posix_threads" = "no"
      then
        LIBS=" $ac_save_LIBS -lpthreads"
        TOOLS_LIBS=" $ac_save_TOOLS_LIBS -lpthreads"
        AC_MSG_CHECKING("for pthread_create in -lpthreads");
        AC_TRY_LINK(
        [#include <pthread.h>],
        [ pthread_create((pthread_t*) 0,(pthread_attr_t*) 0, 0, 0); ],
        with_posix_threads=yes, with_posix_threads=no)
        AC_MSG_RESULT("$with_posix_threads")
        if test "$with_posix_threads" = "no"
        then
	  # This is for FreeBSD
	  LIBS="$ac_save_LIBS -pthread"
	  TOOLS_LIBS="$ac_save_TOOLS_LIBS -pthread"
	  AC_MSG_CHECKING("for pthread_create in -pthread");
	  AC_TRY_LINK(
	  [#include <pthread.h>],
	  [ pthread_create((pthread_t*) 0,(pthread_attr_t*) 0, 0, 0); ],
	  with_posix_threads=yes, with_posix_threads=no)
          AC_MSG_RESULT("$with_posix_threads")
          if test "$with_posix_threads" = "no"
	  then
	    with_mit_threads="yes"
	    LIBS="$ac_save_LIBS"
	    TOOLS_LIBS="$ac_save_TOOLS_LIBS"
	  fi
	fi
      fi
    fi
  fi
fi

#---START: Used in for client configure
# Must be checked after, because strtok_r may be in -lpthread
# On AIX strtok_r is in libc_r

my_save_LIBS="$LIBS"
AC_CHECK_LIB(pthread,strtok_r)
LIBS="$my_save_LIBS"
if test "$ac_cv_lib_pthread_strtok_r" = "no"
then
  AC_CHECK_LIB(c_r,strtok_r)
  case "$with_osf32_threads---$target_os" in
    # Don't keep -lc_r in LIBS; -pthread handles it magically
    yes---* | *---freebsd* | *---hpux*) LIBS="$my_save_LIBS" ;;

  esac
  AC_CHECK_FUNCS(strtok_r pthread_init)
else
  AC_CHECK_FUNCS(strtok_r)
fi
#---END:

# Check for dlopen, needed for user definable functions
# This must be checked after threads on AIX
# We only need this for mysqld, not for the clients.

my_save_LIBS="$LIBS"
LIBS=""
AC_CHECK_LIB(dl,dlopen)
LIBDL=$LIBS
LIBS="$my_save_LIBS"
AC_SUBST(LIBDL)

# System characteristics
case $SYSTEM_TYPE in
  *netware*) ;;
  *)
AC_SYS_RESTARTABLE_SYSCALLS
    ;;
esac

# Build optimized or debug version ?
# First check for gcc and g++
if test "$ac_cv_prog_gcc" = "yes"
then
  DEBUG_CFLAGS="-g"
  DEBUG_OPTIMIZE_CC="-O"
  OPTIMIZE_CFLAGS="$MAX_C_OPTIMIZE"
else
  DEBUG_CFLAGS="-g"
  DEBUG_OPTIMIZE_CC=""
  OPTIMIZE_CFLAGS="-O"
fi
if test "$ac_cv_prog_cxx_g" = "yes"
then
  DEBUG_CXXFLAGS="-g"
  DEBUG_OPTIMIZE_CXX="-O"
  OPTIMIZE_CXXFLAGS="$MAX_CXX_OPTIMIZE"
else
  DEBUG_CXXFLAGS="-g"
  DEBUG_OPTIMIZE_CXX=""
  OPTIMIZE_CXXFLAGS="-O"
fi

if expr "$SYSTEM_TYPE" : ".*netware.*" > /dev/null; then
  DEBUG_CFLAGS="-g -DDEBUG -sym internal,codeview4"
  DEBUG_CXXFLAGS="-g -DDEBUG -sym internal,codeview4"
  DEBUG_OPTIMIZE_CC="-DDEBUG"
  DEBUG_OPTIMIZE_CXX="-DDEBUG"
  OPTIMIZE_CFLAGS="-O3 -DNDEBUG"
  OPTIMIZE_CXXFLAGS="-O3 -DNDEBUG"
fi

AC_ARG_WITH(debug,
    [  --without-debug         Build a production version without debugging code],
    [with_debug=$withval],
    [with_debug=no])
if test "$with_debug" = "yes"
then
  # Medium debug.
  CFLAGS="$DEBUG_CFLAGS $DEBUG_OPTIMIZE_CC -DDBUG_ON -DSAFE_MUTEX $CFLAGS"
  CXXFLAGS="$DEBUG_CXXFLAGS $DEBUG_OPTIMIZE_CXX -DSAFE_MUTEX $CXXFLAGS"
elif test "$with_debug" = "full"
then
  # Full debug. Very slow in some cases
  CFLAGS="$DEBUG_CFLAGS -DDBUG_ON -DSAFE_MUTEX -DSAFEMALLOC $CFLAGS"
  CXXFLAGS="$DEBUG_CXXFLAGS -DSAFE_MUTEX -DSAFEMALLOC $CXXFLAGS"
else
  # Optimized version. No debug
  CFLAGS="$OPTIMIZE_CFLAGS -DDBUG_OFF $CFLAGS"
  CXXFLAGS="$OPTIMIZE_CXXFLAGS -DDBUG_OFF $CXXFLAGS"
fi

# Force static compilation to avoid linking problems/get more speed
AC_ARG_WITH(mysqld-ldflags,
    [  --with-mysqld-ldflags   Extra linking arguments for mysqld],
    [MYSQLD_EXTRA_LDFLAGS=$withval],
    [MYSQLD_EXTRA_LDFLAGS=])
AC_SUBST(MYSQLD_EXTRA_LDFLAGS)

AC_ARG_WITH(client-ldflags,
    [  --with-client-ldflags   Extra linking arguments for clients],
    [CLIENT_EXTRA_LDFLAGS=$withval],
    [CLIENT_EXTRA_LDFLAGS=])
AC_SUBST(CLIENT_EXTRA_LDFLAGS)

AC_ARG_WITH(lib-ccflags,
    [  --with-lib-ccflags      Extra CC options for libraries],
    [LIB_EXTRA_CCFLAGS=$withval],
    [LIB_EXTRA_CCFLAGS=])
AC_SUBST(LIB_EXTRA_CCFLAGS)

# Avoid stupid bug on some OS 
AC_ARG_WITH(low-memory,
    [  --with-low-memory       Try to use less memory to compile to avoid 
                          memory limitations.],
    [with_lowmem=$withval],
    [with_lowmem=no])
if test "$with_lowmem" = "yes"
then
  if test "$ac_cv_prog_gcc" = "yes" 
  then 
    LM_CFLAGS="-fno-inline"
  else
    LM_CFLAGS="-O0"
  fi
else
  LM_CFLAGS=""
fi
AC_SUBST(LM_CFLAGS)

AC_ARG_WITH(comment,
    [  --with-comment          Comment about compilation environment.],
    [with_comment=$withval],
    [with_comment=no])
if test "$with_comment" != "no"
then
  COMPILATION_COMMENT=$with_comment
else
  COMPILATION_COMMENT="Source distribution"
fi
AC_SUBST(COMPILATION_COMMENT)

AC_MSG_CHECKING("need of special linking flags")
if test "$IS_LINUX" = "true" -a "$ac_cv_prog_gcc" = "yes" -a "$all_is_static" != "yes"
then
  LDFLAGS="$LDFLAGS -rdynamic"
  AC_MSG_RESULT("-rdynamic")
else
  AC_MSG_RESULT("none")
fi

dnl Checks for typedefs, structures, and compiler characteristics.
AC_C_CONST
AC_C_INLINE
AC_TYPE_OFF_T
AC_STRUCT_ST_RDEV
AC_HEADER_TIME
AC_STRUCT_TM
# AC_CHECK_SIZEOF return 0 when it does not find the size of a
# type. We want a error instead.
AC_CHECK_SIZEOF(char, 1)
if test "$ac_cv_sizeof_char" -eq 0
then
  AC_MSG_ERROR([No size for char type.
A likely cause for this could be that there isn't any
static libraries installed. You can verify this by checking if you have libm.a
in /lib, /usr/lib or some other standard place.  If this is the problem,
install the static libraries and try again.  If this isn't the problem,
examine config.log for possible errors.  If you want to report this, use
'scripts/mysqlbug' and include at least the last 20 rows from config.log!])
fi
AC_CHECK_SIZEOF(char*, 4)
AC_CHECK_SIZEOF(int, 4)
if test "$ac_cv_sizeof_int" -eq 0
then
  AC_MSG_ERROR("No size for int type.")
fi
AC_CHECK_SIZEOF(long, 4)
if test "$ac_cv_sizeof_long" -eq 0
then
  AC_MSG_ERROR("No size for long type.")
fi
AC_CHECK_SIZEOF(long long, 8)
if test "$ac_cv_sizeof_long_long" -eq 0
then
  AC_MSG_ERROR("MySQL needs a long long type.")
fi
# off_t is not a builtin type
MYSQL_CHECK_SIZEOF(off_t, 4)
if test "$ac_cv_sizeof_off_t" -eq 0
then
  AC_MSG_ERROR("MySQL needs a off_t type.")
fi
# This always gives a warning. Ignore it unless you are cross compiling
AC_C_BIGENDIAN
#---START: Used in for client configure
# Check base type of last arg to accept
MYSQL_TYPE_ACCEPT

#---END:
# Find where the stack goes
MYSQL_STACK_DIRECTION
# We want to skip alloca on irix unconditionally. It may work on some version..
MYSQL_FUNC_ALLOCA
# Do struct timespec have members tv_sec or ts_sec
MYSQL_TIMESPEC_TS
# Do we have the tzname variable
MYSQL_TZNAME
# Do the system files define ulong
MYSQL_CHECK_ULONG
# Do the system files define uchar
MYSQL_CHECK_UCHAR
# Do the system files define uint
MYSQL_CHECK_UINT
# Check for fp_except in ieeefp.h
MYSQL_CHECK_FP_EXCEPT
# Check for IN_ADDR_T
MYSQL_CHECK_IN_ADDR_T
# Do the c++ compiler have a bool type
MYSQL_CXX_BOOL
# Check some common bugs with gcc 2.8.# on sparc
if ! ( expr "$SYSTEM_TYPE" : ".*netware.*" > /dev/null ); then
MYSQL_CHECK_LONGLONG_TO_FLOAT
if test "$ac_cv_conv_longlong_to_float" != "yes"
then
  AC_MSG_ERROR([Your compiler cannot convert a longlong value to a float!
If you are using gcc 2.8.# you should upgrade to egcs 1.0.3 or newer and try
again]);
fi
fi
MYSQL_PTHREAD_YIELD

######################################################################
# For readline/libedit (We simply move the mimimum amount of stuff from
# the readline/libedit configure.in here)

dnl Checks for header files.
AC_CHECK_HEADERS(malloc.h sys/cdefs.h)

dnl Checks for library functions.
AC_FUNC_ALLOCA
AC_PROG_GCC_TRADITIONAL
AC_TYPE_SIGNAL
AC_CHECK_FUNCS(re_comp regcomp strdup)

AC_CHECK_HEADERS(vis.h)
AC_CHECK_FUNCS(strlcat strlcpy)
AC_CHECK_FUNCS(issetugid)
AC_CHECK_FUNCS(fgetln)
AC_CHECK_FUNCS(getline flockfile)

# from old readline settting:

MAKE_SHELL=/bin/sh
AC_SUBST(MAKE_SHELL)

# Already-done: stdlib.h string.h unistd.h termios.h
AC_CHECK_HEADERS(varargs.h stdarg.h dirent.h locale.h ndir.h sys/dir.h \
 sys/file.h sys/ndir.h sys/ptem.h sys/pte.h sys/select.h sys/stream.h \
 sys/mman.h curses.h termcap.h termio.h termbits.h asm/termbits.h grp.h \
paths.h semaphore.h)

# Already-done: strcasecmp
AC_CHECK_FUNCS(lstat putenv select setenv setlocale strcoll tcgetattr)

AC_STAT_MACROS_BROKEN
MYSQL_SIGNAL_CHECK
MYSQL_CHECK_GETPW_FUNCS
MYSQL_HAVE_TIOCGWINSZ
MYSQL_HAVE_FIONREAD
MYSQL_HAVE_TIOCSTAT
MYSQL_STRUCT_DIRENT_D_INO
MYSQL_STRUCT_DIRENT_D_NAMLEN
MYSQL_TYPE_SIGHANDLER
if test "$with_named_curses" = "no"
then
  MYSQL_CHECK_LIB_TERMCAP
else
  TERMCAP_LIB="$with_named_curses"
fi
AC_SUBST(TERMCAP_LIB)

LIBEDIT_LOBJECTS=""
AC_CHECK_FUNC(strunvis, ,[LIBEDIT_LOBJECTS="$LIBEDIT_LOBJECTS unvis.o"])
AC_CHECK_FUNC(strvis,   ,[LIBEDIT_LOBJECTS="$LIBEDIT_LOBJECTS vis.o"])
AC_CHECK_FUNC(strlcpy,  ,[LIBEDIT_LOBJECTS="$LIBEDIT_LOBJECTS strlcpy.o"])
AC_CHECK_FUNC(strlcat,  ,[LIBEDIT_LOBJECTS="$LIBEDIT_LOBJECTS strlcat.o"])
AC_CHECK_FUNC(fgetln,   ,[LIBEDIT_LOBJECTS="$LIBEDIT_LOBJECTS fgetln.o"])
AC_SUBST(LIBEDIT_LOBJECTS)
enable_readline="yes"

# End of readline/libedit stuff
#########################################################################

dnl Checks for library functions.

#
# The following code disables intrinsic function support while we test for
# library functions.  This is to avoid configure problems with Intel ecc
# compiler

ORG_CFLAGS="$CFLAGS"
if test "$GCC" != "yes"; then
  AC_SYS_COMPILER_FLAG(-nolib_inline,nolib_inline,CFLAGS,[],[])
fi

#AC_FUNC_MMAP
AC_TYPE_SIGNAL
MYSQL_TYPE_QSORT
AC_FUNC_UTIME_NULL
AC_FUNC_VPRINTF

AC_CHECK_FUNCS(alarm bcmp bfill bmove bzero chsize cuserid fchmod fcntl \
  fconvert fdatasync finite fpresetsticky fpsetmask fsync ftruncate \
  getcwd gethostbyaddr_r gethostbyname_r getpass getpassphrase getpwnam \
  getpwuid getrlimit getrusage getwd gmtime_r index initgroups isnan \
  localtime_r locking longjmp lrand48 madvise mallinfo memcpy memmove \
  mkstemp mlockall perror poll pread pthread_attr_create mmap \
  pthread_attr_getstacksize pthread_attr_setprio pthread_attr_setschedparam \
  pthread_attr_setstacksize pthread_condattr_create pthread_getsequence_np \
  pthread_key_delete pthread_rwlock_rdlock pthread_setprio \
  pthread_setprio_np pthread_setschedparam pthread_sigmask readlink \
  realpath rename rint rwlock_init setupterm sighold sigset sigthreadmask \
  snprintf socket stpcpy strcasecmp strerror strnlen strpbrk strstr strtol \
  strtoll strtoul strtoull tell tempnam thr_setconcurrency vidattr)

#
#
#
case "$target" in
 *-*-aix4* | *-*-sco*)
	# (grr) aix 4.3 has a stub for clock_gettime, (returning ENOSYS)
	# and using AC_TRY_RUN is hard when cross-compiling
	# We also disable for SCO for the time being, the headers for the
	# thread library we use conflicts with other headers.
    ;;
 *) AC_CHECK_FUNCS(clock_gettime)
    ;;
esac

# isinf() could be a function or a macro (HPUX)
AC_MSG_CHECKING(for isinf with <math.h>)
AC_TRY_LINK([#include <math.h>], [float f = 0.0; isinf(f)],
 AC_MSG_RESULT(yes)
 AC_DEFINE(HAVE_ISINF, [1], [isinf() macro or function]),
 AC_MSG_RESULT(no))
 
CFLAGS="$ORG_CFLAGS"

# Sanity check: We chould not have any fseeko symbol unless
# large_file_support=yes
AC_CHECK_FUNC(fseeko,
[if test "$large_file_support" = no -a "$IS_LINUX" = "true";
then
  AC_MSG_ERROR("Found fseeko symbol but large_file_support is not enabled!");
fi]
)

my_save_LIBS="$LIBS"
LIBS="$LIBS $LIBDL"
AC_CHECK_FUNCS(dlopen dlerror)
LIBS="$my_save_LIBS"

# Check definition of gethostbyaddr_r (glibc2 defines this with 8 arguments)
ac_save_CXXFLAGS="$CXXFLAGS"
AC_CACHE_CHECK([style of gethost* routines], mysql_cv_gethost_style,
AC_LANG_SAVE
AC_LANG_CPLUSPLUS

# Do not treat warnings as errors if we are linking against other libc
# this is to work around gcc not being permissive on non-system includes
# with respect to ANSI C++
# We also remove the -fbranch-probabilities option as this will give warnings
# about not profiled code, which confuses configure
if test "$ac_cv_prog_gxx" = "yes" -a "$with_other_libc" = "no"
then
  CXXFLAGS=`echo "$CXXFLAGS -Werror" | sed 's/-fbranch-probabilities//'`
fi

AC_TRY_COMPILE(
[#undef inline
#if !defined(SCO) && !defined(__osf__) && !defined(_REENTRANT)
#define _REENTRANT
#endif
#include <pthread.h>
#include <sys/types.h>
#include <sys/socket.h>
#include <netinet/in.h>
#include <arpa/inet.h>
#include <netdb.h>],
[int skr;
 struct hostent *foo = gethostbyaddr_r((const char *) 0,
  0, 0, (struct hostent *) 0, (char *) NULL,  0, &skr); return (foo == 0);],
mysql_cv_gethost_style=solaris, mysql_cv_gethost_style=other))
AC_LANG_RESTORE
CXXFLAGS="$ac_save_CXXFLAGS"
if test "$mysql_cv_gethost_style" = "solaris"
then
  AC_DEFINE([HAVE_SOLARIS_STYLE_GETHOST], [1],
            [Solaris define gethostbyaddr_r with 7 arguments. glibc2 defines this with 8 arguments])
fi

#---START: Used in for client configure

# Check definition of gethostbyname_r (glibc2.0.100 is different from Solaris)
ac_save_CXXFLAGS="$CXXFLAGS"
AC_CACHE_CHECK([style of gethostname_r routines], mysql_cv_gethostname_style,
AC_LANG_SAVE
AC_LANG_CPLUSPLUS
if test "$ac_cv_prog_gxx" = "yes" -a "$with_other_libc" = "no"
then
  CXXFLAGS=`echo "$CXXFLAGS -Werror" | sed 's/-fbranch-probabilities//'`
fi
AC_TRY_COMPILE(
[#undef inline
#if !defined(SCO) && !defined(__osf__) && !defined(_REENTRANT)
#define _REENTRANT
#endif
#include <pthread.h>
#include <sys/types.h>
#include <sys/socket.h>
#include <netinet/in.h>
#include <arpa/inet.h>
#include <netdb.h>],
[int skr;

 skr = gethostbyname_r((const char *) 0,
  (struct hostent*) 0, (char*) 0, 0, (struct hostent **) 0, &skr);],
mysql_cv_gethostname_style=glibc2, mysql_cv_gethostname_style=other))
AC_LANG_RESTORE
CXXFLAGS="$ac_save_CXXFLAGS"
if test "$mysql_cv_gethostname_style" = "glibc2"
then
  AC_DEFINE([HAVE_GETHOSTBYNAME_R_GLIBC2_STYLE], [1],
            [Solaris define gethostbyname_r with 5 arguments. glibc2 defines this with 6 arguments])
fi

# Check 3rd argument of getthostbyname_r
ac_save_CXXFLAGS="$CXXFLAGS"
AC_CACHE_CHECK([3 argument to gethostname_r routines], mysql_cv_gethostname_arg,
AC_LANG_SAVE
AC_LANG_CPLUSPLUS
if test "$ac_cv_prog_gxx" = "yes" -a "$with_other_libc" = "no"
then
  CXXFLAGS=`echo "$CXXFLAGS -Werror" | sed 's/-fbranch-probabilities//'`
fi
AC_TRY_COMPILE(
[#undef inline
#if !defined(SCO) && !defined(__osf__) && !defined(_REENTRANT)
#define _REENTRANT
#endif
#include <pthread.h>
#include <sys/types.h>
#include <sys/socket.h>
#include <netinet/in.h>
#include <arpa/inet.h>
#include <netdb.h>],
[int skr;

 skr = gethostbyname_r((const char *) 0, (struct hostent*) 0, (struct hostent_data*) 0);],
mysql_cv_gethostname_arg=hostent_data, mysql_cv_gethostname_arg=char))
AC_LANG_RESTORE
CXXFLAGS="$ac_save_CXXFLAGS"
if test "$mysql_cv_gethostname_arg" = "hostent_data"
then
  AC_DEFINE([HAVE_GETHOSTBYNAME_R_RETURN_INT], [1],
            [In OSF 4.0f the 3'd argument to gethostname_r is hostent_data *])
fi


if test "$with_mit_threads" = "no"
then
  # Check definition of pthread_getspecific
  AC_CACHE_CHECK("args to pthread_getspecific", mysql_cv_getspecific_args,
  AC_TRY_COMPILE(
[#if !defined(SCO) && !defined(__osf__) && !defined(_REENTRANT)
#define _REENTRANT
#endif
#define _POSIX_PTHREAD_SEMANTICS 
#include <pthread.h> ],
[ void *pthread_getspecific(pthread_key_t key);
pthread_getspecific((pthread_key_t) NULL); ],
mysql_cv_getspecific_args=POSIX, mysql_cv_getspecific_args=other))
  if test "$mysql_cv_getspecific_args" = "other"
  then
    AC_DEFINE([HAVE_NONPOSIX_PTHREAD_GETSPECIFIC], [1],
              [For some non posix threads])
  fi

  # Check definition of pthread_mutex_init
  AC_CACHE_CHECK("args to pthread_mutex_init", mysql_cv_mutex_init_args,
  AC_TRY_COMPILE(
[#if !defined(SCO) && !defined(__osf__)
#define _REENTRANT
#endif
#define _POSIX_PTHREAD_SEMANTICS 
#include <pthread.h> ],
[ 
  pthread_mutexattr_t attr;
  pthread_mutex_t mp;
  pthread_mutex_init(&mp,&attr); ],
mysql_cv_mutex_init_args=POSIX, mysql_cv_mutex_init_args=other))
  if test "$mysql_cv_mutex_init_args" = "other"
  then
    AC_DEFINE([HAVE_NONPOSIX_PTHREAD_MUTEX_INIT], [1],
              [For some non posix threads])
  fi
fi
#---END:

#---START: Used in for client configure
# Check definition of readdir_r
AC_CACHE_CHECK("args to readdir_r", mysql_cv_readdir_r,
AC_TRY_LINK(
[#if !defined(SCO) && !defined(__osf__)
#define _REENTRANT
#endif
#define _POSIX_PTHREAD_SEMANTICS 
#include <pthread.h>
#include <dirent.h>],
[ int readdir_r(DIR *dirp, struct dirent *entry, struct dirent **result);
readdir_r((DIR *) NULL, (struct dirent *) NULL, (struct dirent **) NULL); ],
mysql_cv_readdir_r=POSIX, mysql_cv_readdir_r=other))
if test "$mysql_cv_readdir_r" = "POSIX"
then
  AC_DEFINE([HAVE_READDIR_R], [1], [POSIX readdir_r])
fi

# Check definition of posix sigwait()
AC_CACHE_CHECK("style of sigwait", mysql_cv_sigwait,
AC_TRY_LINK(
[#if !defined(SCO) && !defined(__osf__)
#define _REENTRANT
#endif
#define _POSIX_PTHREAD_SEMANTICS 
#include <pthread.h>
#include <signal.h>],
[#ifndef _AIX
sigset_t set;
int sig;
sigwait(&set,&sig);
#endif],
mysql_cv_sigwait=POSIX, mysql_cv_sigwait=other))
if test "$mysql_cv_sigwait" = "POSIX"
then
  AC_DEFINE([HAVE_SIGWAIT], [1], [POSIX sigwait])
fi

if test "$mysql_cv_sigwait" != "POSIX"
then
unset mysql_cv_sigwait
# Check definition of posix sigwait()
AC_CACHE_CHECK("style of sigwait", mysql_cv_sigwait,
AC_TRY_LINK(
[#if !defined(SCO) && !defined(__osf__)
#define _REENTRANT
#endif
#define _POSIX_PTHREAD_SEMANTICS 
#include <pthread.h>
#include <signal.h>],
[sigset_t set;
int sig;
sigwait(&set);],
mysql_cv_sigwait=NONPOSIX, mysql_cv_sigwait=other))
if test "$mysql_cv_sigwait" = "NONPOSIX"
then
  AC_DEFINE([HAVE_NONPOSIX_SIGWAIT], [1], [sigwait with one argument])
fi
fi
#---END:

# Check if pthread_attr_setscope() exists
AC_CACHE_CHECK("for pthread_attr_setscope", mysql_cv_pthread_attr_setscope,
AC_TRY_LINK(
[#if !defined(SCO) && !defined(__osf__)
#define _REENTRANT
#endif
#define _POSIX_PTHREAD_SEMANTICS 
#include <pthread.h>],
[pthread_attr_t thr_attr;
pthread_attr_setscope(&thr_attr,0);],
mysql_cv_pthread_attr_setscope=yes, mysql_cv_pthread_attr_setscope=no))
if test "$mysql_cv_pthread_attr_setscope" = "yes"
then
  AC_DEFINE([HAVE_PTHREAD_ATTR_SETSCOPE], [1], [pthread_attr_setscope])
fi

# Check for bad includes
AC_MSG_CHECKING("can netinet files be included")
AC_TRY_COMPILE(
[#include <sys/types.h>
#include <sys/socket.h>
#include <netinet/in_systm.h>
#include <netinet/in.h>
#include <netinet/ip.h>
#include <netinet/tcp.h>],
[ printf("1\n"); ],
netinet_inc=yes, netinet_inc=no)
if test "$netinet_inc" = "no"
then
  AC_DEFINE([HAVE_BROKEN_NETINET_INCLUDES], [1], [Can netinet be included])
fi
AC_MSG_RESULT("$netinet_inc")

# Only build client code?
AC_ARG_WITH(server,
    [  --without-server        Only build the client.],
    [with_server=$withval],
    [with_server=yes]
)

AC_ARG_WITH(embedded-server,
    [  --with-embedded-server  Build the embedded server (libmysqld).],
    [with_embedded_server=$withval],
    [with_embedded_server=no]
)

AC_ARG_WITH(query_cache,
    [  --without-query-cache   Do not build query cache.],
    [with_query_cache=$withval],
    [with_query_cache=yes]
)

if test "$with_query_cache" = "yes"
then
  AC_DEFINE([HAVE_QUERY_CACHE], [1], [If we want to have query cache])
fi

AC_ARG_WITH(geometry,
    [  --without-geometry      Do not build geometry-related parts.],
    [with_geometry=$withval],
    [with_geometry=yes]
)

if test "$with_geometry" = "yes"
then
  AC_DEFINE([HAVE_SPATIAL], [1], [Spatial extentions])
  AC_DEFINE([HAVE_RTREE_KEYS], [1], [RTree keys])
fi

AC_ARG_WITH(embedded_privilege_control,
    [  --with-embedded-privilege-control
                          Build parts to check user's privileges.
			  Only affects embedded library.],
    [with_embedded_privilege_control=$withval],
    [with_embedded_privilege_control=no]
)

if test "$with_embedded_privilege_control" = "yes"
then
  AC_DEFINE([HAVE_EMBEDDED_PRIVILEGE_CONTROL], [1],
            [Access checks in embedded library])
fi

AC_ARG_WITH(extra-tools,
    [  --without-extra-tools   Skip building utilites in the tools directory.],
    [with_tools=$withval],
    [with_tools=yes]
)

tools_dirs=""
if test "$with_tools" = "yes"
then
  if test "$THREAD_SAFE_CLIENT" = "no"
  then
    echo "Warning: extra-tools disabled because --enable-thread-safe-client wasn't used"
  else
    tools_dirs="tools"
  fi
fi

AC_ARG_WITH([mysqlmanager],
  AC_HELP_STRING([--with-mysqlmanager], [Build the mysqlmanager binary: yes/no (default: build if server is built.)]),
  [if test "x${withval}" != "xno"; then
    tools_dirs="$tools_dirs server-tools"
   fi],
  [if test "x${with_server}" == "xyes"; then
     tools_dirs="$tools_dirs server-tools"
   fi]
)

AC_SUBST(tools_dirs)

#MYSQL_CHECK_CPU
MYSQL_CHECK_MYSQLFS
MYSQL_CHECK_VIO
MYSQL_CHECK_OPENSSL

libmysqld_dirs=
if test "$with_embedded_server" = "yes"
then
  libmysqld_dirs=libmysqld
  # We can't build embedded library without building the server, because
  # we depend on libmysys, libmystrings, libmyisam, etc.
  with_server=yes
fi
# XXX: We need to add @libmysqld_extra_libs@ (or whatever) so that
# mysql_config --libmysqld-libs will print out something like
# -L/path/to/lib/mysql -lmysqld -lmyisam -lmysys -lmystrings -ldbug ...
AC_SUBST([libmysqld_dirs])

# Shall we build the docs?
AC_ARG_WITH(docs,
    [  --without-docs          Skip building of the documentation.],
    [with_docs=$withval],
    [with_docs=yes]
)

if test "$with_docs" = "yes"
then
  docs_dirs="Docs"
else
  docs_dirs=""
fi
AC_SUBST(docs_dirs)

# Shall we build the man pages?
AC_ARG_WITH(man,
    [  --without-man          Skip building of the man pages.],
    [with_man=$withval],
    [with_man=yes]
)

if test "$with_man" = "yes"
then
  man_dirs="man"
else
  man_dirs=""
fi
AC_SUBST(man_dirs)

# Shall we build the bench code?
AC_ARG_WITH(bench,
    [  --without-bench         Skip building of the benchmark suite.],
    [with_bench=$withval],
    [with_bench=yes]
)

if test "$with_bench" = "yes"
then
  bench_dirs="sql-bench"
else
  bench_dirs=""
fi
bench_dirs="$bench_dirs mysql-test"
AC_SUBST(bench_dirs)

# Don't build readline, i have it already
AC_ARG_WITH(readline,
    [  --without-readline      Use system readline instead of bundled copy.],
    [ with_readline=$withval ],
    [ with_readline=undefined ]
    )
    
AC_ARG_WITH(libedit,
    [  --without-libedit       Use system libedit instead of bundled copy.],
    [ with_libedit=$withval ],
    [ with_libedit=undefined ]
    )

#
# We support next variants of compilation:
#                              --with-readline
#                |       yes      |  no  |               undefined
# --with-libedit |                |      |
# ---------------+----------------+------+----------------------------------
#       yes      |      ERROR!    |   use libedit from mysql sources
# ---------------+----------------+------+----------------------------------
#       no       | use readline   | use system readline or external libedit
#                | from mysql     | according to results of m4 tests
# ---------------+ sources (if it +      +----------------------------------
#    undefined   | is presented)  |      | use libedit from mysql sources
                   

compile_readline="no"
compile_libedit="no"

if [test "$with_libedit" = "yes"] && [test "$with_readline" = "yes"]
then
    AC_MSG_ERROR([You can not use --with-readline and --with-libedit at the same time, please choose one of it])
fi

readline_topdir=""
readline_basedir=""
readline_dir=""
readline_h_ln_cmd=""
readline_link=""

if expr "$SYSTEM_TYPE" : ".*netware.*" > /dev/null; then
    # For NetWare, do not need readline
    echo "Skipping readline"
else

if [test "$with_libedit" = "yes"] || [test "$with_libedit" = "undefined"] && [test "$with_readline" = "undefined"]
then
    readline_topdir="cmd-line-utils"
    readline_basedir="libedit"
    readline_dir="$readline_topdir/$readline_basedir"
    readline_link="\$(top_builddir)/cmd-line-utils/libedit/libedit.a"
    readline_h_ln_cmd="\$(LN) -s \$(top_builddir)/cmd-line-utils/libedit/readline readline"
    compile_libedit=yes
    AC_DEFINE_UNQUOTED(HAVE_HIST_ENTRY, 1)
    AC_DEFINE_UNQUOTED(USE_LIBEDIT_INTERFACE, 1)
elif test "$with_readline" = "yes"
then
    readline_topdir="cmd-line-utils"
    readline_basedir="readline"
    readline_dir="$readline_topdir/$readline_basedir"
    readline_link="\$(top_builddir)/cmd-line-utils/readline/libreadline.a"
    readline_h_ln_cmd="\$(LN) -s \$(top_builddir)/cmd-line-utils/readline readline"
    compile_readline=yes
    AC_DEFINE_UNQUOTED(USE_NEW_READLINE_INTERFACE, 1)
else
    AC_LANG_SAVE
    AC_LANG_CPLUSPLUS
    MYSQL_CHECK_LIBEDIT_INTERFACE
    MYSQL_CHECK_NEW_RL_INTERFACE
    MYSQL_CHECK_READLINE_DECLARES_HIST_ENTRY
    AC_LANG_RESTORE
    if [test "$mysql_cv_new_rl_interface" = "yes"] || [test "$mysql_cv_libedit_interface" = "no"]
    then
        readline_link="-lreadline"
    else
        readline_link="-ledit"
    fi
fi
fi

AC_SUBST(readline_dir)
AC_SUBST(readline_topdir)
AC_SUBST(readline_basedir)
AC_SUBST(readline_link)
AC_SUBST(readline_h_ln_cmd)

MYSQL_CHECK_ISAM
MYSQL_CHECK_BDB
MYSQL_CHECK_INNODB
MYSQL_CHECK_EXAMPLEDB
MYSQL_CHECK_ARCHIVEDB
MYSQL_CHECK_CSVDB
MYSQL_CHECK_NDBCLUSTER

# If we have threads generate some library functions and test programs
sql_server_dirs=
server_scripts=
thread_dirs=

dnl This probably should be cleaned up more - for now the threaded
dnl client is just using plain-old libs.
sql_client_dirs="libmysql strings regex client"
linked_client_targets="linked_libmysql_sources"
CLIENT_LIBS=$NON_THREADED_CLIENT_LIBS
if test "$THREAD_SAFE_CLIENT" != "no"
then
  sql_client_dirs="libmysql_r $sql_client_dirs"
  linked_client_targets="$linked_client_targets linked_libmysql_r_sources"
  AC_DEFINE([THREAD_SAFE_CLIENT], [1], [Should be client be thread safe])
fi

CLIENT_LIBS="$CLIENT_LIBS $STATIC_NSS_FLAGS"

AC_SUBST(CLIENT_LIBS)
AC_SUBST(sql_client_dirs)
AC_SUBST(linked_client_targets)

# If configuring for NetWare, set up to link sources from and build the netware directory
netware_dir=
linked_netware_sources=
if expr "$SYSTEM_TYPE" : ".*netware.*" > /dev/null; then
  netware_dir="netware"
  linked_netware_sources="linked_netware_sources"
fi
AC_SUBST(netware_dir)
AC_SUBST(linked_netware_sources)
AM_CONDITIONAL(HAVE_NETWARE, test "$netware_dir" = "netware")

# Ensure that table handlers gets all modifications to CFLAGS/CXXFLAGS
export CC CXX CFLAGS CXXFLAGS LD LDFLAGS AR
ac_configure_args="$ac_configure_args CFLAGS='$CFLAGS' CXXFLAGS='$CXXFLAGS'"

if test "$with_server" = "yes" -o "$THREAD_SAFE_CLIENT" != "no"
then
  AC_DEFINE([THREAD], [1],
            [Define if you want to have threaded code. This may be undef on client code])
  # Avoid _PROGRAMS names
  THREAD_LOBJECTS="thr_alarm.o thr_lock.o thr_mutex.o thr_rwlock.o my_pthread.o my_thr_init.o"
  AC_SUBST(THREAD_LOBJECTS)
  server_scripts="mysqld_safe mysql_install_db"
  sql_server_dirs="strings mysys dbug extra regex"


  #
  # Configuration for optional table handlers
  #

  if test X"$have_isam" != Xno
  then
    sql_server_dirs="$sql_server_dirs isam merge"
    AC_CONFIG_FILES(isam/Makefile merge/Makefile)
  fi

  if test X"$have_berkeley_db" != Xno; then
    if test X"$have_berkeley_db" != Xyes; then
      # we must build berkeley db from source
      sql_server_dirs="$sql_server_dirs $have_berkeley_db"
      AC_CONFIG_FILES(bdb/Makefile)

      echo "CONFIGURING FOR BERKELEY DB" 
      bdb_conf_flags="--disable-shared"
      if test $with_debug = "yes"
      then
        bdb_conf_flags="$bdb_conf_flags --enable-debug --enable-diagnostic"
      fi
      # NOTICE: if you're compiling BDB, it needs to be a SUBDIR
      # of $srcdir (i.e., you can 'cd $srcdir/$bdb').  It won't
      # work otherwise.
      if test -d "$bdb"; then :
      else
	# This should only happen when doing a VPATH build
	echo "NOTICE: I have to make the BDB directory: `pwd`:$bdb"
	mkdir "$bdb" || exit 1
      fi
      if test -d "$bdb"/build_unix; then :
      else
	# This should only happen when doing a VPATH build
	echo "NOTICE: I have to make the build_unix directory: `pwd`:$bdb/build_unix"
	mkdir "$bdb/build_unix" || exit 1
      fi
      rel_srcdir=
      case "$srcdir" in
	/* ) rel_srcdir="$srcdir" ;;
	* )  rel_srcdir="../../$srcdir" ;;
      esac
      (cd $bdb/build_unix && \
       sh $rel_srcdir/$bdb/dist/configure $bdb_conf_flags) || \
        AC_MSG_ERROR([could not configure Berkeley DB])

dnl       echo "bdb = '$bdb'; inc = '$bdb_includes', lib = '$bdb_libs'"
      echo "END OF BERKELEY DB CONFIGURATION"
    fi

    AC_DEFINE([HAVE_BERKELEY_DB], [1], [Have berkeley db installed])
  else
    if test -d bdb; then :
    else
      mkdir bdb && mkdir bdb/build_unix
    fi

    if test -r bdb/build_unix/db.h; then :
    else
      cat <<EOF > bdb/build_unix/db.h

This file is a placeholder to fool make.  The way that automake
and GNU make work together causes some files to depend on this
header, even if we're not building with Berkeley DB.

Obviously, if this file *is* used, it'll break and hopefully we can find
out why this file was generated by ${top_srcdir}/configure instead of
the real db.h.

If you run into some problems because of this file, please use mysql_bug
to generate a bug report, and give the exact output of make and any
details you can think of.  Send the message to bugs@lists.mysql.com.

Thank you!

EOF
    fi
  fi

  if test X"$have_innodb" = Xyes
  then
    innodb_conf_flags=""
    sql_server_dirs="$sql_server_dirs innobase"
    AC_CONFIG_SUBDIRS(innobase)
  fi

  if test X"$have_ndbcluster" = Xyes
  then
    if test X"$mysql_cv_compress" != Xyes
    then
      echo
      echo "MySQL Cluster table handler ndbcluster requires compress/uncompress."
      echo "Commonly available in libzlib.a.  Please install and rerun configure."
      echo
      exit 1
    fi
    sql_server_dirs="$sql_server_dirs ndb"
  fi
  #
  # END of configuration for optional table handlers
  #
  sql_server_dirs="$sql_server_dirs myisam myisammrg heap vio sql"

  if test "$with_posix_threads" = "no" -o "$with_mit_threads" = "yes"
  then
    # MIT user level threads
    thread_dirs="mit-pthreads"
    AC_DEFINE([HAVE_mit_thread], [1], [Do we use user level threads])
    MT_INCLUDES="-I\$(top_srcdir)/mit-pthreads/include"
    AC_SUBST(MT_INCLUDES)
    if test -n "$OVERRIDE_MT_LD_ADD"
    then 
      MT_LD_ADD="$OVERRIDE_MT_LD_ADD"
    else
      MT_LD_ADD="-L \$(top_srcdir)/mit-pthreads/obj/ -lpthread"
    fi
    AC_SUBST(MT_LD_ADD)
    echo ""
    echo "Configuring MIT Pthreads"
    # We will never install so installation paths are not needed.
    (cd mit-pthreads && sh ./configure) || exit 1
    echo "End of MIT Pthreads configuration"
    echo ""
    LIBS="$MT_LD_ADD $LIBS"
  fi
fi

# IMPORTANT - do not modify LIBS past this line - this hack is the only way
# I know to add the static NSS magic if we have static NSS libraries with
# glibc - Sasha

LDFLAGS="$LDFLAGS $OTHER_LIBC_LIB"
LIBS="$LIBS $STATIC_NSS_FLAGS"

AC_SUBST(sql_server_dirs)
AC_SUBST(thread_dirs)
AC_SUBST(server_scripts)

#if test "$with_posix_threads" = "no" -o "$with_mit_threads" = "yes"
#then
  # MIT pthreads does now support connecting with unix sockets
  # AC_DEFINE([HAVE_THREADS_WITHOUT_SOCKETS], [], [MIT pthreads does not support connecting with unix sockets])
#fi

# Some usefull subst
AC_SUBST(CC)
AC_SUBST(GXX)
#Remove TOOLS_LIBS, because this is included in LIBRARIES
#AC_SUBST(TOOLS_LIBS)

# Set configuration options for make_binary_distribution
case $SYSTEM_TYPE in
  *netware*)
    MAKE_BINARY_DISTRIBUTION_OPTIONS=--no-strip
    ;;
  *)
    MAKE_BINARY_DISTRIBUTION_OPTIONS=
    ;;
esac


if test X"$have_ndbcluster" = Xyes
then
  MAKE_BINARY_DISTRIBUTION_OPTIONS="$MAKE_BINARY_DISTRIBUTION_OPTIONS --with-ndbcluster"

  CXXFLAGS="$CXXFLAGS \$(NDB_CXXFLAGS)"
  if test "$with_debug" = "yes"
  then
    # Medium debug.
    NDB_DEFS="-DNDB_DEBUG -DVM_TRACE -DERROR_INSERT -DARRAY_GUARD"
  elif test "$with_debug" = "full"
  then
    NDB_DEFS="-DNDB_DEBUG_FULL -DVM_TRACE -DERROR_INSERT -DARRAY_GUARD"
  else
    NDB_DEFS="-DNDEBUG"
  fi

AC_SUBST([NDB_DEFS])
AC_SUBST([ndb_cxxflags_fix])


if test X"$ndb_port" = Xdefault
then
  ndb_port="1186"
fi
AC_SUBST([ndb_port])

if test X"$ndb_port_base" = Xdefault
then
  ndb_port_base="2202"
fi
AC_SUBST([ndb_port_base])

ndb_transporter_opt_objs=""
if test X"$have_ndb_shm" = Xyes
then
  ndb_transporter_opt_objs="$ndb_transporter_opt_objs SHM_Transporter.lo SHM_Transporter.unix.lo"
fi
if test X"$have_ndb_sci" = Xyes
then
  ndb_transporter_opt_objs="$ndb_transporter_opt_objs SCI_Transporter.lo"
fi
AC_SUBST([ndb_transporter_opt_objs])

ndb_opt_subdirs=
ndb_bin_am_ldflags="-static"
if test X"$have_ndb_test" = Xyes
then
  ndb_opt_subdirs="test"
  ndb_bin_am_ldflags=""
fi
if test X"$have_ndb_docs" = Xyes
then
  ndb_opt_subdirs="$ndb_opt_subdirs docs"
  ndb_bin_am_ldflags=""
fi
AC_SUBST([ndb_bin_am_ldflags])
AC_SUBST([ndb_opt_subdirs])
AC_CONFIG_FILES(ndb/Makefile ndb/include/Makefile dnl
   ndb/src/Makefile ndb/src/common/Makefile dnl
   ndb/docs/Makefile dnl
   ndb/tools/Makefile dnl
   ndb/src/common/debugger/Makefile ndb/src/common/debugger/signaldata/Makefile dnl
   ndb/src/common/portlib/Makefile dnl
   ndb/src/common/util/Makefile dnl
   ndb/src/common/logger/Makefile dnl
   ndb/src/common/transporter/Makefile dnl
   ndb/src/common/mgmcommon/Makefile dnl
   ndb/src/kernel/Makefile dnl
   ndb/src/kernel/error/Makefile dnl
   ndb/src/kernel/blocks/Makefile dnl
   ndb/src/kernel/blocks/cmvmi/Makefile dnl
   ndb/src/kernel/blocks/dbacc/Makefile dnl
   ndb/src/kernel/blocks/dbdict/Makefile dnl
   ndb/src/kernel/blocks/dbdih/Makefile dnl
   ndb/src/kernel/blocks/dblqh/Makefile dnl
   ndb/src/kernel/blocks/dbtc/Makefile dnl
   ndb/src/kernel/blocks/dbtup/Makefile dnl
   ndb/src/kernel/blocks/ndbfs/Makefile dnl
   ndb/src/kernel/blocks/ndbcntr/Makefile dnl
   ndb/src/kernel/blocks/qmgr/Makefile dnl
   ndb/src/kernel/blocks/trix/Makefile dnl
   ndb/src/kernel/blocks/backup/Makefile dnl
   ndb/src/kernel/blocks/dbutil/Makefile dnl
   ndb/src/kernel/blocks/suma/Makefile dnl
   ndb/src/kernel/blocks/grep/Makefile dnl
   ndb/src/kernel/blocks/dbtux/Makefile dnl
   ndb/src/kernel/vm/Makefile dnl
   ndb/src/mgmapi/Makefile dnl
   ndb/src/ndbapi/Makefile dnl
   ndb/src/mgmsrv/Makefile dnl
   ndb/src/mgmclient/Makefile dnl
   ndb/src/cw/Makefile dnl
   ndb/src/cw/cpcd/Makefile dnl
   ndb/test/Makefile dnl
   ndb/test/src/Makefile dnl
   ndb/test/ndbapi/Makefile dnl
   ndb/test/ndbapi/bank/Makefile dnl
   ndb/test/tools/Makefile dnl
   ndb/test/run-test/Makefile mysql-test/ndb/Makefile dnl
   )
fi

AC_SUBST(MAKE_BINARY_DISTRIBUTION_OPTIONS)

# Output results
AC_CONFIG_FILES(Makefile extra/Makefile mysys/Makefile dnl
 strings/Makefile regex/Makefile heap/Makefile dnl
 myisam/Makefile myisammrg/Makefile dnl
 os2/Makefile os2/include/Makefile os2/include/sys/Makefile dnl
 man/Makefile BUILD/Makefile vio/Makefile dnl
 libmysql_r/Makefile libmysqld/Makefile libmysqld/examples/Makefile dnl
 libmysql/Makefile client/Makefile dnl
 pstack/Makefile pstack/aout/Makefile sql/Makefile sql/share/Makefile dnl
 sql-common/Makefile SSL/Makefile dnl
 dbug/Makefile scripts/Makefile dnl
 include/Makefile sql-bench/Makefile tools/Makefile dnl
 server-tools/Makefile server-tools/instance-manager/Makefile dnl
 tests/Makefile Docs/Makefile Docs/Images/Makefile support-files/Makefile dnl
 support-files/MacOSX/Makefile mysql-test/Makefile dnl
 netware/Makefile dnl
 include/mysql_version.h dnl
 cmd-line-utils/Makefile dnl
 cmd-line-utils/libedit/Makefile dnl
 zlib/Makefile dnl
 cmd-line-utils/readline/Makefile)
 AC_CONFIG_COMMANDS([default], , test -z "$CONFIG_HEADERS" || echo timestamp > stamp-h)
 AC_OUTPUT

echo
echo "MySQL has a Web site at http://www.mysql.com/ which carries details on the"
echo "latest release, upcoming features, and other information to make your"
echo "work or play with MySQL more productive. There you can also find"
echo "information about mailing lists for MySQL discussion."
echo
echo "Remember to check the platform specific part of the reference manual for"
echo "hints about installing MySQL on your platform. Also have a look at the"
echo "files in the Docs directory."
echo
# The following text is checked in ./Do-compile to verify that configure
# ended sucessfully - don't remove it.
echo "Thank you for choosing MySQL!"
echo<|MERGE_RESOLUTION|>--- conflicted
+++ resolved
@@ -5,17 +5,13 @@
 
 AC_INIT(sql/mysqld.cc)
 AC_CANONICAL_SYSTEM
-# The Docs Makefile.am parses this line!
-# remember to also change ndb version below and update version.c in ndb
-<<<<<<< HEAD
-=======
 # For some reason we have our own AM_SANITY_CHECK which is just a copy
 # of the default one included in 1.8 (it was from some version before
 # 1.4, but I updated it to fix a FreeBSD problem). It must be included
-# before we call AM_INIT_AUTOMAKE.
+# before we call AM_INIT_AUTOMAKE. Don't forget to also update the 
+# NDB lines below.
 #  -Brian
 sinclude(build/ac-macros/sanity.m4)
->>>>>>> 4fb9a5fb
 AM_INIT_AUTOMAKE(mysql, 5.0.3-alpha)
 AM_CONFIG_HEADER(config.h)
 

--- conflicted
+++ resolved
@@ -53,13 +53,8 @@
 dist-hook:
 	rm -rf `find $(distdir) -type d -name SCCS -print`
 	mkdir -p $(distdir)/win
-<<<<<<< HEAD
-	scripts/mysql_install_db --no-defaults --windows \
+	scripts/mysql_install_db --no-defaults --cross-bootstrap \
 		--builddir=$(top_builddir) \
-=======
-	scripts/mysql_install_db --no-defaults --cross-bootstrap \
-		--basedir=$(top_builddir) \
->>>>>>> dddeed8b
 		--datadir=$(distdir)/win/data \
 		--srcdir=$(top_srcdir)
 

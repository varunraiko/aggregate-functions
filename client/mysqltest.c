--- conflicted
+++ resolved
@@ -263,11 +263,7 @@
   Q_REPLACE_REGEX, Q_REMOVE_FILE, Q_FILE_EXIST,
   Q_WRITE_FILE, Q_COPY_FILE, Q_PERL, Q_DIE, Q_EXIT, Q_SKIP,
   Q_CHMOD_FILE, Q_APPEND_FILE, Q_CAT_FILE, Q_DIFF_FILES,
-<<<<<<< HEAD
-  Q_SEND_QUIT, Q_CHANGE_USER,
-=======
   Q_SEND_QUIT, Q_CHANGE_USER, Q_MKDIR, Q_RMDIR,
->>>>>>> 53bc1d5c
 
   Q_UNKNOWN,			       /* Unknown command.   */
   Q_COMMENT,			       /* Comments, ignored. */
@@ -357,12 +353,9 @@
   "diff_files",
   "send_quit",
   "change_user",
-<<<<<<< HEAD
-=======
   "mkdir",
   "rmdir",
 
->>>>>>> 53bc1d5c
   0
 };
 
@@ -3107,69 +3100,6 @@
     die("connection '%s' not found in connection pool", name);
 
   simple_command(&con->mysql,COM_QUIT,0,0,1);
-
-  DBUG_VOID_RETURN;
-}
-
-
-/*
-  SYNOPSIS
-  do_change_user
-  command       called command
-
-  DESCRIPTION
-  change_user [<user>], [<passwd>], [<db>]
-  <user> - user to change to
-  <passwd> - user password
-  <db> - default database
-
-  Changes the user and causes the database specified by db to become
-  the default (current) database for the the current connection.
-
-*/
-
-void do_change_user(struct st_command *command)
-{
-  MYSQL *mysql = &cur_con->mysql;
-  /* static keyword to make the NetWare compiler happy. */
-  static DYNAMIC_STRING ds_user, ds_passwd, ds_db;
-  const struct command_arg change_user_args[] = {
-    { "user", ARG_STRING, FALSE, &ds_user, "User to connect as" },
-    { "password", ARG_STRING, FALSE, &ds_passwd, "Password used when connecting" },
-    { "database", ARG_STRING, FALSE, &ds_db, "Database to select after connect" },
-  };
-
-  DBUG_ENTER("do_change_user");
-
-  check_command_args(command, command->first_argument,
-                     change_user_args,
-                     sizeof(change_user_args)/sizeof(struct command_arg),
-                     ',');
-
-  if (cur_con->stmt)
-  {
-    mysql_stmt_close(cur_con->stmt);
-    cur_con->stmt= NULL;
-  }
-
-  if (!ds_user.length)
-    dynstr_set(&ds_user, mysql->user);
-
-  if (!ds_passwd.length)
-    dynstr_set(&ds_passwd, mysql->passwd);
-
-  if (!ds_db.length)
-    dynstr_set(&ds_db, mysql->db);
-
-  DBUG_PRINT("info",("connection: '%s' user: '%s' password: '%s' database: '%s'",
-                      cur_con->name, ds_user.str, ds_passwd.str, ds_db.str));
-
-  if (mysql_change_user(mysql, ds_user.str, ds_passwd.str, ds_db.str))
-    die("change user failed: %s", mysql_error(mysql));
-
-  dynstr_free(&ds_user);
-  dynstr_free(&ds_passwd);
-  dynstr_free(&ds_db);
 
   DBUG_VOID_RETURN;
 }

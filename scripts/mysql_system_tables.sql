-- Copyright (c) 2007, 2008 MySQL AB, 2009 Sun Microsystems, Inc.
-- Copyright (c) 2008-2011 Monty Program Ab
-- Use is subject to license terms.
-- 
-- This program is free software; you can redistribute it and/or modify
-- it under the terms of the GNU General Public License as published by
-- the Free Software Foundation; version 2 of the License.
--
-- This program is distributed in the hope that it will be useful,
-- but WITHOUT ANY WARRANTY; without even the implied warranty of
-- MERCHANTABILITY or FITNESS FOR A PARTICULAR PURPOSE.  See the
-- GNU General Public License for more details.
--
-- You should have received a copy of the GNU General Public License
-- along with this program; if not, write to the Free Software
-- Foundation, Inc., 51 Franklin St, Fifth Floor, Boston, MA 02110-1301  USA

--
-- The system tables of MySQL Server
--

set sql_mode='';
set storage_engine=myisam;

CREATE TABLE IF NOT EXISTS db (   Host char(60) binary DEFAULT '' NOT NULL, Db char(64) binary DEFAULT '' NOT NULL, User char(16) binary DEFAULT '' NOT NULL, Select_priv enum('N','Y') COLLATE utf8_general_ci DEFAULT 'N' NOT NULL, Insert_priv enum('N','Y') COLLATE utf8_general_ci DEFAULT 'N' NOT NULL, Update_priv enum('N','Y') COLLATE utf8_general_ci DEFAULT 'N' NOT NULL, Delete_priv enum('N','Y') COLLATE utf8_general_ci DEFAULT 'N' NOT NULL, Create_priv enum('N','Y') COLLATE utf8_general_ci DEFAULT 'N' NOT NULL, Drop_priv enum('N','Y') COLLATE utf8_general_ci DEFAULT 'N' NOT NULL, Grant_priv enum('N','Y') COLLATE utf8_general_ci DEFAULT 'N' NOT NULL, References_priv enum('N','Y') COLLATE utf8_general_ci DEFAULT 'N' NOT NULL, Index_priv enum('N','Y') COLLATE utf8_general_ci DEFAULT 'N' NOT NULL, Alter_priv enum('N','Y') COLLATE utf8_general_ci DEFAULT 'N' NOT NULL, Create_tmp_table_priv enum('N','Y') COLLATE utf8_general_ci DEFAULT 'N' NOT NULL, Lock_tables_priv enum('N','Y') COLLATE utf8_general_ci DEFAULT 'N' NOT NULL, Create_view_priv enum('N','Y') COLLATE utf8_general_ci DEFAULT 'N' NOT NULL, Show_view_priv enum('N','Y') COLLATE utf8_general_ci DEFAULT 'N' NOT NULL, Create_routine_priv enum('N','Y') COLLATE utf8_general_ci DEFAULT 'N' NOT NULL, Alter_routine_priv enum('N','Y') COLLATE utf8_general_ci DEFAULT 'N' NOT NULL, Execute_priv enum('N','Y') COLLATE utf8_general_ci DEFAULT 'N' NOT NULL, Event_priv enum('N','Y') COLLATE utf8_general_ci DEFAULT 'N' NOT NULL, Trigger_priv enum('N','Y') COLLATE utf8_general_ci DEFAULT 'N' NOT NULL, PRIMARY KEY Host (Host,Db,User), KEY User (User) ) engine=MyISAM CHARACTER SET utf8 COLLATE utf8_bin comment='Database privileges';

-- Remember for later if db table already existed
set @had_db_table= @@warning_count != 0;

CREATE TABLE IF NOT EXISTS host (  Host char(60) binary DEFAULT '' NOT NULL, Db char(64) binary DEFAULT '' NOT NULL, Select_priv enum('N','Y') COLLATE utf8_general_ci DEFAULT 'N' NOT NULL, Insert_priv enum('N','Y') COLLATE utf8_general_ci DEFAULT 'N' NOT NULL, Update_priv enum('N','Y') COLLATE utf8_general_ci DEFAULT 'N' NOT NULL, Delete_priv enum('N','Y') COLLATE utf8_general_ci DEFAULT 'N' NOT NULL, Create_priv enum('N','Y') COLLATE utf8_general_ci DEFAULT 'N' NOT NULL, Drop_priv enum('N','Y') COLLATE utf8_general_ci DEFAULT 'N' NOT NULL, Grant_priv enum('N','Y') COLLATE utf8_general_ci DEFAULT 'N' NOT NULL, References_priv enum('N','Y') COLLATE utf8_general_ci DEFAULT 'N' NOT NULL, Index_priv enum('N','Y') COLLATE utf8_general_ci DEFAULT 'N' NOT NULL, Alter_priv enum('N','Y') COLLATE utf8_general_ci DEFAULT 'N' NOT NULL, Create_tmp_table_priv enum('N','Y') COLLATE utf8_general_ci DEFAULT 'N' NOT NULL, Lock_tables_priv enum('N','Y') COLLATE utf8_general_ci DEFAULT 'N' NOT NULL, Create_view_priv enum('N','Y') COLLATE utf8_general_ci DEFAULT 'N' NOT NULL, Show_view_priv enum('N','Y') COLLATE utf8_general_ci DEFAULT 'N' NOT NULL, Create_routine_priv enum('N','Y') COLLATE utf8_general_ci DEFAULT 'N' NOT NULL, Alter_routine_priv enum('N','Y') COLLATE utf8_general_ci DEFAULT 'N' NOT NULL, Execute_priv enum('N','Y') COLLATE utf8_general_ci DEFAULT 'N' NOT NULL, Trigger_priv enum('N','Y') COLLATE utf8_general_ci DEFAULT 'N' NOT NULL, PRIMARY KEY Host (Host,Db) ) engine=MyISAM CHARACTER SET utf8 COLLATE utf8_bin comment='Host privileges;  Merged with database privileges';

CREATE TABLE IF NOT EXISTS user (   Host char(60) binary DEFAULT '' NOT NULL, User char(16) binary DEFAULT '' NOT NULL, Password char(41) character set latin1 collate latin1_bin DEFAULT '' NOT NULL, Select_priv enum('N','Y') COLLATE utf8_general_ci DEFAULT 'N' NOT NULL, Insert_priv enum('N','Y') COLLATE utf8_general_ci DEFAULT 'N' NOT NULL, Update_priv enum('N','Y') COLLATE utf8_general_ci DEFAULT 'N' NOT NULL, Delete_priv enum('N','Y') COLLATE utf8_general_ci DEFAULT 'N' NOT NULL, Create_priv enum('N','Y') COLLATE utf8_general_ci DEFAULT 'N' NOT NULL, Drop_priv enum('N','Y') COLLATE utf8_general_ci DEFAULT 'N' NOT NULL, Reload_priv enum('N','Y') COLLATE utf8_general_ci DEFAULT 'N' NOT NULL, Shutdown_priv enum('N','Y') COLLATE utf8_general_ci DEFAULT 'N' NOT NULL, Process_priv enum('N','Y') COLLATE utf8_general_ci DEFAULT 'N' NOT NULL, File_priv enum('N','Y') COLLATE utf8_general_ci DEFAULT 'N' NOT NULL, Grant_priv enum('N','Y') COLLATE utf8_general_ci DEFAULT 'N' NOT NULL, References_priv enum('N','Y') COLLATE utf8_general_ci DEFAULT 'N' NOT NULL, Index_priv enum('N','Y') COLLATE utf8_general_ci DEFAULT 'N' NOT NULL, Alter_priv enum('N','Y') COLLATE utf8_general_ci DEFAULT 'N' NOT NULL, Show_db_priv enum('N','Y') COLLATE utf8_general_ci DEFAULT 'N' NOT NULL, Super_priv enum('N','Y') COLLATE utf8_general_ci DEFAULT 'N' NOT NULL, Create_tmp_table_priv enum('N','Y') COLLATE utf8_general_ci DEFAULT 'N' NOT NULL, Lock_tables_priv enum('N','Y') COLLATE utf8_general_ci DEFAULT 'N' NOT NULL, Execute_priv enum('N','Y') COLLATE utf8_general_ci DEFAULT 'N' NOT NULL, Repl_slave_priv enum('N','Y') COLLATE utf8_general_ci DEFAULT 'N' NOT NULL, Repl_client_priv enum('N','Y') COLLATE utf8_general_ci DEFAULT 'N' NOT NULL, Create_view_priv enum('N','Y') COLLATE utf8_general_ci DEFAULT 'N' NOT NULL, Show_view_priv enum('N','Y') COLLATE utf8_general_ci DEFAULT 'N' NOT NULL, Create_routine_priv enum('N','Y') COLLATE utf8_general_ci DEFAULT 'N' NOT NULL, Alter_routine_priv enum('N','Y') COLLATE utf8_general_ci DEFAULT 'N' NOT NULL, Create_user_priv enum('N','Y') COLLATE utf8_general_ci DEFAULT 'N' NOT NULL, Event_priv enum('N','Y') COLLATE utf8_general_ci DEFAULT 'N' NOT NULL, Trigger_priv enum('N','Y') COLLATE utf8_general_ci DEFAULT 'N' NOT NULL, Create_tablespace_priv enum('N','Y') COLLATE utf8_general_ci DEFAULT 'N' NOT NULL, ssl_type enum('','ANY','X509', 'SPECIFIED') COLLATE utf8_general_ci DEFAULT '' NOT NULL, ssl_cipher BLOB NOT NULL, x509_issuer BLOB NOT NULL, x509_subject BLOB NOT NULL, max_questions int(11) unsigned DEFAULT 0  NOT NULL, max_updates int(11) unsigned DEFAULT 0  NOT NULL, max_connections int(11) unsigned DEFAULT 0  NOT NULL, max_user_connections int(11) DEFAULT 0  NOT NULL, plugin char(64) CHARACTER SET latin1 DEFAULT '' NOT NULL, authentication_string TEXT NOT NULL, PRIMARY KEY Host (Host,User) ) engine=MyISAM CHARACTER SET utf8 COLLATE utf8_bin comment='Users and global privileges';

-- Remember for later if user table already existed
set @had_user_table= @@warning_count != 0;


CREATE TABLE IF NOT EXISTS func (  name char(64) binary DEFAULT '' NOT NULL, ret tinyint(1) DEFAULT '0' NOT NULL, dl char(128) DEFAULT '' NOT NULL, type enum ('function','aggregate') COLLATE utf8_general_ci NOT NULL, PRIMARY KEY (name) ) engine=MyISAM CHARACTER SET utf8 COLLATE utf8_bin   comment='User defined functions';


CREATE TABLE IF NOT EXISTS plugin ( name varchar(64) DEFAULT '' NOT NULL, dl varchar(128) DEFAULT '' NOT NULL, PRIMARY KEY (name) ) engine=MyISAM CHARACTER SET utf8 COLLATE utf8_general_ci comment='MySQL plugins';


CREATE TABLE IF NOT EXISTS servers ( Server_name char(64) NOT NULL DEFAULT '', Host char(64) NOT NULL DEFAULT '', Db char(64) NOT NULL DEFAULT '', Username char(64) NOT NULL DEFAULT '', Password char(64) NOT NULL DEFAULT '', Port INT(4) NOT NULL DEFAULT '0', Socket char(64) NOT NULL DEFAULT '', Wrapper char(64) NOT NULL DEFAULT '', Owner char(64) NOT NULL DEFAULT '', PRIMARY KEY (Server_name)) CHARACTER SET utf8 comment='MySQL Foreign Servers table';


CREATE TABLE IF NOT EXISTS tables_priv ( Host char(60) binary DEFAULT '' NOT NULL, Db char(64) binary DEFAULT '' NOT NULL, User char(16) binary DEFAULT '' NOT NULL, Table_name char(64) binary DEFAULT '' NOT NULL, Grantor char(77) DEFAULT '' NOT NULL, Timestamp timestamp, Table_priv set('Select','Insert','Update','Delete','Create','Drop','Grant','References','Index','Alter','Create View','Show view','Trigger') COLLATE utf8_general_ci DEFAULT '' NOT NULL, Column_priv set('Select','Insert','Update','References') COLLATE utf8_general_ci DEFAULT '' NOT NULL, PRIMARY KEY (Host,Db,User,Table_name), KEY Grantor (Grantor) ) engine=MyISAM CHARACTER SET utf8 COLLATE utf8_bin   comment='Table privileges';

CREATE TABLE IF NOT EXISTS columns_priv ( Host char(60) binary DEFAULT '' NOT NULL, Db char(64) binary DEFAULT '' NOT NULL, User char(16) binary DEFAULT '' NOT NULL, Table_name char(64) binary DEFAULT '' NOT NULL, Column_name char(64) binary DEFAULT '' NOT NULL, Timestamp timestamp, Column_priv set('Select','Insert','Update','References') COLLATE utf8_general_ci DEFAULT '' NOT NULL, PRIMARY KEY (Host,Db,User,Table_name,Column_name) ) engine=MyISAM CHARACTER SET utf8 COLLATE utf8_bin   comment='Column privileges';


CREATE TABLE IF NOT EXISTS help_topic ( help_topic_id int unsigned not null, name char(64) not null, help_category_id smallint unsigned not null, description text not null, example  text not null, url char(128) not null, primary key (help_topic_id), unique index (name) ) engine=MyISAM CHARACTER SET utf8   comment='help topics';


CREATE TABLE IF NOT EXISTS help_category ( help_category_id smallint unsigned not null, name  char(64) not null, parent_category_id smallint unsigned null, url char(128) not null, primary key (help_category_id), unique index (name) ) engine=MyISAM CHARACTER SET utf8   comment='help categories';


CREATE TABLE IF NOT EXISTS help_relation ( help_topic_id int unsigned not null references help_topic, help_keyword_id  int unsigned not null references help_keyword, primary key (help_keyword_id, help_topic_id) ) engine=MyISAM CHARACTER SET utf8 comment='keyword-topic relation';


CREATE TABLE IF NOT EXISTS help_keyword (   help_keyword_id  int unsigned not null, name char(64) not null, primary key (help_keyword_id), unique index (name) ) engine=MyISAM CHARACTER SET utf8 comment='help keywords';


CREATE TABLE IF NOT EXISTS time_zone_name (   Name char(64) NOT NULL, Time_zone_id int unsigned NOT NULL, PRIMARY KEY Name (Name) ) engine=MyISAM CHARACTER SET utf8   comment='Time zone names';


CREATE TABLE IF NOT EXISTS time_zone (   Time_zone_id int unsigned NOT NULL auto_increment, Use_leap_seconds enum('Y','N') COLLATE utf8_general_ci DEFAULT 'N' NOT NULL, PRIMARY KEY TzId (Time_zone_id) ) engine=MyISAM CHARACTER SET utf8   comment='Time zones';


CREATE TABLE IF NOT EXISTS time_zone_transition (   Time_zone_id int unsigned NOT NULL, Transition_time bigint signed NOT NULL, Transition_type_id int unsigned NOT NULL, PRIMARY KEY TzIdTranTime (Time_zone_id, Transition_time) ) engine=MyISAM CHARACTER SET utf8   comment='Time zone transitions';


CREATE TABLE IF NOT EXISTS time_zone_transition_type (   Time_zone_id int unsigned NOT NULL, Transition_type_id int unsigned NOT NULL, Offset int signed DEFAULT 0 NOT NULL, Is_DST tinyint unsigned DEFAULT 0 NOT NULL, Abbreviation char(8) DEFAULT '' NOT NULL, PRIMARY KEY TzIdTrTId (Time_zone_id, Transition_type_id) ) engine=MyISAM CHARACTER SET utf8   comment='Time zone transition types';


CREATE TABLE IF NOT EXISTS time_zone_leap_second (   Transition_time bigint signed NOT NULL, Correction int signed NOT NULL, PRIMARY KEY TranTime (Transition_time) ) engine=MyISAM CHARACTER SET utf8   comment='Leap seconds information for time zones';

CREATE TABLE IF NOT EXISTS proc (db char(64) collate utf8_bin DEFAULT '' NOT NULL, name char(64) DEFAULT '' NOT NULL, type enum('FUNCTION','PROCEDURE') NOT NULL, specific_name char(64) DEFAULT '' NOT NULL, language enum('SQL') DEFAULT 'SQL' NOT NULL, sql_data_access enum( 'CONTAINS_SQL', 'NO_SQL', 'READS_SQL_DATA', 'MODIFIES_SQL_DATA') DEFAULT 'CONTAINS_SQL' NOT NULL, is_deterministic enum('YES','NO') DEFAULT 'NO' NOT NULL, security_type enum('INVOKER','DEFINER') DEFAULT 'DEFINER' NOT NULL, param_list blob NOT NULL, returns longblob DEFAULT '' NOT NULL, body longblob NOT NULL, definer char(77) collate utf8_bin DEFAULT '' NOT NULL, created timestamp, modified timestamp, sql_mode set( 'REAL_AS_FLOAT', 'PIPES_AS_CONCAT', 'ANSI_QUOTES', 'IGNORE_SPACE', 'IGNORE_BAD_TABLE_OPTIONS', 'ONLY_FULL_GROUP_BY', 'NO_UNSIGNED_SUBTRACTION', 'NO_DIR_IN_CREATE', 'POSTGRESQL', 'ORACLE', 'MSSQL', 'DB2', 'MAXDB', 'NO_KEY_OPTIONS', 'NO_TABLE_OPTIONS', 'NO_FIELD_OPTIONS', 'MYSQL323', 'MYSQL40', 'ANSI', 'NO_AUTO_VALUE_ON_ZERO', 'NO_BACKSLASH_ESCAPES', 'STRICT_TRANS_TABLES', 'STRICT_ALL_TABLES', 'NO_ZERO_IN_DATE', 'NO_ZERO_DATE', 'INVALID_DATES', 'ERROR_FOR_DIVISION_BY_ZERO', 'TRADITIONAL', 'NO_AUTO_CREATE_USER', 'HIGH_NOT_PRECEDENCE', 'NO_ENGINE_SUBSTITUTION', 'PAD_CHAR_TO_FULL_LENGTH') DEFAULT '' NOT NULL, comment text collate utf8_bin NOT NULL, character_set_client char(32) collate utf8_bin, collation_connection char(32) collate utf8_bin, db_collation char(32) collate utf8_bin, body_utf8 longblob, PRIMARY KEY (db,name,type)) engine=MyISAM character set utf8 comment='Stored Procedures';

CREATE TABLE IF NOT EXISTS procs_priv ( Host char(60) binary DEFAULT '' NOT NULL, Db char(64) binary DEFAULT '' NOT NULL, User char(16) binary DEFAULT '' NOT NULL, Routine_name char(64) COLLATE utf8_general_ci DEFAULT '' NOT NULL, Routine_type enum('FUNCTION','PROCEDURE') NOT NULL, Grantor char(77) DEFAULT '' NOT NULL, Proc_priv set('Execute','Alter Routine','Grant') COLLATE utf8_general_ci DEFAULT '' NOT NULL, Timestamp timestamp, PRIMARY KEY (Host,Db,User,Routine_name,Routine_type), KEY Grantor (Grantor) ) engine=MyISAM CHARACTER SET utf8 COLLATE utf8_bin   comment='Procedure privileges';

-- Create general_log if CSV is enabled.

SET @str = IF (@@have_csv = 'YES', 'CREATE TABLE IF NOT EXISTS general_log (event_time TIMESTAMP(6) NOT NULL, user_host MEDIUMTEXT NOT NULL, thread_id INTEGER NOT NULL, server_id INTEGER UNSIGNED NOT NULL, command_type VARCHAR(64) NOT NULL, argument MEDIUMTEXT NOT NULL) engine=CSV CHARACTER SET utf8 comment="General log"', 'SET @dummy = 0');

PREPARE stmt FROM @str;
EXECUTE stmt;
DROP PREPARE stmt;

-- Create slow_log if CSV is enabled.

SET @str = IF (@@have_csv = 'YES', 'CREATE TABLE IF NOT EXISTS slow_log (start_time TIMESTAMP(6) NOT NULL, user_host MEDIUMTEXT NOT NULL, query_time TIME(6) NOT NULL, lock_time TIME(6) NOT NULL, rows_sent INTEGER NOT NULL, rows_examined INTEGER NOT NULL, db VARCHAR(512) NOT NULL, last_insert_id INTEGER NOT NULL, insert_id INTEGER NOT NULL, server_id INTEGER UNSIGNED NOT NULL, sql_text MEDIUMTEXT NOT NULL) engine=CSV CHARACTER SET utf8 comment="Slow log"', 'SET @dummy = 0');

PREPARE stmt FROM @str;
EXECUTE stmt;
DROP PREPARE stmt;

CREATE TABLE IF NOT EXISTS event ( db char(64) CHARACTER SET utf8 COLLATE utf8_bin NOT NULL default '', name char(64) CHARACTER SET utf8 NOT NULL default '', body longblob NOT NULL, definer char(77) CHARACTER SET utf8 COLLATE utf8_bin NOT NULL default '', execute_at DATETIME default NULL, interval_value int(11) default NULL, interval_field ENUM('YEAR','QUARTER','MONTH','DAY','HOUR','MINUTE','WEEK','SECOND','MICROSECOND','YEAR_MONTH','DAY_HOUR','DAY_MINUTE','DAY_SECOND','HOUR_MINUTE','HOUR_SECOND','MINUTE_SECOND','DAY_MICROSECOND','HOUR_MICROSECOND','MINUTE_MICROSECOND','SECOND_MICROSECOND') default NULL, created TIMESTAMP NOT NULL, modified TIMESTAMP NOT NULL, last_executed DATETIME default NULL, starts DATETIME default NULL, ends DATETIME default NULL, status ENUM('ENABLED','DISABLED','SLAVESIDE_DISABLED') NOT NULL default 'ENABLED', on_completion ENUM('DROP','PRESERVE') NOT NULL default 'DROP', sql_mode  set('REAL_AS_FLOAT','PIPES_AS_CONCAT','ANSI_QUOTES','IGNORE_SPACE','IGNORE_BAD_TABLE_OPTIONS','ONLY_FULL_GROUP_BY','NO_UNSIGNED_SUBTRACTION','NO_DIR_IN_CREATE','POSTGRESQL','ORACLE','MSSQL','DB2','MAXDB','NO_KEY_OPTIONS','NO_TABLE_OPTIONS','NO_FIELD_OPTIONS','MYSQL323','MYSQL40','ANSI','NO_AUTO_VALUE_ON_ZERO','NO_BACKSLASH_ESCAPES','STRICT_TRANS_TABLES','STRICT_ALL_TABLES','NO_ZERO_IN_DATE','NO_ZERO_DATE','INVALID_DATES','ERROR_FOR_DIVISION_BY_ZERO','TRADITIONAL','NO_AUTO_CREATE_USER','HIGH_NOT_PRECEDENCE','NO_ENGINE_SUBSTITUTION','PAD_CHAR_TO_FULL_LENGTH') DEFAULT '' NOT NULL, comment char(64) CHARACTER SET utf8 COLLATE utf8_bin NOT NULL default '', originator INTEGER UNSIGNED NOT NULL, time_zone char(64) CHARACTER SET latin1 NOT NULL DEFAULT 'SYSTEM', character_set_client char(32) collate utf8_bin, collation_connection char(32) collate utf8_bin, db_collation char(32) collate utf8_bin, body_utf8 longblob, PRIMARY KEY (db, name) ) ENGINE=MyISAM DEFAULT CHARSET=utf8 COMMENT 'Events';


CREATE TABLE IF NOT EXISTS ndb_binlog_index (Position BIGINT UNSIGNED NOT NULL, File VARCHAR(255) NOT NULL, epoch BIGINT UNSIGNED NOT NULL, inserts BIGINT UNSIGNED NOT NULL, updates BIGINT UNSIGNED NOT NULL, deletes BIGINT UNSIGNED NOT NULL, schemaops BIGINT UNSIGNED NOT NULL, PRIMARY KEY(epoch)) ENGINE=MYISAM;

<<<<<<< HEAD
--
-- PERFORMANCE SCHEMA INSTALLATION
-- Note that this script is also reused by mysql_upgrade,
-- so we have to be very careful here to not destroy any
-- existing database named 'performance_schema' if it
-- can contain user data.
-- In case of downgrade, it's ok to drop unknown tables
-- from a future version, as long as they belong to the
-- performance schema engine.
--

set @have_old_pfs= (select count(*) from information_schema.schemata where schema_name='performance_schema');

SET @l1="SET @broken_tables = (select count(*) from information_schema.tables";
SET @l2=" where engine != \'PERFORMANCE_SCHEMA\' and table_schema=\'performance_schema\')";
SET @cmd=concat(@l1,@l2);

-- Work around for bug#49542
SET @str = IF(@have_old_pfs = 1, @cmd, 'SET @broken_tables = 0');
PREPARE stmt FROM @str;
EXECUTE stmt;
DROP PREPARE stmt;

SET @l1="SET @broken_views = (select count(*) from information_schema.views";
SET @l2=" where table_schema='performance_schema')";
SET @cmd=concat(@l1,@l2);

-- Work around for bug#49542
SET @str = IF(@have_old_pfs = 1, @cmd, 'SET @broken_views = 0');
PREPARE stmt FROM @str;
EXECUTE stmt;
DROP PREPARE stmt;

SET @broken_routines = (select count(*) from mysql.proc where db='performance_schema');

SET @broken_events = (select count(*) from mysql.event where db='performance_schema');

SET @broken_pfs= (select @broken_tables + @broken_views + @broken_routines + @broken_events);

--
-- The performance schema database.
-- Only drop and create the database if this is safe (no broken_pfs).
-- This database is created, even in --without-perfschema builds,
-- so that the database name is always reserved by the MySQL implementation.
--

SET @cmd= "DROP DATABASE IF EXISTS performance_schema";

SET @str = IF(@broken_pfs = 0, @cmd, 'SET @dummy = 0');
PREPARE stmt FROM @str;
EXECUTE stmt;
DROP PREPARE stmt;

SET @cmd= "CREATE DATABASE performance_schema character set utf8";

SET @str = IF(@broken_pfs = 0, @cmd, 'SET @dummy = 0');
PREPARE stmt FROM @str;
EXECUTE stmt;
DROP PREPARE stmt;

--
-- From this point, only create the performance schema tables
-- if the server is build with performance schema
--

set @have_pfs= (select count(engine) from information_schema.engines where engine='PERFORMANCE_SCHEMA' and support != 'NO');

--
-- TABLE COND_INSTANCES
--

SET @l1="CREATE TABLE performance_schema.cond_instances(";
SET @l2="NAME VARCHAR(128) not null,";
SET @l3="OBJECT_INSTANCE_BEGIN BIGINT not null";
SET @l4=")ENGINE=PERFORMANCE_SCHEMA;";

SET @cmd=concat(@l1,@l2,@l3,@l4);

SET @str = IF(@have_pfs = 1, @cmd, 'SET @dummy = 0');
PREPARE stmt FROM @str;
EXECUTE stmt;
DROP PREPARE stmt;

--
-- TABLE EVENTS_WAITS_CURRENT
--

SET @l1="CREATE TABLE performance_schema.events_waits_current(";
SET @l2="THREAD_ID INTEGER not null,";
SET @l3="EVENT_ID BIGINT unsigned not null,";
SET @l4="EVENT_NAME VARCHAR(128) not null,";
SET @l5="SOURCE VARCHAR(64),";
SET @l6="TIMER_START BIGINT unsigned,";
SET @l7="TIMER_END BIGINT unsigned,";
SET @l8="TIMER_WAIT BIGINT unsigned,";
SET @l9="SPINS INTEGER unsigned,";
SET @l10="OBJECT_SCHEMA VARCHAR(64),";
SET @l11="OBJECT_NAME VARCHAR(512),";
SET @l12="OBJECT_TYPE VARCHAR(64),";
SET @l13="OBJECT_INSTANCE_BEGIN BIGINT not null,";
SET @l14="NESTING_EVENT_ID BIGINT unsigned,";
SET @l15="OPERATION VARCHAR(16) not null,";
SET @l16="NUMBER_OF_BYTES BIGINT unsigned,";
SET @l17="FLAGS INTEGER unsigned";
SET @l18=")ENGINE=PERFORMANCE_SCHEMA;";

SET @cmd=concat(@l1,@l2,@l3,@l4,@l5,@l6,@l7,@l8,@l9,@l10,@l11,@l12,@l13,@l14,@l15,@l16,@l17,@l18);

SET @str = IF(@have_pfs = 1, @cmd, 'SET @dummy = 0');
PREPARE stmt FROM @str;
EXECUTE stmt;
DROP PREPARE stmt;

--
-- TABLE EVENTS_WAITS_HISTORY
--

SET @l1="CREATE TABLE performance_schema.events_waits_history(";
-- lines 2 to 18 are unchanged from EVENTS_WAITS_CURRENT

SET @cmd=concat(@l1,@l2,@l3,@l4,@l5,@l6,@l7,@l8,@l9,@l10,@l11,@l12,@l13,@l14,@l15,@l16,@l17,@l18);

SET @str = IF(@have_pfs = 1, @cmd, 'SET @dummy = 0');
PREPARE stmt FROM @str;
EXECUTE stmt;
DROP PREPARE stmt;

--
-- TABLE EVENTS_WAITS_HISTORY_LONG
--

SET @l1="CREATE TABLE performance_schema.events_waits_history_long(";
-- lines 2 to 18 are unchanged from EVENTS_WAITS_CURRENT

SET @cmd=concat(@l1,@l2,@l3,@l4,@l5,@l6,@l7,@l8,@l9,@l10,@l11,@l12,@l13,@l14,@l15,@l16,@l17,@l18);

SET @str = IF(@have_pfs = 1, @cmd, 'SET @dummy = 0');
PREPARE stmt FROM @str;
EXECUTE stmt;
DROP PREPARE stmt;

--
-- TABLE EVENTS_WAITS_SUMMARY_BY_INSTANCE
--

SET @l1="CREATE TABLE performance_schema.events_waits_summary_by_instance(";
SET @l2="EVENT_NAME VARCHAR(128) not null,";
SET @l3="OBJECT_INSTANCE_BEGIN BIGINT not null,";
SET @l4="COUNT_STAR BIGINT unsigned not null,";
SET @l5="SUM_TIMER_WAIT BIGINT unsigned not null,";
SET @l6="MIN_TIMER_WAIT BIGINT unsigned not null,";
SET @l7="AVG_TIMER_WAIT BIGINT unsigned not null,";
SET @l8="MAX_TIMER_WAIT BIGINT unsigned not null";
SET @l9=")ENGINE=PERFORMANCE_SCHEMA;";

SET @cmd=concat(@l1,@l2,@l3,@l4,@l5,@l6,@l7,@l8,@l9);

SET @str = IF(@have_pfs = 1, @cmd, 'SET @dummy = 0');
PREPARE stmt FROM @str;
EXECUTE stmt;
DROP PREPARE stmt;

--
-- TABLE EVENTS_WAITS_SUMMARY_BY_THREAD_BY_EVENT_NAME
--

SET @l1="CREATE TABLE performance_schema.events_waits_summary_by_thread_by_event_name(";
SET @l2="THREAD_ID INTEGER not null,";
SET @l3="EVENT_NAME VARCHAR(128) not null,";
SET @l4="COUNT_STAR BIGINT unsigned not null,";
SET @l5="SUM_TIMER_WAIT BIGINT unsigned not null,";
SET @l6="MIN_TIMER_WAIT BIGINT unsigned not null,";
SET @l7="AVG_TIMER_WAIT BIGINT unsigned not null,";
SET @l8="MAX_TIMER_WAIT BIGINT unsigned not null";
SET @l9=")ENGINE=PERFORMANCE_SCHEMA;";

SET @cmd=concat(@l1,@l2,@l3,@l4,@l5,@l6,@l7,@l8,@l9);

SET @str = IF(@have_pfs = 1, @cmd, 'SET @dummy = 0');
PREPARE stmt FROM @str;
EXECUTE stmt;
DROP PREPARE stmt;

--
-- TABLE EVENTS_WAITS_SUMMARY_GLOBAL_BY_EVENT_NAME
--

SET @l1="CREATE TABLE performance_schema.events_waits_summary_global_by_event_name(";
SET @l2="EVENT_NAME VARCHAR(128) not null,";
SET @l3="COUNT_STAR BIGINT unsigned not null,";
SET @l4="SUM_TIMER_WAIT BIGINT unsigned not null,";
SET @l5="MIN_TIMER_WAIT BIGINT unsigned not null,";
SET @l6="AVG_TIMER_WAIT BIGINT unsigned not null,";
SET @l7="MAX_TIMER_WAIT BIGINT unsigned not null";
SET @l8=")ENGINE=PERFORMANCE_SCHEMA;";

SET @cmd=concat(@l1,@l2,@l3,@l4,@l5,@l6,@l7,@l8);

SET @str = IF(@have_pfs = 1, @cmd, 'SET @dummy = 0');
PREPARE stmt FROM @str;
EXECUTE stmt;
DROP PREPARE stmt;

--
-- TABLE FILE_INSTANCES
--

SET @l1="CREATE TABLE performance_schema.file_instances(";
SET @l2="FILE_NAME VARCHAR(512) not null,";
SET @l3="EVENT_NAME VARCHAR(128) not null,";
SET @l4="OPEN_COUNT INTEGER unsigned not null";
SET @l5=")ENGINE=PERFORMANCE_SCHEMA;";

SET @cmd=concat(@l1,@l2,@l3,@l4,@l5);

SET @str = IF(@have_pfs = 1, @cmd, 'SET @dummy = 0');
PREPARE stmt FROM @str;
EXECUTE stmt;
DROP PREPARE stmt;

--
-- TABLE FILE_SUMMARY_BY_EVENT_NAME
--

SET @l1="CREATE TABLE performance_schema.file_summary_by_event_name(";
SET @l2="EVENT_NAME VARCHAR(128) not null,";
SET @l3="COUNT_READ BIGINT unsigned not null,";
SET @l4="COUNT_WRITE BIGINT unsigned not null,";
SET @l5="SUM_NUMBER_OF_BYTES_READ BIGINT unsigned not null,";
SET @l6="SUM_NUMBER_OF_BYTES_WRITE BIGINT unsigned not null";
SET @l7=")ENGINE=PERFORMANCE_SCHEMA;";

SET @cmd=concat(@l1,@l2,@l3,@l4,@l5,@l6,@l7);

SET @str = IF(@have_pfs = 1, @cmd, 'SET @dummy = 0');
PREPARE stmt FROM @str;
EXECUTE stmt;
DROP PREPARE stmt;

--
-- TABLE FILE_SUMMARY_BY_INSTANCE
--

SET @l1="CREATE TABLE performance_schema.file_summary_by_instance(";
SET @l2="FILE_NAME VARCHAR(512) not null,";
SET @l3="EVENT_NAME VARCHAR(128) not null,";
SET @l4="COUNT_READ BIGINT unsigned not null,";
SET @l5="COUNT_WRITE BIGINT unsigned not null,";
SET @l6="SUM_NUMBER_OF_BYTES_READ BIGINT unsigned not null,";
SET @l7="SUM_NUMBER_OF_BYTES_WRITE BIGINT unsigned not null";
SET @l8=")ENGINE=PERFORMANCE_SCHEMA;";

SET @cmd=concat(@l1,@l2,@l3,@l4,@l5,@l6,@l7,@l8);

SET @str = IF(@have_pfs = 1, @cmd, 'SET @dummy = 0');
PREPARE stmt FROM @str;
EXECUTE stmt;
DROP PREPARE stmt;

--
-- TABLE MUTEX_INSTANCES
--

SET @l1="CREATE TABLE performance_schema.mutex_instances(";
SET @l2="NAME VARCHAR(128) not null,";
SET @l3="OBJECT_INSTANCE_BEGIN BIGINT not null,";
SET @l4="LOCKED_BY_THREAD_ID INTEGER";
SET @l5=")ENGINE=PERFORMANCE_SCHEMA;";

SET @cmd=concat(@l1,@l2,@l3,@l4,@l5);

SET @str = IF(@have_pfs = 1, @cmd, 'SET @dummy = 0');
PREPARE stmt FROM @str;
EXECUTE stmt;
DROP PREPARE stmt;

--
-- TABLE PERFORMANCE_TIMERS
--

SET @l1="CREATE TABLE performance_schema.performance_timers(";
SET @l2="TIMER_NAME ENUM ('CYCLE', 'NANOSECOND', 'MICROSECOND', 'MILLISECOND', 'TICK') not null,";
SET @l3="TIMER_FREQUENCY BIGINT,";
SET @l4="TIMER_RESOLUTION BIGINT,";
SET @l5="TIMER_OVERHEAD BIGINT";
SET @l6=") ENGINE=PERFORMANCE_SCHEMA;";

SET @cmd=concat(@l1,@l2,@l3,@l4,@l5,@l6);

SET @str = IF(@have_pfs = 1, @cmd, 'SET @dummy = 0');
PREPARE stmt FROM @str;
EXECUTE stmt;
DROP PREPARE stmt;

--
-- TABLE RWLOCK_INSTANCES
--

SET @l1="CREATE TABLE performance_schema.rwlock_instances(";
SET @l2="NAME VARCHAR(128) not null,";
SET @l3="OBJECT_INSTANCE_BEGIN BIGINT not null,";
SET @l4="WRITE_LOCKED_BY_THREAD_ID INTEGER,";
SET @l5="READ_LOCKED_BY_COUNT INTEGER unsigned not null";
SET @l6=")ENGINE=PERFORMANCE_SCHEMA;";

SET @cmd=concat(@l1,@l2,@l3,@l4,@l5,@l6);

SET @str = IF(@have_pfs = 1, @cmd, 'SET @dummy = 0');
PREPARE stmt FROM @str;
EXECUTE stmt;
DROP PREPARE stmt;

--
-- TABLE SETUP_CONSUMERS
--

SET @l1="CREATE TABLE performance_schema.setup_consumers(";
SET @l2="NAME VARCHAR(64) not null,";
SET @l3="ENABLED ENUM ('YES', 'NO') not null";
SET @l4=")ENGINE=PERFORMANCE_SCHEMA;";

SET @cmd=concat(@l1,@l2,@l3,@l4);

SET @str = IF(@have_pfs = 1, @cmd, 'SET @dummy = 0');
PREPARE stmt FROM @str;
EXECUTE stmt;
DROP PREPARE stmt;

--
-- TABLE SETUP_INSTRUMENTS
--

SET @l1="CREATE TABLE performance_schema.setup_instruments(";
SET @l2="NAME VARCHAR(128) not null,";
SET @l3="ENABLED ENUM ('YES', 'NO') not null,";
SET @l4="TIMED ENUM ('YES', 'NO') not null";
SET @l5=")ENGINE=PERFORMANCE_SCHEMA;";

SET @cmd=concat(@l1,@l2,@l3,@l4,@l5);

SET @str = IF(@have_pfs = 1, @cmd, 'SET @dummy = 0');
PREPARE stmt FROM @str;
EXECUTE stmt;
DROP PREPARE stmt;

--
-- TABLE SETUP_TIMERS
--

SET @l1="CREATE TABLE performance_schema.setup_timers(";
SET @l2="NAME VARCHAR(64) not null,";
SET @l3="TIMER_NAME ENUM ('CYCLE', 'NANOSECOND', 'MICROSECOND', 'MILLISECOND', 'TICK') not null";
SET @l4=")ENGINE=PERFORMANCE_SCHEMA;";

SET @cmd=concat(@l1,@l2,@l3,@l4);

SET @str = IF(@have_pfs = 1, @cmd, 'SET @dummy = 0');
PREPARE stmt FROM @str;
EXECUTE stmt;
DROP PREPARE stmt;

--
-- TABLE THREADS
--

SET @l1="CREATE TABLE performance_schema.threads(";
SET @l2="THREAD_ID INTEGER not null,";
SET @l3="PROCESSLIST_ID INTEGER,";
SET @l4="NAME VARCHAR(128) not null";
SET @l5=")ENGINE=PERFORMANCE_SCHEMA;";

SET @cmd=concat(@l1,@l2,@l3,@l4,@l5);

SET @str = IF(@have_pfs = 1, @cmd, 'SET @dummy = 0');
PREPARE stmt FROM @str;
EXECUTE stmt;
DROP PREPARE stmt;

CREATE TABLE IF NOT EXISTS proxies_priv (Host char(60) binary DEFAULT '' NOT NULL, User char(16) binary DEFAULT '' NOT NULL, Proxied_host char(60) binary DEFAULT '' NOT NULL, Proxied_user char(16) binary DEFAULT '' NOT NULL, With_grant BOOL DEFAULT 0 NOT NULL, Grantor char(77) DEFAULT '' NOT NULL, Timestamp timestamp, PRIMARY KEY Host (Host,User,Proxied_host,Proxied_user), KEY Grantor (Grantor) ) engine=MyISAM CHARACTER SET utf8 COLLATE utf8_bin comment='User proxy privileges';

-- Remember for later if proxies_priv table already existed
set @had_proxies_priv_table= @@warning_count != 0;
=======
CREATE TABLE IF NOT EXISTS table_stat (db_name varchar(64) NOT NULL, table_name varchar(64) NOT NULL, cardinality bigint(21) unsigned DEFAULT NULL, PRIMARY KEY (db_name,table_name) ) ENGINE=MyISAM CHARACTER SET utf8 COLLATE utf8_bin comment='Statistics on Tables';

CREATE TABLE IF NOT EXISTS column_stat (db_name varchar(64) NOT NULL, table_name varchar(64) NOT NULL, column_name varchar(64) NOT NULL, min_value varchar(255) DEFAULT NULL, max_value varchar(255) DEFAULT NULL, nulls_ratio double DEFAULT NULL, avg_length double DEFAULT NULL, avg_frequency double DEFAULT NULL, PRIMARY KEY (db_name,table_name,column_name) ) ENGINE=MyISAM CHARACTER SET utf8 COLLATE utf8_bin comment='Statistics on Columns';

CREATE TABLE IF NOT EXISTS index_stat (db_name varchar(64) NOT NULL, table_name varchar(64) NOT NULL, index_name varchar(64) NOT NULL, prefix_arity int(11) unsigned NOT NULL, avg_frequency double DEFAULT NULL, PRIMARY KEY (db_name,table_name,index_name,prefix_arity) ) ENGINE=MyISAM CHARACTER SET utf8 COLLATE utf8_bin comment='Statistics on Indexes';
>>>>>>> 09944f37
<|MERGE_RESOLUTION|>--- conflicted
+++ resolved
@@ -100,7 +100,6 @@
 
 CREATE TABLE IF NOT EXISTS ndb_binlog_index (Position BIGINT UNSIGNED NOT NULL, File VARCHAR(255) NOT NULL, epoch BIGINT UNSIGNED NOT NULL, inserts BIGINT UNSIGNED NOT NULL, updates BIGINT UNSIGNED NOT NULL, deletes BIGINT UNSIGNED NOT NULL, schemaops BIGINT UNSIGNED NOT NULL, PRIMARY KEY(epoch)) ENGINE=MYISAM;
 
-<<<<<<< HEAD
 --
 -- PERFORMANCE SCHEMA INSTALLATION
 -- Note that this script is also reused by mysql_upgrade,
@@ -483,10 +482,9 @@
 
 -- Remember for later if proxies_priv table already existed
 set @had_proxies_priv_table= @@warning_count != 0;
-=======
+
 CREATE TABLE IF NOT EXISTS table_stat (db_name varchar(64) NOT NULL, table_name varchar(64) NOT NULL, cardinality bigint(21) unsigned DEFAULT NULL, PRIMARY KEY (db_name,table_name) ) ENGINE=MyISAM CHARACTER SET utf8 COLLATE utf8_bin comment='Statistics on Tables';
 
 CREATE TABLE IF NOT EXISTS column_stat (db_name varchar(64) NOT NULL, table_name varchar(64) NOT NULL, column_name varchar(64) NOT NULL, min_value varchar(255) DEFAULT NULL, max_value varchar(255) DEFAULT NULL, nulls_ratio double DEFAULT NULL, avg_length double DEFAULT NULL, avg_frequency double DEFAULT NULL, PRIMARY KEY (db_name,table_name,column_name) ) ENGINE=MyISAM CHARACTER SET utf8 COLLATE utf8_bin comment='Statistics on Columns';
 
-CREATE TABLE IF NOT EXISTS index_stat (db_name varchar(64) NOT NULL, table_name varchar(64) NOT NULL, index_name varchar(64) NOT NULL, prefix_arity int(11) unsigned NOT NULL, avg_frequency double DEFAULT NULL, PRIMARY KEY (db_name,table_name,index_name,prefix_arity) ) ENGINE=MyISAM CHARACTER SET utf8 COLLATE utf8_bin comment='Statistics on Indexes';
->>>>>>> 09944f37
+CREATE TABLE IF NOT EXISTS index_stat (db_name varchar(64) NOT NULL, table_name varchar(64) NOT NULL, index_name varchar(64) NOT NULL, prefix_arity int(11) unsigned NOT NULL, avg_frequency double DEFAULT NULL, PRIMARY KEY (db_name,table_name,index_name,prefix_arity) ) ENGINE=MyISAM CHARACTER SET utf8 COLLATE utf8_bin comment='Statistics on Indexes';